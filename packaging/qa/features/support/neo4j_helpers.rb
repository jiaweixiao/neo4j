module Neo4JHelpers

  attr_accessor :neo4j

  def neo4j
    unless (@neo4j)
      @neo4j= Neo4jEnvironment.new
    end
    @neo4j
  end

  def archive_name
    "neo4j-" + @neo4j.product + "-" + @neo4j.version + "-" + current_platform.type + "."+current_platform.extension
  end

  class Neo4jEnvironment
<<<<<<< HEAD
    attr_accessor :version, :download_location, :home
=======
    attr_accessor :version, :download_host, :home, :product
>>>>>>> 0e3da2dd
  end
end<|MERGE_RESOLUTION|>--- conflicted
+++ resolved
@@ -14,10 +14,7 @@
   end
 
   class Neo4jEnvironment
-<<<<<<< HEAD
-    attr_accessor :version, :download_location, :home
-=======
+    attr_accessor :version, :download_location, :home, :product
     attr_accessor :version, :download_host, :home, :product
->>>>>>> 0e3da2dd
   end
 end