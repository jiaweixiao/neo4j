--- conflicted
+++ resolved
@@ -270,9 +270,7 @@
   react-dnd
   react-dnd-html5-backend
   sntp
-  tar-pack
   tough-cookie
-  uri-js
 ------------------------------------------------------------------------------
 
 Copyright (c) <year>, <copyright holder>
@@ -303,13 +301,9 @@
 
 
 ------------------------------------------------------------------------------
-<<<<<<< HEAD
 BSD License 2-clause
-  esprima.js
-  isemail.js
-  node-noop.js
-  staged-git-files.js
-  stringify-object.js
+  tar-pack
+  uri-js
 ------------------------------------------------------------------------------
 
 Copyright <year> <copyright holder>
@@ -338,8 +332,6 @@
 
 
 ------------------------------------------------------------------------------
-=======
->>>>>>> 87f54ec9
 Bouncy Castle License
   Bouncy Castle PKIX, CMS, EAC, TSP, PKCS, OCSP, CMP, and CRMF APIs
   Bouncy Castle Provider
@@ -695,8 +687,7 @@
 OTHER DEALINGS IN THE FONT SOFTWARE.
 
 
-<<<<<<< HEAD
-=======
+
 ------------------------------------------------------------------------------
 Unlicense
   tweetnacl
@@ -727,5 +718,4 @@
 
 For more information, please refer to <http://unlicense.org/>
 
->>>>>>> 87f54ec9
-
+
