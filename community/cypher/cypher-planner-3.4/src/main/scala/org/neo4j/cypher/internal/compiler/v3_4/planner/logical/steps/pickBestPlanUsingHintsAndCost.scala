--- conflicted
+++ resolved
@@ -36,8 +36,8 @@
           case _ => "\n" + "  " * level + in
         }
 
-        val cost = context.cost(plan, context.input)
-        val thisPlan = indent(level, s"${plan.getClass.getSimpleName} costs $cost cardinality ${plan.solved.estimatedCardinality}")
+        val cost = context.cost(plan, context.input, cardinalities)
+        val thisPlan = indent(level, s"${plan.getClass.getSimpleName} costs $cost cardinality ${cardinalities.get(plan.id)}")
         val l = plan.lhs.map(p => stringTo(level + 1, p)).getOrElse("")
         val r = plan.rhs.map(p => stringTo(level + 1, p)).getOrElse("")
         thisPlan + l + r
@@ -49,7 +49,6 @@
       }
 
       if (VERBOSE) {
-        val costs = context.cost
         val sortedPlans = input.toIndexedSeq.sorted(inputOrdering).map(projector)
 
         if (sortedPlans.size > 1) {
@@ -62,13 +61,7 @@
             println(s"* Plan #${plan.debugId}")
             println(s"\t$planTextWithCosts")
             println(s"\t$planText")
-<<<<<<< HEAD
-            println(s"\t\tHints(${plan.solved.numHints})")
-=======
-            println(s"\t\t${costs(plan, context.input, cardinalities)}")
-            println(s"\t\t${cardinalities.get(plan.id)}")
             println(s"\t\tHints(${solveds.get(plan.id).numHints})")
->>>>>>> 167c278c
             println(s"\t\tlhs: ${plan.lhs}")
           }
 
@@ -77,15 +70,9 @@
           println("- Best is:")
           println(s"Plan #${best.debugId}")
           println(s"\t${best.toString}")
-<<<<<<< HEAD
           val planTextWithCosts = stringTo(0, best)
           println(s"\t$planTextWithCosts")
-          println(s"\t\tHints(${best.solved.numHints})")
-=======
-          println(s"\t\t${costs(best, context.input, cardinalities)}")
-          println(s"\t\t${cardinalities.get(best.id)}")
           println(s"\t\tHints(${solveds.get(best.id).numHints})")
->>>>>>> 167c278c
           println(s"\t\tlhs: ${best.lhs}")
           println("!¡" * 10)
           println()
