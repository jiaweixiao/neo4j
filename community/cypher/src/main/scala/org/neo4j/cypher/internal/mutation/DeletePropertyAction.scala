/**
 * Copyright (c) 2002-2013 "Neo Technology,"
 * Network Engine for Objects in Lund AB [http://neotechnology.com]
 *
 * This file is part of Neo4j.
 *
 * Neo4j is free software: you can redistribute it and/or modify
 * it under the terms of the GNU General Public License as published by
 * the Free Software Foundation, either version 3 of the License, or
 * (at your option) any later version.
 *
 * This program is distributed in the hope that it will be useful,
 * but WITHOUT ANY WARRANTY; without even the implied warranty of
 * MERCHANTABILITY or FITNESS FOR A PARTICULAR PURPOSE.  See the
 * GNU General Public License for more details.
 *
 * You should have received a copy of the GNU General Public License
 * along with this program.  If not, see <http://www.gnu.org/licenses/>.
 */
package org.neo4j.cypher.internal.mutation

import org.neo4j.cypher.internal.pipes.{QueryState}
import org.neo4j.graphdb.{Relationship, Node}
import org.neo4j.cypher.internal.symbols.{SymbolTable, MapType}
import org.neo4j.cypher.internal.commands.expressions.Expression
import org.neo4j.helpers.ThisShouldNotHappenError
import org.neo4j.cypher.internal.ExecutionContext

case class DeletePropertyAction(element: Expression, property: String)
  extends UpdateAction {

  def exec(context: ExecutionContext, state: QueryState) = {
<<<<<<< HEAD
    element(context) match {
      case n: Node => if (state.queryContext.nodeOps.hasProperty(n, property)) {
        state.queryContext.nodeOps.removeProperty(n, property)
      }

      case r: Relationship => if (state.queryContext.relationshipOps.hasProperty(r, property)) {
        state.queryContext.relationshipOps.removeProperty(r, property)
=======
    element(context)(state) match {
      case n: Node => if (state.query.nodeOps.hasProperty(n, property)) {
        state.query.nodeOps.removeProperty(n, property)
        state.propertySet.increase()
      }

      case r: Relationship => if (state.query.relationshipOps.hasProperty(r, property)) {
        state.query.relationshipOps.removeProperty(r, property)
        state.propertySet.increase()
>>>>>>> e4dbb922
      }

      case _ => throw new ThisShouldNotHappenError("Andres", "This should be a node or a relationship")
    }

    Stream(context)
  }

  def identifiers = Seq.empty

  def children = Seq(element)

  def rewrite(f: (Expression) => Expression): UpdateAction = DeletePropertyAction(element.rewrite(f), property: String)

  def throwIfSymbolsMissing(symbols: SymbolTable) {
    element.evaluateType(MapType(), symbols)
  }

  def symbolTableDependencies = element.symbolTableDependencies
}<|MERGE_RESOLUTION|>--- conflicted
+++ resolved
@@ -30,25 +30,13 @@
   extends UpdateAction {
 
   def exec(context: ExecutionContext, state: QueryState) = {
-<<<<<<< HEAD
-    element(context) match {
-      case n: Node => if (state.queryContext.nodeOps.hasProperty(n, property)) {
-        state.queryContext.nodeOps.removeProperty(n, property)
-      }
-
-      case r: Relationship => if (state.queryContext.relationshipOps.hasProperty(r, property)) {
-        state.queryContext.relationshipOps.removeProperty(r, property)
-=======
     element(context)(state) match {
       case n: Node => if (state.query.nodeOps.hasProperty(n, property)) {
         state.query.nodeOps.removeProperty(n, property)
-        state.propertySet.increase()
       }
 
       case r: Relationship => if (state.query.relationshipOps.hasProperty(r, property)) {
         state.query.relationshipOps.removeProperty(r, property)
-        state.propertySet.increase()
->>>>>>> e4dbb922
       }
 
       case _ => throw new ThisShouldNotHappenError("Andres", "This should be a node or a relationship")
