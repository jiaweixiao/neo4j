--- conflicted
+++ resolved
@@ -43,15 +43,10 @@
 
   <properties>
     <version-package>cypher.internal</version-package>
-<<<<<<< HEAD
     <scala.version>2.11.7</scala.version>
     <scala.binary.version>2.11</scala.binary.version>
-=======
-    <scala.version>2.10.5</scala.version>
-    <scala.binary.version>2.10</scala.binary.version>
     <maven.javadoc.failOnError>false</maven.javadoc.failOnError>
     <doclint-groups>none</doclint-groups>
->>>>>>> cc4024a3
   </properties>
 
   <build>
