--- conflicted
+++ resolved
@@ -67,7 +67,6 @@
           LastCommittedTxIdProvider(graph))
     }
 
-<<<<<<< HEAD
     val runtime = if (plannerConfig.planSystemCommands)
       CommunityManagementCommandRuntime(executionEngineProvider())
     else
@@ -76,29 +75,7 @@
     CypherCurrentCompiler(
       planner,
       runtime,
-      CommunityRuntimeContextCreator(runtimeConfig),
+      CommunityRuntimeContextCreator(log, runtimeConfig),
       kernelMonitors)
-=======
-        // 3.4
-      case (CypherVersion.v3_4, _) =>
-        CypherCurrentCompiler(
-          Cypher34Planner(plannerConfig, MasterCompiler.CLOCK, kernelMonitors, log,
-            cypherPlanner, cypherUpdateStrategy, LastCommittedTxIdProvider(graph)),
-          CommunityRuntimeFactory.getRuntime(cypherRuntime, plannerConfig.useErrorsOverWarnings),
-          CommunityRuntimeContextCreator(log, plannerConfig),
-          kernelMonitors
-        )
-
-        // 3.5
-      case (CypherVersion.v3_5, _) =>
-        CypherCurrentCompiler(
-          Cypher35Planner(plannerConfig, MasterCompiler.CLOCK, kernelMonitors, log,
-                          cypherPlanner, cypherUpdateStrategy, LastCommittedTxIdProvider(graph)),
-          CommunityRuntimeFactory.getRuntime(cypherRuntime, plannerConfig.useErrorsOverWarnings),
-          CommunityRuntimeContextCreator(log, plannerConfig),
-          kernelMonitors
-        )
-    }
->>>>>>> c34ab270
   }
 }