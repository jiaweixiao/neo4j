/*
 * Copyright (c) 2002-2018 "Neo4j,"
 * Neo4j Sweden AB [http://neo4j.com]
 *
 * This file is part of Neo4j.
 *
 * Neo4j is free software: you can redistribute it and/or modify
 * it under the terms of the GNU General Public License as published by
 * the Free Software Foundation, either version 3 of the License, or
 * (at your option) any later version.
 *
 * This program is distributed in the hope that it will be useful,
 * but WITHOUT ANY WARRANTY; without even the implied warranty of
 * MERCHANTABILITY or FITNESS FOR A PARTICULAR PURPOSE.  See the
 * GNU General Public License for more details.
 *
 * You should have received a copy of the GNU General Public License
 * along with this program.  If not, see <http://www.gnu.org/licenses/>.
 */
package org.neo4j.cypher.internal.compatibility

import org.neo4j.cypher.exceptionHandler.runSafely
import org.neo4j.cypher.internal._
import org.neo4j.cypher.internal.compatibility.v4_0.ExceptionTranslatingQueryContext
import org.neo4j.cypher.internal.compatibility.v4_0.runtime.executionplan.{StandardInternalExecutionResult, ExecutionPlan => ExecutionPlan_v4_0}
import org.neo4j.cypher.internal.compatibility.v4_0.runtime.helpers.InternalWrapping.asKernelNotification
import org.neo4j.cypher.internal.compatibility.v4_0.runtime.profiler.PlanDescriptionBuilder
import org.neo4j.cypher.internal.compatibility.v4_0.runtime.{ExplainExecutionResult, RuntimeName}
import org.neo4j.cypher.internal.compiler.v4_0.phases.LogicalPlanState
import org.neo4j.cypher.internal.javacompat.ExecutionResult
import org.neo4j.cypher.internal.planner.v4_0.spi.PlanningAttributes.{Cardinalities, ProvidedOrders}
import org.neo4j.cypher.internal.runtime.interpreted.TransactionBoundQueryContext.IndexSearchMonitor
import org.neo4j.cypher.internal.runtime.interpreted.{TransactionBoundQueryContext, TransactionalContextWrapper}
import org.neo4j.cypher.internal.runtime.planDescription.InternalPlanDescription
import org.neo4j.cypher.internal.runtime.{ExecutableQuery => _, _}
import org.neo4j.cypher.internal.v4_0.frontend.PlannerName
import org.neo4j.cypher.internal.v4_0.frontend.phases.CompilationPhaseTracer
import org.neo4j.cypher.internal.v4_0.logical.plans._
import org.neo4j.cypher.internal.v4_0.util.{InternalNotification, TaskCloser}
import org.neo4j.cypher.{CypherException, CypherExecutionMode}
import org.neo4j.graphdb.{Notification, Result}
import org.neo4j.kernel.api.query.{CompilerInfo, SchemaIndexUsage}
import org.neo4j.kernel.impl.query.{QueryExecutionMonitor, TransactionalContext}
import org.neo4j.kernel.monitoring.{Monitors => KernelMonitors}
import org.neo4j.values.virtual.MapValue

import scala.collection.JavaConverters._

/**
  * Composite [[Compiler]], which uses a [[CypherPlanner]] and [[CypherRuntime]] to compile
  * a preparsed query into a [[ExecutableQuery]].
  *
  * @param planner the planner
  * @param runtime the runtime
  * @param contextCreator the runtime context creator
  * @param kernelMonitors monitors support
  * @tparam CONTEXT type of runtime context used
  */
case class CypherCurrentCompiler[CONTEXT <: RuntimeContext](planner: CypherPlanner,
                                                            runtime: CypherRuntime[CONTEXT],
                                                            contextCreator: RuntimeContextCreator[CONTEXT],
                                                            kernelMonitors: KernelMonitors
                                                           ) extends org.neo4j.cypher.internal.Compiler {

  /**
    * Compile [[PreParsedQuery]] into [[ExecutableQuery]].
    *
    * @param preParsedQuery          pre-parsed query to convert
    * @param tracer                  compilation tracer to which events of the compilation process are reported
    * @param preParsingNotifications notifications from pre-parsing
    * @param transactionalContext    transactional context to use during compilation (in logical and physical planning)
    * @throws CypherException public cypher exceptions on compilation problems
    * @return a compiled and executable query
    */
  override def compile(preParsedQuery: PreParsedQuery,
                       tracer: CompilationPhaseTracer,
                       preParsingNotifications: Set[Notification],
                       transactionalContext: TransactionalContext,
                       params: MapValue
                      ): ExecutableQuery = {

    val logicalPlanResult =
      planner.parseAndPlan(preParsedQuery, tracer, transactionalContext, params)

    val planState = logicalPlanResult.logicalPlanState
    val logicalPlan = planState.logicalPlan
    val queryType = getQueryType(planState)

    val runtimeContext = contextCreator.create(logicalPlanResult.plannerContext.planContext,
                                               transactionalContext.kernelTransaction().schemaRead(),
                                               logicalPlanResult.plannerContext.clock,
                                               logicalPlanResult.plannerContext.debugOptions,
                                               queryType == READ_ONLY,
                                               preParsedQuery.useCompiledExpressions)

    val executionPlan4_0: ExecutionPlan_v4_0 = runtime.compileToExecutable(planState, runtimeContext)

    new CypherExecutableQuery(
      logicalPlan,
      runtimeContext.readOnly,
      logicalPlanResult.logicalPlanState.planningAttributes.cardinalities,
      logicalPlanResult.logicalPlanState.planningAttributes.providedOrders,
      executionPlan4_0,
      preParsingNotifications,
      logicalPlanResult.notifications,
      logicalPlanResult.reusability,
      logicalPlanResult.paramNames,
      logicalPlanResult.extractedParams,
      buildCompilerInfo(logicalPlan, planState.plannerName, executionPlan4_0.runtimeName),
      planState.plannerName,
      queryType,
      logicalPlanResult.shouldBeCached)
  }

  private def buildCompilerInfo(logicalPlan: LogicalPlan,
                                plannerName: PlannerName,
                                runtimeName: RuntimeName): CompilerInfo =

    new CompilerInfo(plannerName.name, runtimeName.name, logicalPlan.indexUsage.map {
      case SchemaIndexSeekUsage(identifier, labelId, label, propertyKeys) => new SchemaIndexUsage(identifier, labelId, label, propertyKeys: _*)
      case SchemaIndexScanUsage(identifier, labelId, label, propertyKey) => new SchemaIndexUsage(identifier, labelId, label, propertyKey)
    }.asJava)

  private def getQueryType(planState: LogicalPlanState): InternalQueryType = {
    val procedureOrSchema = ProcedureCallOrSchemaCommandRuntime.queryType(planState.logicalPlan)
    if (procedureOrSchema.isDefined) // check this first, because if this is true solveds will be empty
      procedureOrSchema.get
    else if (planState.planningAttributes.solveds(planState.logicalPlan.id).readOnly)
      READ_ONLY
    else if (columnNames(planState.logicalPlan).isEmpty)
      WRITE
    else
      READ_WRITE
  }

  private def columnNames(logicalPlan: LogicalPlan): Array[String] =
    logicalPlan match {
      case produceResult: ProduceResult => produceResult.columns.toArray

      case procedureCall: StandAloneProcedureCall =>
        procedureCall.signature.outputSignature.map(_.seq.map(_.name).toArray).getOrElse(Array.empty)

      case _ => Array()
    }

  protected class CypherExecutableQuery(logicalPlan: LogicalPlan,
                                        readOnly: Boolean,
                                        cardinalities: Cardinalities,
                                        providedOrders: ProvidedOrders,
                                        executionPlan: ExecutionPlan_v4_0,
                                        preParsingNotifications: Set[Notification],
                                        planningNotifications: Set[InternalNotification],
                                        reusabilityState: ReusabilityState,
                                        override val paramNames: Seq[String],
                                        override val extractedParams: MapValue,
                                        override val compilerInfo: CompilerInfo,
                                        plannerName: PlannerName,
                                        queryType: InternalQueryType,
                                        override val shouldBeCached: Boolean) extends ExecutableQuery {

    private val searchMonitor = kernelMonitors.newMonitor(classOf[IndexSearchMonitor])
    private val resourceMonitor = kernelMonitors.newMonitor(classOf[ResourceMonitor])
    private val planDescriptionBuilder =
      new PlanDescriptionBuilder(logicalPlan,
        plannerName,
        readOnly,
        cardinalities,
        providedOrders,
        executionPlan.runtimeName,
        executionPlan.metadata)

    private def getQueryContext(transactionalContext: TransactionalContext) = {
      val ctx = new TransactionBoundQueryContext(TransactionalContextWrapper(transactionalContext),
                                                 new ResourceManager(resourceMonitor)
                                               )(searchMonitor)
      new ExceptionTranslatingQueryContext(ctx)
    }

<<<<<<< HEAD
    def execute(transactionalContext: TransactionalContext,
                preParsedQuery: PreParsedQuery,
                params: MapValue,
                prePopulateResults: Boolean): Result = {
=======
    override def execute(transactionalContext: TransactionalContext, preParsedQuery: PreParsedQuery,
                params: MapValue): Result = {
>>>>>>> 597222e7
      val innerExecutionMode = preParsedQuery.executionMode match {
        case CypherExecutionMode.explain => ExplainMode
        case CypherExecutionMode.profile => ProfileMode
        case CypherExecutionMode.normal => NormalMode
      }
      val taskCloser = new TaskCloser
      val queryContext = getQueryContext(transactionalContext)
      taskCloser.addTask(queryContext.transactionalContext.close)
      taskCloser.addTask(queryContext.resources.close)

      runSafely {

        val internalExecutionResult =
          if (innerExecutionMode == ExplainMode) {
            taskCloser.close(success = true)
            val columns = columnNames(logicalPlan)

            val allNotifications =
              preParsingNotifications ++ (planningNotifications ++ executionPlan.notifications).map(asKernelNotification(Some(preParsedQuery.offset)))
            ExplainExecutionResult(columns,
                                   planDescriptionBuilder.explain(),
                                   queryType, allNotifications)
          } else {

            val doProfile = innerExecutionMode == ProfileMode
            val runtimeResult = executionPlan.run(queryContext, doProfile, params, prePopulateResults)

            taskCloser.addTask(_ => runtimeResult.close)

            new StandardInternalExecutionResult(queryContext,
                                                executionPlan.runtimeName,
                                                runtimeResult,
                                                taskCloser,
                                                queryType,
                                                innerExecutionMode,
                                                planDescriptionBuilder)
          }

        new ExecutionResult(
          ClosingExecutionResult.wrapAndInitiate(
            transactionalContext.executingQuery(),
            internalExecutionResult,
            runSafely,
            kernelMonitors.newMonitor(classOf[QueryExecutionMonitor])
          )
        )
      } (e => taskCloser.close(false))
    }

    override def reusabilityState(lastCommittedTxId: () => Long, ctx: TransactionalContext): ReusabilityState = reusabilityState

    override def planDescription(): InternalPlanDescription = planDescriptionBuilder.explain()
  }

}
<|MERGE_RESOLUTION|>--- conflicted
+++ resolved
@@ -176,15 +176,10 @@
       new ExceptionTranslatingQueryContext(ctx)
     }
 
-<<<<<<< HEAD
-    def execute(transactionalContext: TransactionalContext,
-                preParsedQuery: PreParsedQuery,
-                params: MapValue,
-                prePopulateResults: Boolean): Result = {
-=======
-    override def execute(transactionalContext: TransactionalContext, preParsedQuery: PreParsedQuery,
-                params: MapValue): Result = {
->>>>>>> 597222e7
+    override def execute(transactionalContext: TransactionalContext,
+                         preParsedQuery: PreParsedQuery,
+                         params: MapValue,
+                         prePopulateResults: Boolean): Result = {
       val innerExecutionMode = preParsedQuery.executionMode match {
         case CypherExecutionMode.explain => ExplainMode
         case CypherExecutionMode.profile => ProfileMode
