--- conflicted
+++ resolved
@@ -28,11 +28,7 @@
 import org.neo4j.cypher.internal.compiler.v2_2.planDescription.InternalPlanDescription.Arguments.{DbHits, Planner, Rows, Version}
 import org.neo4j.cypher.internal.compiler.v2_2.planDescription.{Argument, InternalPlanDescription, PlanDescriptionArgumentSerializer}
 import org.neo4j.cypher.internal.compiler.v2_2.spi.MapToPublicExceptions
-<<<<<<< HEAD
 import org.neo4j.cypher.internal.compiler.v2_2.{CypherCompilerFactory, CypherException => CypherException_v2_2, _}
-=======
-import org.neo4j.cypher.internal.compiler.v2_2.{CypherException => CypherException_v2_2, CostBasedPlannerName, DPPlannerName, IDPPlannerName, CostPlannerName, CypherCompilerFactory, ConservativePlannerName, InfoLogger, PlannerName, Monitors}
->>>>>>> 6071538f
 import org.neo4j.cypher.internal.spi.v2_2.{TransactionBoundGraphStatistics, TransactionBoundPlanContext, TransactionBoundQueryContext}
 import org.neo4j.cypher.javacompat.ProfilerStatistics
 import org.neo4j.cypher.{ArithmeticException, CypherTypeException, EntityNotFoundException, FailedIndexException, IncomparableValuesException, IndexHintException, InternalException, InvalidArgumentException, InvalidSemanticsException, LabelScanHintException, LoadCsvStatusWrapCypherException, LoadExternalResourceException, MergeConstraintConflictException, NodeStillHasRelationshipsException, ParameterNotFoundException, ParameterWrongTypeException, PatternException, PeriodicCommitInOpenTransactionException, ProfilerStatisticsNotReadyException, SyntaxException, UniquePathNotUniqueException, UnknownLabelException, _}
@@ -320,23 +316,6 @@
 //  }
 //}
 
-<<<<<<< HEAD
-case class CompatibilityFor2_2Conservative(graph: GraphDatabaseService,
-                                           queryCacheSize: Int,
-                                           statsDivergenceThreshold: Double,
-                                           queryPlanTTL: Long,
-                                           clock: Clock,
-                                           kernelMonitors: KernelMonitors,
-                                           kernelAPI: KernelAPI,
-                                           logger: StringLogger) extends CompatibilityFor2_2 {
-  protected val compiler = CypherCompilerFactory.costBasedCompiler(
-    graph, queryCacheSize, statsDivergenceThreshold, queryPlanTTL, clock, kernelMonitors,
-    logger, plannerName = ConservativePlanner
-  )
-}
-
-=======
->>>>>>> 6071538f
 case class CompatibilityFor2_2Cost(graph: GraphDatabaseService,
                                    queryCacheSize: Int,
                                    statsDivergenceThreshold: Double,
@@ -344,32 +323,10 @@
                                    clock: Clock,
                                    kernelMonitors: KernelMonitors,
                                    kernelAPI: KernelAPI,
-<<<<<<< HEAD
-                                   logger: StringLogger) extends CompatibilityFor2_2 {
-  protected val compiler = CypherCompilerFactory.costBasedCompiler(
-    graph, queryCacheSize, statsDivergenceThreshold, queryPlanTTL, clock, kernelMonitors,
-    logger, plannerName = CostPlanner
-  )
-}
-
-case class CompatibilityFor2_2IDP(graph: GraphDatabaseService,
-                                  queryCacheSize: Int,
-                                  statsDivergenceThreshold: Double,
-                                  queryPlanTTL: Long,
-                                  clock: Clock,
-                                  kernelMonitors: KernelMonitors,
-                                  kernelAPI: KernelAPI,
-                                  logger: StringLogger) extends CompatibilityFor2_2 {
-  protected val compiler = CypherCompilerFactory.costBasedCompiler(
-    graph, queryCacheSize, statsDivergenceThreshold, queryPlanTTL, clock, kernelMonitors,
-    logger, plannerName = IDPPlanner
-=======
                                    logger: StringLogger,
                                    plannerName: CostBasedPlannerName) extends CompatibilityFor2_2 {
   protected val compiler = CypherCompilerFactory.costBasedCompiler(
-    graph, queryCacheSize, statsDivergenceThreshold, queryPlanTTL, clock, new WrappedMonitors(kernelMonitors),
-    new StringInfoLogger(logger), plannerName
->>>>>>> 6071538f
+    graph, queryCacheSize, statsDivergenceThreshold, queryPlanTTL, clock, kernelMonitors, logger, plannerName
   )
 }
 
