--- conflicted
+++ resolved
@@ -43,12 +43,9 @@
     }
 }
 
-<<<<<<< HEAD
-case class PreParsedQuery(statement: String, version: CypherVersion, executionMode: CypherExecutionMode,
-                          planner: CypherPlanner, runtime: CypherRuntime, notificationLogger: InternalNotificationLogger)
-=======
-case class PreParsedQuery(statement: String, rawStatement: String, version: CypherVersion, executionMode: ExecutionMode, planner: PlannerName)
->>>>>>> aca250a6
+case class PreParsedQuery(statement: String, rawStatement: String, version: CypherVersion,
+                          executionMode: CypherExecutionMode, planner: CypherPlanner, runtime: CypherRuntime,
+                          notificationLogger: InternalNotificationLogger)
                          (val offset: InputPosition) {
   val statementWithVersionAndPlanner = {
     val plannerInfo = planner match {
@@ -81,9 +78,9 @@
     override def create[S](spec: PlannerSpec { type SPI = S }): S = spec match {
       case PlannerSpec_v1_9 => CompatibilityFor1_9(graph, queryCacheSize, kernelMonitors)
       case PlannerSpec_v2_2(planner) => planner match {
-          case CypherPlanner.rule => CompatibilityFor2_2Rule(graph, queryCacheSize, STATISTICS_DIVERGENCE_THRESHOLD, queryPlanTTL, CLOCK, kernelMonitors, kernelAPI)
-          case _ => CompatibilityFor2_2Cost(graph, queryCacheSize, STATISTICS_DIVERGENCE_THRESHOLD, queryPlanTTL, CLOCK, kernelMonitors, kernelAPI, log, planner)
-        }
+        case CypherPlanner.rule => CompatibilityFor2_2Rule(graph, queryCacheSize, STATISTICS_DIVERGENCE_THRESHOLD, queryPlanTTL, CLOCK, kernelMonitors, kernelAPI)
+        case _ => CompatibilityFor2_2Cost(graph, queryCacheSize, STATISTICS_DIVERGENCE_THRESHOLD, queryPlanTTL, CLOCK, kernelMonitors, kernelAPI, log, planner)
+      }
       case PlannerSpec_v2_3(planner, runtime) => planner match {
         case CypherPlanner.rule => CompatibilityFor2_3Rule(graph, queryCacheSize, STATISTICS_DIVERGENCE_THRESHOLD, queryPlanTTL, CLOCK, kernelMonitors, kernelAPI)
         case _ => CompatibilityFor2_3Cost(graph, queryCacheSize, STATISTICS_DIVERGENCE_THRESHOLD, queryPlanTTL, CLOCK, kernelMonitors, kernelAPI, log, planner, runtime, useErrorsOverWarnings)
@@ -100,7 +97,6 @@
 
   @throws(classOf[SyntaxException])
   def preParseQuery(queryText: String): PreParsedQuery = {
-<<<<<<< HEAD
     val preParsedStatement = CypherPreParser(queryText)
     val statementWithOptions = CypherStatementWithOptions(preParsedStatement)
     val CypherStatementWithOptions(statement, offset, version, planner, runtime, mode, notifications) = statementWithOptions
@@ -112,54 +108,11 @@
     val pickedRuntime = pick(runtime, CypherRuntime, if (cypherVersion == configuredVersion) Some(configuredRuntime) else None)
 
     assertValidOptions(statementWithOptions, cypherVersion, pickedExecutionMode, pickedPlanner, pickedRuntime)
-=======
-    val queryWithOptions = optionParser(queryText)
-    val preParsedQuery = preParse(queryWithOptions, queryText)
-    preParsedQuery
-  }
-
-  @throws(classOf[SyntaxException])
-  def parseQuery(preParsedQuery: PreParsedQuery): ParsedQuery = {
-    val version = preParsedQuery.version
-    val planner = preParsedQuery.planner
-    val statementAsText = preParsedQuery.statement
-    val rawStatement = preParsedQuery.rawStatement
-    val offset = preParsedQuery.offset
-
-    (version, planner) match {
-      case (CypherVersion.v2_2, ConservativePlannerName) => compatibilityFor2_2.produceParsedQuery(statementAsText,rawStatement, offset)
-      case (CypherVersion.v2_2, CostPlannerName)         => compatibilityFor2_2Cost.produceParsedQuery(statementAsText,rawStatement, offset)
-      case (CypherVersion.v2_2, IDPPlannerName)          => compatibilityFor2_2IDP.produceParsedQuery(statementAsText,rawStatement, offset)
-      case (CypherVersion.v2_2, DPPlannerName)           => compatibilityFor2_2DP.produceParsedQuery(statementAsText,rawStatement, offset)
-      case (CypherVersion.v2_2, RulePlannerName)         => compatibilityFor2_2Rule.produceParsedQuery(statementAsText,rawStatement, offset)
-      case (CypherVersion.v2_2, _)                   => compatibilityFor2_2.produceParsedQuery(statementAsText,rawStatement, offset)
-      case (CypherVersion.v2_1, _)                   => compatibilityFor2_1.parseQuery(statementAsText)
-      case (CypherVersion.v2_0, _)                   => compatibilityFor2_0.parseQuery(statementAsText)
-      case (CypherVersion.v1_9, _)                   => compatibilityFor1_9.parseQuery(statementAsText)
-    }
-  }
-
-  private def preParse(queryWithOption: CypherQueryWithOptions, rawQuery: String): PreParsedQuery = {
-    val cypherOptions = queryWithOption.options.collectFirst {
-      case opt: ConfigurationOptions => opt
-    }
-    val cypherVersion = cypherOptions.flatMap(_.version)
-      .map(v => CypherVersion(v.version))
-      .getOrElse(defaultVersion)
-    val planner = calculatePlanner(cypherOptions, queryWithOption.options, cypherVersion)
-    val executionMode: ExecutionMode = calculateExecutionMode(queryWithOption.options)
-    if (executionMode == ExplainMode && cypherVersion != CypherVersion.v2_2) {
-      throw new InvalidArgumentException("EXPLAIN not supported in versions older than Neo4j v2.2")
-    }
-
-    PreParsedQuery(queryWithOption.statement, rawQuery, cypherVersion, executionMode, planner)(queryWithOption.offset)
-  }
->>>>>>> aca250a6
 
     val logger = notificationLoggerBuilder(pickedExecutionMode)
     notifications.foreach( logger += _ )
 
-    PreParsedQuery(statement, cypherVersion, pickedExecutionMode, pickedPlanner, pickedRuntime, logger)(offset)
+    PreParsedQuery(statement, queryText, cypherVersion, pickedExecutionMode, pickedPlanner, pickedRuntime, logger)(offset)
   }
 
   private def pick[O <: CypherOption](candidate: Option[O], companion: CypherOptionCompanion[O], configured: Option[O]): O = {
