/*
 * Copyright (c) 2002-2017 "Neo Technology,"
 * Network Engine for Objects in Lund AB [http://neotechnology.com]
 *
 * This file is part of Neo4j.
 *
 * Neo4j is free software: you can redistribute it and/or modify
 * it under the terms of the GNU General Public License as published by
 * the Free Software Foundation, either version 3 of the License, or
 * (at your option) any later version.
 *
 * This program is distributed in the hope that it will be useful,
 * but WITHOUT ANY WARRANTY; without even the implied warranty of
 * MERCHANTABILITY or FITNESS FOR A PARTICULAR PURPOSE.  See the
 * GNU General Public License for more details.
 *
 * You should have received a copy of the GNU General Public License
 * along with this program.  If not, see <http://www.gnu.org/licenses/>.
 */
package org.neo4j.cypher.internal

import java.util.{Map => JavaMap}

import org.neo4j.cypher._
import org.neo4j.cypher.internal.compiler.v3_1.helpers.{RuntimeJavaValueConverter, RuntimeScalaValueConverter}
import org.neo4j.cypher.internal.compiler.v3_1.prettifier.Prettifier
import org.neo4j.cypher.internal.compiler.v3_1.{LFUCache => LRUCachev3_1, _}
import org.neo4j.cypher.internal.spi.TransactionalContextWrapperv3_1
import org.neo4j.cypher.internal.tracing.{CompilationTracer, TimingCompilationTracer}
import org.neo4j.graphdb.config.Setting
import org.neo4j.graphdb.factory.GraphDatabaseSettings
import org.neo4j.kernel.api.ReadOperations
import org.neo4j.kernel.api.security.{AccessMode, SecurityContext}
import org.neo4j.kernel.configuration.Config
import org.neo4j.kernel.impl.query.{QueryExecutionMonitor, TransactionalContext}
import org.neo4j.kernel.{GraphDatabaseQueryService, api, monitoring}
import org.neo4j.logging.{LogProvider, NullLogProvider}

trait StringCacheMonitor extends CypherCacheMonitor[String, api.Statement]

/**
  * This class construct and initialize both the cypher compiler and the cypher runtime, which is a very expensive
  * operation so please make sure this will be constructed only once and properly reused.
  */
class ExecutionEngine(val queryService: GraphDatabaseQueryService, logProvider: LogProvider = NullLogProvider.getInstance()) {

  require(queryService != null, "Can't work with a null graph database")

  // true means we run inside REST server
  protected val isServer = false
  protected val kernel = queryService.getDependencyResolver.resolveDependency(classOf[org.neo4j.kernel.api.KernelAPI])
  private val lastCommittedTxId = LastCommittedTxIdProvider(queryService)
  protected val kernelMonitors: monitoring.Monitors = queryService.getDependencyResolver.resolveDependency(classOf[org.neo4j.kernel.monitoring.Monitors])
  private val compilationTracer: CompilationTracer = {
    if( true) //optGraphSetting(queryService, GraphDatabaseSettings.cypher_compiler_tracing, FALSE))
      new TimingCompilationTracer(kernelMonitors.newMonitor(classOf[TimingCompilationTracer.EventListener]))
    else
      CompilationTracer.NO_COMPILATION_TRACING
  }
  protected val compiler = createCompiler

  private val log = logProvider.getLog( getClass )
  private val cacheMonitor = kernelMonitors.newMonitor(classOf[StringCacheMonitor])
  kernelMonitors.addMonitorListener( new StringCacheMonitor {
    override def cacheDiscard(ignored: String, query: String) {
      log.info(s"Discarded stale query from the query cache: $query")
    }
  })

  private val executionMonitor = kernelMonitors.newMonitor(classOf[QueryExecutionMonitor])

  private val cacheAccessor = new MonitoringCacheAccessor[String, (ExecutionPlan, Map[String, Any])](cacheMonitor)

  private val preParsedQueries = new LRUCachev3_1[String, PreParsedQuery](getPlanCacheSize)
  private val parsedQueries = new LRUCachev3_1[String, ParsedQuery](getPlanCacheSize)

  private val javaValues = new RuntimeJavaValueConverter(isGraphKernelResultValue, identity)
  private val scalaValues = new RuntimeScalaValueConverter(isGraphKernelResultValue, identity)

  @throws(classOf[SyntaxException])
  def profile(query: String, scalaParams: Map[String, Any], context: TransactionalContext): ExecutionResult = {
    // we got deep scala parameters => convert to deep java parameters
    val javaParams = javaValues.asDeepJavaMap(scalaParams).asInstanceOf[JavaMap[String, AnyRef]]
    profile(query, javaParams, context)
  }

  @throws(classOf[SyntaxException])
  def profile(query: String, javaParams: JavaMap[String, AnyRef], context: TransactionalContext): ExecutionResult = {
    // we got deep java parameters => convert to shallow scala parameters for passing into the engine
    val scalaParams = scalaValues.asShallowScalaMap(javaParams)
    val (preparedPlanExecution, wrappedContext) = planQuery(context)
    preparedPlanExecution.profile(wrappedContext, scalaParams)
  }

  @throws(classOf[SyntaxException])
  def execute(query: String, scalaParams: Map[String, Any], context: TransactionalContext): ExecutionResult = {
    // we got deep scala parameters => convert to deep java parameters
    val javaParams = javaValues.asDeepJavaMap(scalaParams).asInstanceOf[JavaMap[String, AnyRef]]
    execute(query, javaParams, context)
  }

  @throws(classOf[SyntaxException])
  def execute(query: String, javaParams: JavaMap[String, AnyRef], context: TransactionalContext): ExecutionResult = {
    // we got deep java parameters => convert to shallow scala parameters for passing into the engine
    val scalaParams = scalaValues.asShallowScalaMap(javaParams)
    val (preparedPlanExecution, wrappedContext) = planQuery(context)
    preparedPlanExecution.execute(wrappedContext, scalaParams)
  }

  @throws(classOf[SyntaxException])
  protected def parseQuery(queryText: String): ParsedQuery =
    parsePreParsedQuery(preParseQuery(queryText), CompilationPhaseTracer.NO_TRACING)

  @throws(classOf[SyntaxException])
  private def parsePreParsedQuery(preParsedQuery: PreParsedQuery, tracer: CompilationPhaseTracer): ParsedQuery = {
    parsedQueries.get(preParsedQuery.statementWithVersionAndPlanner).getOrElse {
      val parsedQuery = compiler.parseQuery(preParsedQuery, tracer)
      //don't cache failed queries
      if (!parsedQuery.hasErrors) parsedQueries.put(preParsedQuery.statementWithVersionAndPlanner, parsedQuery)
      parsedQuery
    }
  }

  @throws(classOf[SyntaxException])
  private def preParseQuery(queryText: String): PreParsedQuery =
    preParsedQueries.getOrElseUpdate(queryText, compiler.preParseQuery(queryText))

  @throws(classOf[SyntaxException])
  protected def planQuery(transactionalContext: TransactionalContext): (PreparedPlanExecution, TransactionalContextWrapperv3_1) = {
    val executingQuery = transactionalContext.executingQuery()
    val queryText = executingQuery.queryText()
    executionMonitor.startQueryExecution(executingQuery)
    val phaseTracer = compilationTracer.compileQuery(queryText)
    try {

      val externalTransactionalContext = new TransactionalContextWrapperv3_1(transactionalContext)
      val preParsedQuery = try {
        preParseQuery(queryText)
      } catch {
        case e: SyntaxException =>
          externalTransactionalContext.close(success = false)
          throw e
      }
      val executionMode = preParsedQuery.executionMode
      val cacheKey = preParsedQuery.statementWithVersionAndPlanner

      var n = 0
      while (n < ExecutionEngine.PLAN_BUILDING_TRIES) {
        // create transaction and query context
        val tc = externalTransactionalContext.getOrBeginNewIfClosed()

        // Temporarily change access mode during query planning
        // NOTE: This will force read access mode if the current transaction did not have it
        val revertable = tc.restrictCurrentTransaction(tc.securityContext.withMode(AccessMode.Static.READ))

        val ((plan: ExecutionPlan, extractedParameters), touched) = try {
          // fetch plan cache
          val cache = getOrCreateFromSchemaState(tc.readOperations, {
            cacheMonitor.cacheFlushDetected(tc.statement)
            val lruCache = new LRUCachev3_1[String, (ExecutionPlan, Map[String, Any])](getPlanCacheSize)
            new QueryCache(cacheAccessor, lruCache)
          })

          def isStale(plan: ExecutionPlan, ignored: Map[String, Any]) = plan.isStale(lastCommittedTxId, tc)
          def producePlan() = {
            val parsedQuery = parsePreParsedQuery(preParsedQuery, phaseTracer)
            parsedQuery.plan(tc, phaseTracer)
          }

          cache.getOrElseUpdate(cacheKey, queryText, (isStale _).tupled, producePlan())
        }
        catch {
          case (t: Throwable) =>
            tc.close(success = false)
            throw t
        } finally {
          revertable.close()
        }

        if (touched) {
          tc.close(success = true)
        } else {
          tc.cleanForReuse()
          return (PreparedPlanExecution(plan, executionMode, extractedParameters), tc)
        }

        n += 1
      }
    } finally phaseTracer.close()

    throw new IllegalStateException("Could not execute query due to insanely frequent schema changes")
  }

  private def getOrCreateFromSchemaState[V](operations: ReadOperations, creator: => V) = {
    val javaCreator = new java.util.function.Function[ExecutionEngine, V]() {
      def apply(key: ExecutionEngine) = creator
    }
    operations.schemaStateGetOrCreate(this, javaCreator)
  }

  def prettify(query: String): String = Prettifier(query)

  def isPeriodicCommit(query: String) = parseQuery(query).isPeriodicCommit

  private def createCompiler: CypherCompiler = {
    val version = CypherVersion(optGraphSetting[String](
      queryService, GraphDatabaseSettings.cypher_parser_version, CypherVersion.default.name))
    val planner = CypherPlanner(optGraphSetting[String](
      queryService, GraphDatabaseSettings.cypher_planner, CypherPlanner.default.name))
    val runtime = CypherRuntime(optGraphSetting[String](
      queryService, GraphDatabaseSettings.cypher_runtime, CypherRuntime.default.name))
    val useErrorsOverWarnings = optGraphSetting[java.lang.Boolean](
      queryService, GraphDatabaseSettings.cypher_hints_error,
      GraphDatabaseSettings.cypher_hints_error.getDefaultValue.toBoolean)
    val idpMaxTableSize: Int = optGraphSetting[java.lang.Integer](
      queryService, GraphDatabaseSettings.cypher_idp_solver_table_threshold,
      GraphDatabaseSettings.cypher_idp_solver_table_threshold.getDefaultValue.toInt)
    val idpIterationDuration: Long = optGraphSetting[java.lang.Long](
      queryService, GraphDatabaseSettings.cypher_idp_solver_duration_threshold,
      GraphDatabaseSettings.cypher_idp_solver_duration_threshold.getDefaultValue.toLong)

    val errorIfShortestPathFallbackUsedAtRuntime = optGraphSetting[java.lang.Boolean](
      queryService, GraphDatabaseSettings.forbid_exhaustive_shortestpath,
      GraphDatabaseSettings.forbid_exhaustive_shortestpath.getDefaultValue.toBoolean
    )
<<<<<<< HEAD
    if (((version != CypherVersion.v2_3) || (version != CypherVersion.v3_0) || (version != CypherVersion.v3_1)) &&
      (planner == CypherPlanner.greedy || planner == CypherPlanner.idp || planner == CypherPlanner.dp)) {
=======
    val errorIfShortestPathHasCommonNodesAtRuntime = optGraphSetting[java.lang.Boolean](
      queryService, GraphDatabaseSettings.forbid_shortestpath_common_nodes,
      GraphDatabaseSettings.forbid_shortestpath_common_nodes.getDefaultValue.toBoolean
    )

    if (((version != CypherVersion.v2_3) || (version != CypherVersion.v3_0)) && (planner == CypherPlanner.greedy || planner == CypherPlanner.idp || planner == CypherPlanner.dp)) {
>>>>>>> bb9eac07
      val message = s"Cannot combine configurations: ${GraphDatabaseSettings.cypher_parser_version.name}=${version.name} " +
        s"with ${GraphDatabaseSettings.cypher_planner.name} = ${planner.name}"
      log.error(message)
      throw new IllegalStateException(message)
    }
    new CypherCompiler(queryService, kernel, kernelMonitors, version, planner, runtime, useErrorsOverWarnings, idpMaxTableSize, idpIterationDuration, errorIfShortestPathFallbackUsedAtRuntime, errorIfShortestPathHasCommonNodesAtRuntime, logProvider)
  }

  private def getPlanCacheSize: Int =
    optGraphSetting[java.lang.Integer](
      queryService, GraphDatabaseSettings.query_cache_size,
      GraphDatabaseSettings.query_cache_size.getDefaultValue.toInt
    )

  private def optGraphSetting[V](graph: GraphDatabaseQueryService, setting: Setting[V], defaultValue: V): V = {
    val config = graph.getDependencyResolver.resolveDependency(classOf[Config])
    Option(config.get(setting)).getOrElse(defaultValue)
  }

}

object ExecutionEngine {
  val PLAN_BUILDING_TRIES: Int = 20
}<|MERGE_RESOLUTION|>--- conflicted
+++ resolved
@@ -223,17 +223,13 @@
       queryService, GraphDatabaseSettings.forbid_exhaustive_shortestpath,
       GraphDatabaseSettings.forbid_exhaustive_shortestpath.getDefaultValue.toBoolean
     )
-<<<<<<< HEAD
-    if (((version != CypherVersion.v2_3) || (version != CypherVersion.v3_0) || (version != CypherVersion.v3_1)) &&
-      (planner == CypherPlanner.greedy || planner == CypherPlanner.idp || planner == CypherPlanner.dp)) {
-=======
     val errorIfShortestPathHasCommonNodesAtRuntime = optGraphSetting[java.lang.Boolean](
       queryService, GraphDatabaseSettings.forbid_shortestpath_common_nodes,
       GraphDatabaseSettings.forbid_shortestpath_common_nodes.getDefaultValue.toBoolean
     )
 
-    if (((version != CypherVersion.v2_3) || (version != CypherVersion.v3_0)) && (planner == CypherPlanner.greedy || planner == CypherPlanner.idp || planner == CypherPlanner.dp)) {
->>>>>>> bb9eac07
+    if (((version != CypherVersion.v2_3) || (version != CypherVersion.v3_0) || (version != CypherVersion.v3_1)) &&
+      (planner == CypherPlanner.greedy || planner == CypherPlanner.idp || planner == CypherPlanner.dp)) {
       val message = s"Cannot combine configurations: ${GraphDatabaseSettings.cypher_parser_version.name}=${version.name} " +
         s"with ${GraphDatabaseSettings.cypher_planner.name} = ${planner.name}"
       log.error(message)
