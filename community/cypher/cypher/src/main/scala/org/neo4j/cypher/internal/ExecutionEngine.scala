/*
 * Copyright (c) 2002-2019 "Neo4j,"
 * Neo4j Sweden AB [http://neo4j.com]
 *
 * This file is part of Neo4j.
 *
 * Neo4j is free software: you can redistribute it and/or modify
 * it under the terms of the GNU General Public License as published by
 * the Free Software Foundation, either version 3 of the License, or
 * (at your option) any later version.
 *
 * This program is distributed in the hope that it will be useful,
 * but WITHOUT ANY WARRANTY; without even the implied warranty of
 * MERCHANTABILITY or FITNESS FOR A PARTICULAR PURPOSE.  See the
 * GNU General Public License for more details.
 *
 * You should have received a copy of the GNU General Public License
 * along with this program.  If not, see <http://www.gnu.org/licenses/>.
 */
package org.neo4j.cypher.internal

import java.time.Clock
import java.util.function.Supplier
import java.{lang, util}

import org.neo4j.cypher.internal.ExecutionEngine.{JitCompilation, NEVER_COMPILE, QueryCompilation}
import org.neo4j.cypher.internal.QueryCache.ParameterTypeMap
import org.neo4j.cypher.internal.compatibility.CypherCacheMonitor
import org.neo4j.cypher.internal.tracing.CompilationTracer
import org.neo4j.cypher.internal.tracing.CompilationTracer.QueryCompilationEvent
import org.neo4j.cypher.internal.v4_0.expressions.functions.FunctionInfo
import org.neo4j.cypher.{ParameterNotFoundException, exceptionHandler}
import org.neo4j.graphdb.Result
import org.neo4j.internal.helpers.collection.Pair
import org.neo4j.internal.kernel.api.security.AccessMode
import org.neo4j.kernel.GraphDatabaseQueryService
import org.neo4j.kernel.impl.query.{FunctionInformation, QueryExecution, QuerySubscriber, TransactionalContext}
import org.neo4j.logging.LogProvider
import org.neo4j.monitoring.Monitors
import org.neo4j.values.virtual.MapValue

import scala.collection.JavaConverters._

trait StringCacheMonitor extends CypherCacheMonitor[Pair[String, ParameterTypeMap]]

/**
  * This class constructs and initializes both the cypher compilers and runtimes, which are very expensive
  * operation. Please make sure this will be constructed only once and properly reused.
  */
class ExecutionEngine(val queryService: GraphDatabaseQueryService,
                      val kernelMonitors: Monitors,
                      val tracer: CompilationTracer,
                      val cacheTracer: CacheTracer[Pair[String, ParameterTypeMap]],
                      val config: CypherConfiguration,
                      val compilerLibrary: CompilerLibrary,
                      val logProvider: LogProvider,
                      val clock: Clock = Clock.systemUTC() ) {

  require(queryService != null, "Can't work with a null graph database")

  // HELPER OBJECTS

  private val preParser = new PreParser(config.version, config.planner, config.runtime, config.expressionEngineOption, config.queryCacheSize)
  private val lastCommittedTxIdProvider = LastCommittedTxIdProvider(queryService)
  private def planReusabilitiy(executableQuery: ExecutableQuery,
                               transactionalContext: TransactionalContext): ReusabilityState =
    executableQuery.reusabilityState(lastCommittedTxIdProvider, transactionalContext)

  // Log on stale query discard from query cache
  private val log = logProvider.getLog( getClass )
  kernelMonitors.addMonitorListener( new StringCacheMonitor {
    override def cacheDiscard(ignored: Pair[String, ParameterTypeMap], query: String, secondsSinceReplan: Int) {
      log.info(s"Discarded stale query from the query cache after $secondsSinceReplan seconds: $query")
    }
  })

  private val planStalenessCaller =
    new PlanStalenessCaller[ExecutableQuery](clock,
                                             config.statsDivergenceCalculator,
                                             lastCommittedTxIdProvider,
                                             planReusabilitiy)
  private val queryCache: QueryCache[String,Pair[String, ParameterTypeMap], ExecutableQuery] =
    new QueryCache[String, Pair[String, ParameterTypeMap], ExecutableQuery](config.queryCacheSize, planStalenessCaller, cacheTracer)

<<<<<<< HEAD
  private val masterCompiler: MasterCompiler = new MasterCompiler(queryService, kernelMonitors, config, logProvider, compilerLibrary)
=======
  private val masterCompiler: MasterCompiler = new MasterCompiler(config, new CompilerLibrary(compatibilityFactory))
>>>>>>> c34ab270

  private val schemaHelper = new SchemaHelper(queryCache)

  // ACTUAL FUNCTIONALITY

  /**@deprecated The translation to [[Result]] should happen further up the stack.*/
  @deprecated
  def execute(query: String,
              params: MapValue,
              context: TransactionalContext,
              profile: Boolean = false,
              prePopulate: Boolean = false): Result = {
    val queryTracer = tracer.compileQuery(query)

    try {
      val preParsedQuery = preParser.preParseQuery(query, profile)
      val executableQuery = getOrCompile(context, preParsedQuery, queryTracer, params)
      if (preParsedQuery.executionMode.name != "explain") {
        checkParameters(executableQuery.paramNames, params, executableQuery.extractedParams)
      }
      val combinedParams = params.updatedWith(executableQuery.extractedParams)
      context.executingQuery().compilationCompleted(executableQuery.compilerInfo, supplier(executableQuery.planDescription()))
      executableQuery.execute(context, preParsedQuery, combinedParams, prePopulate)

    } catch {
      case t: Throwable =>
        context.close(false)
        throw t
    } finally queryTracer.close()
  }

  /**
    * Executes query returns a `QueryExecution` that can be used to control demand to the provided `QuerySubscriber`
    *
    * @param query the query to execute
    * @param params the parameters of the query
    * @param context the context in which to run the query
    * @param profile if `true` run with profiling enabled
    * @param prePopulate if `true` pre populate all results
    * @param subscriber the subscriber where results will be streamed
    * @return a `QueryExecution` that controls the demand to the subscriber
    */
  def execute(query: String,
              params: MapValue,
              context: TransactionalContext,
              profile: Boolean,
              prePopulate: Boolean,
              subscriber: QuerySubscriber): QueryExecution = {
    val queryTracer = tracer.compileQuery(query)

    try {
      val preParsedQuery = preParser.preParseQuery(query, profile)
      val executableQuery = getOrCompile(context, preParsedQuery, queryTracer, params)
      if (preParsedQuery.executionMode.name != "explain") {
        checkParameters(executableQuery.paramNames, params, executableQuery.extractedParams)
      }
      val combinedParams = params.updatedWith(executableQuery.extractedParams)
      context.executingQuery().compilationCompleted(executableQuery.compilerInfo, supplier(executableQuery.planDescription()))
      executableQuery.execute(context, preParsedQuery, combinedParams, prePopulate, subscriber)

    } catch {
      case t: Throwable =>
        context.close(false)
        throw t
    } finally queryTracer.close()
  }


  /*
   * Return the primary and secondary compile to be used
   *
   * The primary compiler is the main compiler and the secondary compiler is used for compiling expressions for hot queries.
   */
  private def compilers(preParsedQuery: PreParsedQuery,
                        tracer: QueryCompilationEvent,
                        transactionalContext: TransactionalContext,
                        params: MapValue): (QueryCompilation, JitCompilation) = {

    val compiledExpressionCompiler = () => masterCompiler.compile(preParsedQuery.copy(recompilationLimitReached = true),
                                                                  tracer, transactionalContext, params)
    val interpretedExpressionCompiler = () => masterCompiler.compile(preParsedQuery, tracer, transactionalContext, params)
    //check if we need to jit compiling of queries
    if (preParsedQuery.compileWhenHot && config.recompilationLimit > 0) {
      //compile if hot enough
      (interpretedExpressionCompiler,  count => if (count > config.recompilationLimit) Some(compiledExpressionCompiler()) else None)
    } else if (preParsedQuery.compileWhenHot) {
      //We have recompilationLimit == 0, go to compiled directly
      (compiledExpressionCompiler, NEVER_COMPILE)
    } else {
      //In the other cases we have no recompilation step
     (interpretedExpressionCompiler, NEVER_COMPILE)
    }
  }

  private def getOrCompile(context: TransactionalContext,
                           preParsedQuery: PreParsedQuery,
                           tracer: QueryCompilationEvent,
                           params: MapValue
                          ): ExecutableQuery = {
    val cacheKey = Pair.of(preParsedQuery.statementWithVersionAndPlanner, QueryCache.extractParameterTypeMap(params))

    // create transaction and query context
    val tc = context.getOrBeginNewIfClosed()
    val compilerAuthorization = tc.restrictCurrentTransaction(tc.securityContext.withMode(AccessMode.Static.READ))

    try {
      var n = 0
      while (n < ExecutionEngine.PLAN_BUILDING_TRIES) {

        val schemaToken = schemaHelper.readSchemaToken(tc)
        val (primaryCompiler, secondaryCompiler) = compilers(preParsedQuery, tracer, tc, params)
        val cacheLookup = queryCache.computeIfAbsentOrStale(cacheKey,
                                                            tc,
                                                            primaryCompiler,
                                                            secondaryCompiler,
                                                            preParsedQuery.rawStatement)
        cacheLookup match {
          case _: CacheHit[_] |
               _: CacheDisabled[_] =>
            val executableQuery = cacheLookup.executableQuery
            if (schemaHelper.lockLabels(schemaToken, executableQuery, preParsedQuery.version, tc)) {
              tc.cleanForReuse()
              return executableQuery
            }
          case CacheMiss(executableQuery) =>
            // Do nothing. In the next attempt we will find the plan in the cache and
            // used it unless the schema has changed during planning.
        }

        n += 1
      }
    } finally {
      compilerAuthorization.close()
    }

    throw new IllegalStateException("Could not compile query due to insanely frequent schema changes")
  }

  def clearQueryCaches(): Long =
    List(masterCompiler.clearCaches(), queryCache.clear(), preParser.clearCache()).max

  def isPeriodicCommit(query: String): Boolean =
    preParser.preParseQuery(query, profile = false).isPeriodicCommit

  def getCypherFunctions: util.List[FunctionInformation] = {
    val informations: Seq[FunctionInformation] = org.neo4j.cypher.internal.v4_0.expressions.functions.Function.functionInfo.map(FunctionWithInformation)
    informations.asJava
  }

  // HELPERS

  @throws(classOf[ParameterNotFoundException])
  private def checkParameters(queryParams: Seq[String], givenParams: MapValue, extractedParams: MapValue) {
    exceptionHandler.runSafely {
      val missingKeys = queryParams.filter(key => !(givenParams.containsKey(key) || extractedParams.containsKey(key))).distinct
      if (missingKeys.nonEmpty) {
        throw new ParameterNotFoundException("Expected parameter(s): " + missingKeys.mkString(", "))
      }
    }
  }

  private def supplier[T](t: => T): Supplier[T] =
    new Supplier[T] {
      override def get(): T = t
    }
}

case class FunctionWithInformation(f: FunctionInfo) extends FunctionInformation {

  override def getFunctionName: String = f.getFunctionName

  override def getDescription: String = f.getDescription

  override def getSignature: String = f.getSignature

  override def isAggregationFunction: lang.Boolean = f.isAggregationFunction
}

object ExecutionEngine {
  val PLAN_BUILDING_TRIES: Int = 20
  type QueryCompilation = () => ExecutableQuery
  type JitCompilation = Int => Option[ExecutableQuery]

  private val NEVER_COMPILE: JitCompilation = _ => None
}<|MERGE_RESOLUTION|>--- conflicted
+++ resolved
@@ -82,11 +82,7 @@
   private val queryCache: QueryCache[String,Pair[String, ParameterTypeMap], ExecutableQuery] =
     new QueryCache[String, Pair[String, ParameterTypeMap], ExecutableQuery](config.queryCacheSize, planStalenessCaller, cacheTracer)
 
-<<<<<<< HEAD
-  private val masterCompiler: MasterCompiler = new MasterCompiler(queryService, kernelMonitors, config, logProvider, compilerLibrary)
-=======
-  private val masterCompiler: MasterCompiler = new MasterCompiler(config, new CompilerLibrary(compatibilityFactory))
->>>>>>> c34ab270
+  private val masterCompiler: MasterCompiler = new MasterCompiler(config, compilerLibrary)
 
   private val schemaHelper = new SchemaHelper(queryCache)
 
