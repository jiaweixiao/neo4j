--- conflicted
+++ resolved
@@ -125,12 +125,8 @@
     engine.execute(query).toList
 
     // then
-<<<<<<< HEAD
     logProvider.assertAtLeastOnce(
-      AssertableLogProvider.inLog( classOf[ExecutionEngine] ).info( s"Discarded stale query from the query cache: CYPHER 2.3 planner=default runtime=default $query" )
+      AssertableLogProvider.inLog( classOf[ExecutionEngine] ).info( s"Discarded stale query from the query cache: CYPHER 2.3 $query" )
     )
-=======
-    logger.assertAtLeastOnce(LogCall.info(s"Discarded stale query from the query cache: CYPHER 2.2 $query"))
->>>>>>> 20bbbdbd
   }
 }
