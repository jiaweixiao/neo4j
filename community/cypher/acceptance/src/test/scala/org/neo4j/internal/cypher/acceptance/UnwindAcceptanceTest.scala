/*
 * Copyright (c) 2002-2016 "Neo Technology,"
 * Network Engine for Objects in Lund AB [http://neotechnology.com]
 *
 * This file is part of Neo4j.
 *
 * Neo4j is free software: you can redistribute it and/or modify
 * it under the terms of the GNU General Public License as published by
 * the Free Software Foundation, either version 3 of the License, or
 * (at your option) any later version.
 *
 * This program is distributed in the hope that it will be useful,
 * but WITHOUT ANY WARRANTY; without even the implied warranty of
 * MERCHANTABILITY or FITNESS FOR A PARTICULAR PURPOSE.  See the
 * GNU General Public License for more details.
 *
 * You should have received a copy of the GNU General Public License
 * along with this program.  If not, see <http://www.gnu.org/licenses/>.
 */
package org.neo4j.internal.cypher.acceptance

import org.neo4j.cypher.{QueryStatisticsTestSupport, ExecutionEngineFunSuite, NewPlannerTestSupport}
import org.neo4j.graphdb.Node


class UnwindAcceptanceTest extends ExecutionEngineFunSuite with NewPlannerTestSupport with QueryStatisticsTestSupport {

  test("unwind collection returns individual values") {

    val result = executeWithAllPlannersAndCompatibilityMode(
      "UNWIND [1,2,3] as x return x"
    )
    result.columnAs[Int]("x").toList should equal(List(1, 2, 3))
  }

  test("unwind a range") {

    val result = executeWithAllPlannersAndCompatibilityMode(
      "UNWIND RANGE(1,3) as x return x"
    )
    result.columnAs[Int]("x").toList should equal(List(1, 2, 3))
  }
  test("unwind a concatenation of collections") {

    val result = executeWithAllPlannersAndCompatibilityMode(
      "WITH [1,2,3] AS first, [4,5,6] AS second UNWIND (first + second) as x return x"
    )
    result.columnAs[Int]("x").toList should equal(List(1, 2, 3, 4, 5, 6))
  }

  test("unwind a collected unwound expression") {

    val result = executeWithAllPlannersAndCompatibilityMode(
      "UNWIND RANGE(1,2) AS row WITH collect(row) as rows UNWIND rows as x return x"
    )
    result.columnAs[Int]("x").toList should equal(List(1, 2))
  }

  test("unwind a collected expression") {
    val a = createLabeledNode(Map("id" -> 1))
    val b = createLabeledNode(Map("id" -> 2))

    val result = executeWithAllPlannersAndCompatibilityMode(
      "MATCH (row) WITH collect(row) AS rows UNWIND rows AS node RETURN node"
    )
    result.columnAs[Node]("node").toList should equal(List(a, b))
  }

  test("create nodes from a collection parameter") {
    createLabeledNode(Map("year" -> 2014), "Year")

    val result = updateWithBothPlannersAndCompatibilityMode(
      "UNWIND {events} as event MATCH (y:Year {year:event.year}) MERGE (y)<-[:IN]-(e:Event {id:event.id}) RETURN e.id as x order by x",
      "events" -> List(Map("year" -> 2014, "id" -> 1), Map("year" -> 2014, "id" -> 2))
    )
    result.columnAs[Int]("x").toList should equal(List(1, 2))
  }

  test("double unwinding a collection of collections returns one row per item") {
    val result = executeWithAllPlannersAndCompatibilityMode(
      "WITH [[1,2,3], [4,5,6]] AS coc UNWIND coc AS x UNWIND x AS y RETURN y"
    )
    result.columnAs[Int]("y").toList should equal(List(1, 2, 3, 4, 5, 6))
  }

  test("no rows for unwinding an empty collection") {
    val result = executeWithAllPlannersAndCompatibilityMode(
      "UNWIND [] AS empty RETURN empty"
    )
    result.columnAs[Int]("empty").toList should equal(List())
  }

  test("no rows for unwinding null") {
    val result = executeWithAllPlannersAndCompatibilityMode(
      "UNWIND null AS empty RETURN empty"
    )
    result.columnAs[Int]("empty").toList should equal(List())
  }

  test("one row per item of a collection even with duplicates") {
    val result = executeWithAllPlannersAndCompatibilityMode(
      "UNWIND [1,1,2,2,3,3,4,4,5,5] AS duplicate RETURN duplicate"
    )
    result.columnAs[Int]("duplicate").toList should equal(List(1, 1, 2, 2, 3, 3, 4, 4, 5, 5))
  }

  test("unwind does not remove anything from the context") {
    val result = executeWithAllPlannersAndCompatibilityMode(
      "WITH [1,2,3] as collection UNWIND collection AS x RETURN *"
    )
    result.toList should equal(List(
      Map("collection" -> List(1, 2, 3), "x" -> 1),
      Map("collection" -> List(1, 2, 3), "x" -> 2),
      Map("collection" -> List(1, 2, 3), "x" -> 3)
    ))
  }

  test("unwind does not remove variables from scope") {
    val s1 = createLabeledNode("Start")
    val n2 = createNode()
    relate(s1, n2, "X")
    relate(s1, n2, "Y")
    relate(createNode(), n2, "Y")

    val result = executeWithAllPlannersAndCompatibilityMode("""MATCH (a:Start)-[:X]->(b1)
                                         |WITH a, COLLECT(b1) AS bees
                                         |UNWIND bees as b2
                                         |MATCH (a)-[:Y]->(b2)
                                         |RETURN a, b2""".stripMargin)
    result.toList should equal(List(Map("a" -> s1, "b2" -> n2)))
  }

  test("multiple unwinds after each other work like expected") {
    val result =
      executeWithAllPlannersAndCompatibilityMode( """WITH [1,2] as XS, [3,4] as YS, [5,6] as ZS
                             |UNWIND XS as X
                             |UNWIND YS as Y
                             |UNWIND ZS as Z
                             |RETURN *""".stripMargin)

    result.toList should equal(
      List(
        Map("X" -> 1, "Y" -> 3, "Z" -> 5, "ZS" -> List(5, 6), "YS" -> List(3, 4), "XS" -> List(1, 2)),
        Map("X" -> 1, "Y" -> 3, "Z" -> 6, "ZS" -> List(5, 6), "YS" -> List(3, 4), "XS" -> List(1, 2)),
        Map("X" -> 1, "Y" -> 4, "Z" -> 5, "ZS" -> List(5, 6), "YS" -> List(3, 4), "XS" -> List(1, 2)),
        Map("X" -> 1, "Y" -> 4, "Z" -> 6, "ZS" -> List(5, 6), "YS" -> List(3, 4), "XS" -> List(1, 2)),
        Map("X" -> 2, "Y" -> 3, "Z" -> 5, "ZS" -> List(5, 6), "YS" -> List(3, 4), "XS" -> List(1, 2)),
        Map("X" -> 2, "Y" -> 3, "Z" -> 6, "ZS" -> List(5, 6), "YS" -> List(3, 4), "XS" -> List(1, 2)),
        Map("X" -> 2, "Y" -> 4, "Z" -> 5, "ZS" -> List(5, 6), "YS" -> List(3, 4), "XS" -> List(1, 2)),
        Map("X" -> 2, "Y" -> 4, "Z" -> 6, "ZS" -> List(5, 6), "YS" -> List(3, 4), "XS" -> List(1, 2)))
    )
  }

<<<<<<< HEAD
  test("unwind should work with merge in GH#6057") {
    val query = "UNWIND {props} as prop MERGE (p:Person {login: prop.login}) SET p.name = prop.name RETURN p.name, p.login"
    val params = "props" -> Seq( Map("login" -> "login1", "name" -> "name1"),
                                 Map("login" -> "login2", "name" -> "name2"))

    val result = updateWithBothPlannersAndCompatibilityMode(query, params)

    assertStats(result, nodesCreated = 2, propertiesWritten = 4, labelsAdded = 2)
    result.toList should equal(List(Map("p.name" -> "name1", "p.login" -> "login1"),
                                    Map("p.name" -> "name2", "p.login" -> "login2")))
=======
  test("should unwind a long range without going OOM") {
    val expectedResult = 20000000
    val result = executeScalarWithAllPlanners[Long](s"unwind range(1,$expectedResult) as i return count(*) as c")
    result should equal(expectedResult)
>>>>>>> ca4c6c2f
  }
}<|MERGE_RESOLUTION|>--- conflicted
+++ resolved
@@ -151,7 +151,6 @@
     )
   }
 
-<<<<<<< HEAD
   test("unwind should work with merge in GH#6057") {
     val query = "UNWIND {props} as prop MERGE (p:Person {login: prop.login}) SET p.name = prop.name RETURN p.name, p.login"
     val params = "props" -> Seq( Map("login" -> "login1", "name" -> "name1"),
@@ -162,11 +161,12 @@
     assertStats(result, nodesCreated = 2, propertiesWritten = 4, labelsAdded = 2)
     result.toList should equal(List(Map("p.name" -> "name1", "p.login" -> "login1"),
                                     Map("p.name" -> "name2", "p.login" -> "login2")))
-=======
+  }
+
   test("should unwind a long range without going OOM") {
     val expectedResult = 20000000
     val result = executeScalarWithAllPlanners[Long](s"unwind range(1,$expectedResult) as i return count(*) as c")
     result should equal(expectedResult)
->>>>>>> ca4c6c2f
   }
+
 }