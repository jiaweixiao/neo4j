/*
 * Copyright (c) 2002-2018 "Neo4j,"
 * Neo4j Sweden AB [http://neo4j.com]
 *
 * This file is part of Neo4j.
 *
 * Neo4j is free software: you can redistribute it and/or modify
 * it under the terms of the GNU General Public License as published by
 * the Free Software Foundation, either version 3 of the License, or
 * (at your option) any later version.
 *
 * This program is distributed in the hope that it will be useful,
 * but WITHOUT ANY WARRANTY; without even the implied warranty of
 * MERCHANTABILITY or FITNESS FOR A PARTICULAR PURPOSE.  See the
 * GNU General Public License for more details.
 *
 * You should have received a copy of the GNU General Public License
 * along with this program.  If not, see <http://www.gnu.org/licenses/>.
 */
package org.neo4j.cypher.internal.runtime.interpreted.pipes

import org.eclipse.collections.api.set.primitive.LongSet
import org.neo4j.cypher.internal.runtime.interpreted.commands.expressions.PathValueBuilder
import org.neo4j.cypher.internal.runtime.interpreted.commands.predicates.{InCheckContainer, SingleThreadedLRUCache}
import org.neo4j.cypher.internal.runtime.interpreted.{ExecutionContext, MapExecutionContext, MutableMaps}
import org.neo4j.cypher.internal.runtime.{QueryContext, QueryStatistics}
import org.neo4j.values.AnyValue
import org.neo4j.values.virtual.MapValue
import org.opencypher.v9_0.util.ParameterNotFoundException

import scala.collection.mutable

class QueryState(val query: QueryContext,
                 val resources: ExternalCSVResource,
                 val params: MapValue,
                 val decorator: PipeDecorator = NullPipeDecorator,
                 val initialContext: Option[ExecutionContext] = None,
                 val triadicState: mutable.Map[String, LongSet] = mutable.Map.empty,
                 val repeatableReads: mutable.Map[Pipe, Seq[ExecutionContext]] = mutable.Map.empty,
                 val cachedIn: SingleThreadedLRUCache[Any, InCheckContainer] = new SingleThreadedLRUCache(maxSize = 16),
                 val lenientCreateRelationship: Boolean = false) {

  private var _pathValueBuilder: PathValueBuilder = _
  private var _exFactory: ExecutionContextFactory = _

  def newExecutionContext(factory: ExecutionContextFactory): ExecutionContext = {
    initialContext match {
      case Some(init) => factory.copyWith(init)
      case None => factory.newExecutionContext()
    }
  }

  def clearPathValueBuilder: PathValueBuilder = {
    if (_pathValueBuilder == null) {
      _pathValueBuilder = new PathValueBuilder()
    }
    _pathValueBuilder.clear()
  }

  def getParam(key: String): AnyValue = {
    if (!params.containsKey(key)) throw new ParameterNotFoundException("Expected a parameter named " + key)
    params.get(key)
  }

  def getStatistics: QueryStatistics = query.getOptStatistics.getOrElse(QueryState.defaultStatistics)

  def withDecorator(decorator: PipeDecorator) =
<<<<<<< HEAD
    new QueryState(query, resources, params, decorator, initialContext, triadicState,
                   repeatableReads, cachedIn)

  def withInitialContext(initialContext: ExecutionContext) =
    new QueryState(query, resources, params, decorator, Some(initialContext), triadicState,
                   repeatableReads, cachedIn)
=======
    new QueryState(query, resources, params, decorator, timeReader, initialContext, triadicState,
                   repeatableReads, cachedIn, lenientCreateRelationship)

  def withInitialContext(initialContext: ExecutionContext) =
    new QueryState(query, resources, params, decorator, timeReader, Some(initialContext), triadicState,
                   repeatableReads, cachedIn, lenientCreateRelationship)
>>>>>>> 418e0b57

  /**
    * When running on the RHS of an Apply, this method will fill an execution context with argument data
    *
    * @param ctx ExecutionContext to fill with data
    */
  def copyArgumentStateTo(ctx: ExecutionContext, nLongs: Int, nRefs: Int): Unit = initialContext
    .foreach(initData => ctx.copyFrom(initData, nLongs, nRefs))

  def copyArgumentStateTo(ctx: ExecutionContext): Unit = initialContext.foreach(initData => initData.copyTo(ctx))

  def withQueryContext(query: QueryContext) =
<<<<<<< HEAD
    new QueryState(query, resources, params, decorator, initialContext, triadicState,
                   repeatableReads, cachedIn)
=======
    new QueryState(query, resources, params, decorator, timeReader, initialContext, triadicState,
                   repeatableReads, cachedIn, lenientCreateRelationship)
>>>>>>> 418e0b57

  def setExecutionContextFactory(exFactory: ExecutionContextFactory) = {
    _exFactory = exFactory
  }

  def executionContextFactory = _exFactory
}

object QueryState {

  val defaultStatistics = QueryStatistics()
}

trait ExecutionContextFactory {

  def newExecutionContext(m: mutable.Map[String, AnyValue] = MutableMaps.empty): ExecutionContext

  def newExecutionContext(): ExecutionContext

  def copyWith(init: ExecutionContext): ExecutionContext

  def copyWith(row: ExecutionContext, newEntries: Seq[(String, AnyValue)]): ExecutionContext

  def copyWith(row: ExecutionContext, key: String, value: AnyValue): ExecutionContext

  def copyWith(row: ExecutionContext, key1: String, value1: AnyValue, key2: String, value2: AnyValue): ExecutionContext

  def copyWith(row: ExecutionContext,
               key1: String, value1: AnyValue,
               key2: String, value2: AnyValue,
               key3: String, value3: AnyValue): ExecutionContext
}

case class CommunityExecutionContextFactory() extends ExecutionContextFactory {

  override def newExecutionContext(m: mutable.Map[String, AnyValue] = MutableMaps.empty): ExecutionContext =
    ExecutionContext(m)

  override def newExecutionContext(): ExecutionContext = ExecutionContext.empty

  // Not using polymorphism here, instead cast since the cost of being megamorhpic is too high
  override def copyWith(init: ExecutionContext): ExecutionContext = init match {
    case context: MapExecutionContext =>
      context.createClone()
    case _ =>
      init.createClone()
  }

  // Not using polymorphism here, instead cast since the cost of being megamorhpic is too high
  override def copyWith(row: ExecutionContext, newEntries: Seq[(String, AnyValue)]): ExecutionContext = row match {
    case context: MapExecutionContext =>
      context.copyWith(newEntries)
    case _ =>
      row.copyWith(newEntries)
  }

  // Not using polymorphism here, instead cast since the cost of being megamorhpic is too high
  override def copyWith(row: ExecutionContext, key: String, value: AnyValue): ExecutionContext = row match {
    case context: MapExecutionContext =>
      context.copyWith(key, value)
    case _ =>
      row.copyWith(key, value)
  }

  // Not using polymorphism here, instead cast since the cost of being megamorhpic is too high
  override def copyWith(row : ExecutionContext,
                        key1: String, value1: AnyValue,
                        key2: String, value2: AnyValue): ExecutionContext = row match {
    case context: MapExecutionContext =>
      context.copyWith(key1, value1, key2, value2)
    case _ =>
      row.copyWith(key1, value1, key2, value2)
    }

  // Not using polymorphism here, instead cast since the cost of being megamorhpic is too high
  override def copyWith(row : ExecutionContext,
                        key1: String, value1: AnyValue,
                        key2: String, value2: AnyValue,
                        key3: String, value3: AnyValue): ExecutionContext = row match {
    case context: MapExecutionContext =>
      context.copyWith(key1, value1, key2, value2, key3, value3)
    case _ =>
      row.copyWith(key1, value1, key2, value2, key3, value3)
  }

}<|MERGE_RESOLUTION|>--- conflicted
+++ resolved
@@ -65,21 +65,12 @@
   def getStatistics: QueryStatistics = query.getOptStatistics.getOrElse(QueryState.defaultStatistics)
 
   def withDecorator(decorator: PipeDecorator) =
-<<<<<<< HEAD
     new QueryState(query, resources, params, decorator, initialContext, triadicState,
-                   repeatableReads, cachedIn)
+                   repeatableReads, cachedIn, lenientCreateRelationship)
 
   def withInitialContext(initialContext: ExecutionContext) =
     new QueryState(query, resources, params, decorator, Some(initialContext), triadicState,
-                   repeatableReads, cachedIn)
-=======
-    new QueryState(query, resources, params, decorator, timeReader, initialContext, triadicState,
                    repeatableReads, cachedIn, lenientCreateRelationship)
-
-  def withInitialContext(initialContext: ExecutionContext) =
-    new QueryState(query, resources, params, decorator, timeReader, Some(initialContext), triadicState,
-                   repeatableReads, cachedIn, lenientCreateRelationship)
->>>>>>> 418e0b57
 
   /**
     * When running on the RHS of an Apply, this method will fill an execution context with argument data
@@ -92,13 +83,8 @@
   def copyArgumentStateTo(ctx: ExecutionContext): Unit = initialContext.foreach(initData => initData.copyTo(ctx))
 
   def withQueryContext(query: QueryContext) =
-<<<<<<< HEAD
     new QueryState(query, resources, params, decorator, initialContext, triadicState,
-                   repeatableReads, cachedIn)
-=======
-    new QueryState(query, resources, params, decorator, timeReader, initialContext, triadicState,
                    repeatableReads, cachedIn, lenientCreateRelationship)
->>>>>>> 418e0b57
 
   def setExecutionContextFactory(exFactory: ExecutionContextFactory) = {
     _exFactory = exFactory
