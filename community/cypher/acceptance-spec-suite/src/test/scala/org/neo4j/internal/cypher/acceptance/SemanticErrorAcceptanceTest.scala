--- conflicted
+++ resolved
@@ -481,14 +481,8 @@
       "integer, 10508455564958384115, is too large")
   }
 
-<<<<<<< HEAD
-  def executeAndEnsureError(query: String, expected: String, params: (String,Any)*) {
+  private def executeAndEnsureError(query: String, expected: String, params: (String,Any)*) {
     import org.neo4j.cypher.internal.frontend.v3_2.helpers.StringHelper._
-
-=======
-  private def executeAndEnsureError(query: String, expected: String, params: (String,Any)*) {
-    import org.neo4j.cypher.internal.frontend.v3_1.helpers.StringHelper._
->>>>>>> 708b2ae3
     import scala.collection.JavaConverters._
 
     try {
