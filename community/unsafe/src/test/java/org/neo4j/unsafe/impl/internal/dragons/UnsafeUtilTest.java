--- conflicted
+++ resolved
@@ -403,9 +403,6 @@
     }
 
     @Test
-<<<<<<< HEAD
-    public void unsafeArrayElementAccess()
-=======
     public void getAndSetLongField()
     {
         Obj obj = new Obj();
@@ -430,7 +427,6 @@
 
     @Test
     public void unsafeArrayElementAccess() throws Exception
->>>>>>> 546c7446
     {
         int len = 3;
         int scale;
