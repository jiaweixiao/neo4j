Neo4j
Copyright © 2002-2018 Neo4j Sweden AB (referred to in this notice as "Neo4j")
[http://neo4j.com]

This product includes software ("Software") developed by Neo4j.

The copyright in the bundled Neo4j graph database (including the
Software) is owned by Neo4j. The Software developed and owned
by Neo4j is licensed under the GNU GENERAL PUBLIC LICENSE Version 3
(http://www.fsf.org/licensing/licenses/gpl-3.0.html) ("GPL")
to all third parties and that license, as required by the GPL, is
included in the LICENSE.txt file.

However, if you have executed an End User Software License and Services
Agreement or an OEM Software License and Support Services Agreement, or
another commercial license agreement with Neo4j or one of its
affiliates (each, a "Commercial Agreement"), the terms of the license in
such Commercial Agreement will supersede the GPL and you may use the
software solely pursuant to the terms of the relevant Commercial
Agreement.

Full license texts are found in LICENSES.txt.


Third-party licenses
--------------------

Apache Software License, Version 2.0
  Apache Commons BeanUtils
  Apache Commons Collections
  Apache Commons Compress
  Apache Commons IO
  Apache Commons Lang
  Apache Commons Text
  Apache Shiro :: Cache
  Apache Shiro :: Configuration :: Core
  Apache Shiro :: Configuration :: OGDL
  Apache Shiro :: Core
  Apache Shiro :: Cryptography :: Ciphers
  Apache Shiro :: Cryptography :: Core
  Apache Shiro :: Cryptography :: Hashing
  Apache Shiro :: Event
  Apache Shiro :: Lang
  Caffeine cache
  jPowerShell
  jProcesses
  Lucene codecs
  Lucene Common Analyzers
  Lucene Core
  Lucene QueryParsers
  Netty/All-in-One
  parboiled-core
  parboiled-scala
  WMI4Java

<<<<<<< HEAD
BSD - Scala License
  Scala Library

BSD License
  asm
  asm-analysis
  asm-tree
  asm-util
  Scala Compiler
=======
BSD License
  Zstandard

BSD License 2-clause
  zstd-jni
>>>>>>> 037d75a5

Bouncy Castle License
  Bouncy Castle PKIX, CMS, EAC, TSP, PKCS, OCSP, CMP, and CRMF APIs
  Bouncy Castle Provider

Eclipse Distribution License - v 1.0
  Eclipse Collections API
  Eclipse Collections Main Library

Eclipse Public License - v 1.0
  Eclipse Collections API
  Eclipse Collections Main Library

MIT License
  SLF4J API Module

Dependencies with multiple licenses
-----------------------------------

Eclipse Collections API
  Eclipse Distribution License - v 1.0
  Eclipse Public License - v 1.0

Eclipse Collections Main Library
  Eclipse Distribution License - v 1.0
  Eclipse Public License - v 1.0
<|MERGE_RESOLUTION|>--- conflicted
+++ resolved
@@ -53,7 +53,6 @@
   parboiled-scala
   WMI4Java
 
-<<<<<<< HEAD
 BSD - Scala License
   Scala Library
 
@@ -63,13 +62,10 @@
   asm-tree
   asm-util
   Scala Compiler
-=======
-BSD License
   Zstandard
 
 BSD License 2-clause
   zstd-jni
->>>>>>> 037d75a5
 
 Bouncy Castle License
   Bouncy Castle PKIX, CMS, EAC, TSP, PKCS, OCSP, CMP, and CRMF APIs
