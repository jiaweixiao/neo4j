--- conflicted
+++ resolved
@@ -93,44 +93,12 @@
         {
             map.put( keys[i], values[i] );
         }
-<<<<<<< HEAD
         return new MapValue.MapWrappingMapValue( map );
-=======
-        return new MapValue( map );
-    }
-
-    public static MapValue combine( MapValue a, MapValue b )
-    {
-        HashMap<String,AnyValue> map = new HashMap<>( a.size() + b.size() );
-        a.foreach( map::put );
-        b.foreach( map::put );
-        return VirtualValues.map( map );
-    }
-
-    public static MapValue map( Map<String,AnyValue> map )
-    {
-        return new MapValue( map );
     }
 
     public static ErrorValue error( Exception e )
     {
         return new ErrorValue( e );
-    }
-
-    @SafeVarargs
-    public static MapValue copy( MapValue map, Pair<String,AnyValue>... moreEntries )
-    {
-        HashMap<String,AnyValue> hashMap = new HashMap<>( map.size() );
-        for ( Map.Entry<String,AnyValue> entry : map.entrySet() )
-        {
-            hashMap.put( entry.getKey(), entry.getValue() );
-        }
-        for ( Pair<String,AnyValue> entry : moreEntries )
-        {
-            hashMap.put( entry.first(), entry.other() );
-        }
-        return new MapValue( hashMap );
->>>>>>> 0ac6ec02
     }
 
     public static NodeReference node( long id )
