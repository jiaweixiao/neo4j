/*
 * Copyright (c) 2002-2019 "Neo4j,"
 * Neo4j Sweden AB [http://neo4j.com]
 *
 * This file is part of Neo4j.
 *
 * Neo4j is free software: you can redistribute it and/or modify
 * it under the terms of the GNU General Public License as published by
 * the Free Software Foundation, either version 3 of the License, or
 * (at your option) any later version.
 *
 * This program is distributed in the hope that it will be useful,
 * but WITHOUT ANY WARRANTY; without even the implied warranty of
 * MERCHANTABILITY or FITNESS FOR A PARTICULAR PURPOSE.  See the
 * GNU General Public License for more details.
 *
 * You should have received a copy of the GNU General Public License
 * along with this program.  If not, see <http://www.gnu.org/licenses/>.
 */
package org.neo4j.consistency.store.synthetic;

import org.neo4j.common.TokenNameLookup;
import org.neo4j.kernel.impl.store.record.AbstractBaseRecord;
import org.neo4j.storageengine.api.StorageIndexReference;

import static java.lang.String.format;

/**
 * Synthetic record type that stands in for a real record to fit in conveniently
 * with consistency checking
 */
public class IndexEntry extends AbstractBaseRecord
{
    private final StorageIndexReference indexDescriptor;
    private final TokenNameLookup tokenNameLookup;

    public IndexEntry( StorageIndexReference indexDescriptor, TokenNameLookup tokenNameLookup, long nodeId )
    {
        super( nodeId );
        this.indexDescriptor = indexDescriptor;
        this.tokenNameLookup = tokenNameLookup;
        setInUse( true );
    }

    @Override
    public void clear()
    {
        initialize( false );
    }

    @Override
    public final AbstractBaseRecord clone() throws CloneNotSupportedException
    {
        throw new CloneNotSupportedException( "Synthetic records cannot be cloned." );
    }

    @Override
    public String toString()
    {
<<<<<<< HEAD
        return format( "IndexEntry[nodeId=%d, index=%sm]", getId(), indexDescriptor.userDescription( tokenNameLookup ) );
=======
        return format( "IndexEntry[nodeId=%d, index=%s]", getId(), indexDescriptor.toString( tokenNameLookup ) );
>>>>>>> 0519946e
    }
}<|MERGE_RESOLUTION|>--- conflicted
+++ resolved
@@ -57,10 +57,6 @@
     @Override
     public String toString()
     {
-<<<<<<< HEAD
-        return format( "IndexEntry[nodeId=%d, index=%sm]", getId(), indexDescriptor.userDescription( tokenNameLookup ) );
-=======
-        return format( "IndexEntry[nodeId=%d, index=%s]", getId(), indexDescriptor.toString( tokenNameLookup ) );
->>>>>>> 0519946e
+        return format( "IndexEntry[nodeId=%d, index=%s]", getId(), indexDescriptor.userDescription( tokenNameLookup ) );
     }
 }