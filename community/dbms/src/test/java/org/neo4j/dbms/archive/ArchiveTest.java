--- conflicted
+++ resolved
@@ -137,17 +137,11 @@
         Files.write( directory.resolve( "another-file" ), new byte[0] );
 
         Path archive = testDirectory.file( "the-archive.dump" ).toPath();
-<<<<<<< HEAD
-        new Dumper().dump( directory, directory, archive, path -> path.getFileName().toString().equals( "another-file" ) );
+        new Dumper().dump( directory, directory, archive, compressionFormat, path -> path.getFileName().toString().equals( "another-file" ) );
         File newDirectory = testDirectory.file( "the-new-directory" );
         File txRootDirectory = testDirectory.directory( "tx-root_directory" );
         DatabaseLayout databaseLayout = DatabaseLayout.of( newDirectory, () -> of( txRootDirectory ) );
         new Loader().load( archive, databaseLayout );
-=======
-        new Dumper().dump( directory, directory, archive, compressionFormat, path -> path.getFileName().toString().equals( "another-file" ) );
-        Path newDirectory = testDirectory.file( "the-new-directory" ).toPath();
-        new Loader().load( archive, newDirectory, newDirectory );
->>>>>>> 037d75a5
 
         Path expectedOutput = testDirectory.directory( "expected-output" ).toPath();
         Files.createDirectories( expectedOutput );
@@ -166,17 +160,11 @@
         Files.write( subdir.resolve( "a-file" ), new byte[0] );
 
         Path archive = testDirectory.file( "the-archive.dump" ).toPath();
-<<<<<<< HEAD
-        new Dumper().dump( directory, directory, archive, path -> path.getFileName().toString().equals( "subdir" ) );
+        new Dumper().dump( directory, directory, archive, compressionFormat, path -> path.getFileName().toString().equals( "subdir" ) );
         File newDirectory = testDirectory.file( "the-new-directory" );
         File txLogsRoot = testDirectory.directory( "txLogsRoot" );
         DatabaseLayout databaseLayout = DatabaseLayout.of( newDirectory, () -> of( txLogsRoot ) );
         new Loader().load( archive, databaseLayout );
-=======
-        new Dumper().dump( directory, directory, archive, compressionFormat, path -> path.getFileName().toString().equals( "subdir" ) );
-        Path newDirectory = testDirectory.file( "the-new-directory" ).toPath();
-        new Loader().load( archive, newDirectory, newDirectory );
->>>>>>> 037d75a5
 
         Path expectedOutput = testDirectory.directory( "expected-output" ).toPath();
         Files.createDirectories( expectedOutput );
@@ -195,20 +183,13 @@
         Files.write( txLogsDirectory.resolve( TransactionLogFilesHelper.DEFAULT_NAME + ".0" ), new byte[0] );
 
         Path archive = testDirectory.file( "the-archive.dump" ).toPath();
-<<<<<<< HEAD
-        new Dumper().dump( testDatabaseLayout.databaseDirectory().toPath(), txLogsDirectory, archive, alwaysFalse() );
+        new Dumper().dump( testDatabaseLayout.databaseDirectory().toPath(), txLogsDirectory, archive, compressionFormat, alwaysFalse() );
 
         File newDirectory = testDirectory.file( "the-new-database" );
         File newTxLogsRoot = testDirectory.directory( "newTxLogsRoot" );
         DatabaseLayout newDatabaseLayout = DatabaseLayout.of( newDirectory, () -> of( newTxLogsRoot ) );
 
         new Loader().load( archive, newDatabaseLayout );
-=======
-        new Dumper().dump( directory, txLogsDirectory, archive, compressionFormat, Predicates.alwaysFalse() );
-        Path newDirectory = testDirectory.file( "the-new-directory" ).toPath();
-        Path newTxLogsDirectory = testDirectory.file( "newTxLogsDirectory" ).toPath();
-        new Loader().load( archive, newDirectory, newTxLogsDirectory );
->>>>>>> 037d75a5
 
         Path expectedOutput = testDirectory.directory( "expected-output" ).toPath();
         Files.write( expectedOutput.resolve( "dbfile" ), new byte[0] );
@@ -223,16 +204,10 @@
     private void assertRoundTrips( Path oldDirectory, CompressionFormat compressionFormat ) throws IOException, IncorrectFormat
     {
         Path archive = testDirectory.file( "the-archive.dump" ).toPath();
-<<<<<<< HEAD
-        new Dumper().dump( oldDirectory, oldDirectory, archive, alwaysFalse() );
+        new Dumper().dump( oldDirectory, oldDirectory, archive, compressionFormat, alwaysFalse() );
         File newDirectory = testDirectory.file( "the-new-directory" );
         DatabaseLayout databaseLayout = DatabaseLayout.of( newDirectory );
         new Loader().load( archive, databaseLayout );
-=======
-        new Dumper().dump( oldDirectory, oldDirectory, archive, compressionFormat, Predicates.alwaysFalse() );
-        Path newDirectory = testDirectory.file( "the-new-directory" ).toPath();
-        new Loader().load( archive, newDirectory, newDirectory );
->>>>>>> 037d75a5
 
         assertEquals( describeRecursively( oldDirectory ), describeRecursively( newDirectory.toPath() ) );
     }
