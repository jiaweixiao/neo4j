--- conflicted
+++ resolved
@@ -59,13 +59,13 @@
     }
 
     @Override
-<<<<<<< HEAD
     public void close() throws IOException
     {
-=======
+    }
+
+    @Override
     public PrintStream outStream()
     {
         throw new UnsupportedOperationException( "not implemented" );
->>>>>>> 3a575a27
     }
 }