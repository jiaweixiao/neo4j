--- conflicted
+++ resolved
@@ -1,11 +1,6 @@
 /*
-<<<<<<< HEAD
- * Copyright (c) 2002-2018 "Neo Technology,"
+ * Copyright (c) 2002-2019 "Neo Technology,"
  * Network Engine for Objects in Lund AB [http://neotechnology.com]
-=======
- * Copyright (c) 2002-2019 "Neo4j,"
- * Neo4j Sweden AB [http://neo4j.com]
->>>>>>> 667997ea
  *
  * This file is part of Neo4j.
  *
