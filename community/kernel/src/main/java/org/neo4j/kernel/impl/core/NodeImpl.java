--- conflicted
+++ resolved
@@ -48,14 +48,8 @@
 import org.neo4j.kernel.api.properties.DefinedProperty;
 import org.neo4j.kernel.api.properties.Property;
 import org.neo4j.kernel.impl.api.store.CacheLoader;
-<<<<<<< HEAD
 import org.neo4j.kernel.impl.api.store.CacheUpdateListener;
-=======
-import org.neo4j.kernel.impl.core.WritableTransactionState.CowEntityElement;
-import org.neo4j.kernel.impl.core.WritableTransactionState.PrimitiveElement;
-import org.neo4j.kernel.impl.core.WritableTransactionState.SetAndDirectionCounter;
 import org.neo4j.kernel.impl.locking.Lock;
->>>>>>> 1b1332bb
 import org.neo4j.kernel.impl.nioneo.store.InvalidRecordException;
 import org.neo4j.kernel.impl.nioneo.xa.PropertyLoader;
 import org.neo4j.kernel.impl.util.ArrayMap;
@@ -271,49 +265,30 @@
             int[] types, CacheUpdateListener cacheUpdateListener )
     {
         Triplet<ArrayMap<Integer, RelIdArray>, List<RelationshipImpl>, RelationshipLoadingPosition> rels = null;
-        try ( Lock ignored = nodeManager.lowLevelNodeReadLock( id ) )
+        try ( Lock ignored = relationshipLoader.lowLevelNodeReadLock( id ) )
         {
             synchronized ( this )
             {
-<<<<<<< HEAD
-                try
-                {
-                    relChainPosition = relationshipLoader.getRelationshipChainPosition( getId() );
-                }
-                catch ( InvalidRecordException e )
-                {
-                    throw new NotFoundException( "Node[" + id + "]" +
-                            " concurrently deleted while loading its relationships?", e );
-                }
-
-                ArrayMap<Integer, RelIdArray> tmpRelMap = new ArrayMap<>();
-                rels = getMoreRelationships( relationshipLoader, tmpRelMap, direction, types );
-                this.relationships = toRelIdArray( tmpRelMap );
-                this.relChainPosition = rels == null ? RelationshipLoadingPosition.EMPTY : rels.third();
-                moreRelationshipsLoaded();
-                cacheUpdateListener.newSize( this, sizeOfObjectInBytesIncludingOverhead() );
-=======
                 if ( relationships == null ||
                      (relationships.length == 0 && relChainPosition.hasMore( direction, types )) )
                 {
                     try
                     {
-                        relChainPosition = nodeManager.getRelationshipChainPosition( this );
+                        relChainPosition = relationshipLoader.getRelationshipChainPosition( getId() );
                     }
                     catch ( InvalidRecordException e )
                     {
-                        throw new NotFoundException( asProxy( nodeManager ) +
+                        throw new NotFoundException( "Node[" + id + "]" +
                                                      " concurrently deleted while loading its relationships?", e );
                     }
 
                     ArrayMap<Integer, RelIdArray> tmpRelMap = new ArrayMap<>();
-                    rels = getMoreRelationships( nodeManager, tmpRelMap, direction, types );
+                    rels = getMoreRelationships( relationshipLoader, tmpRelMap, direction, types );
                     this.relationships = toRelIdArray( tmpRelMap );
                     this.relChainPosition = rels == null ? RelationshipLoadingPosition.EMPTY : rels.third();
                     moreRelationshipsLoaded();
-                    updateSize( nodeManager );
+                    cacheUpdateListener.newSize( this, sizeOfObjectInBytesIncludingOverhead() );
                 }
->>>>>>> 1b1332bb
             }
         }
         if ( rels != null && rels.second().size() > 0 )
@@ -449,29 +424,15 @@
             return LoadStatus.NOTHING;
         }
         boolean more;
-        try ( Lock ignored = nodeManager.lowLevelNodeReadLock( id ) )
-        {
-<<<<<<< HEAD
-            if ( !hasMoreRelationshipsToLoad( direction, types ) )
-            {
-                return LoadStatus.NOTHING;
-            }
-            rels = loadMoreRelationships( relationshipLoader, direction, types );
-            ArrayMap<Integer, RelIdArray> addMap = rels.first();
-            if ( addMap.size() == 0 )
-            {
-                return LoadStatus.NOTHING;
-            }
-            for ( int type : addMap.keySet() )
-=======
+        try ( Lock ignored = relationshipLoader.lowLevelNodeReadLock( id ) )
+        {
             synchronized ( this )
->>>>>>> 1b1332bb
             {
                 if ( !hasMoreRelationshipsToLoad( direction, types ) )
                 {
                     return LoadStatus.NOTHING;
                 }
-                rels = loadMoreRelationshipsFromNodeManager( nodeManager, direction, types );
+                rels = loadMoreRelationships( relationshipLoader, direction, types );
                 ArrayMap<Integer, RelIdArray> addMap = rels.first();
                 if ( addMap.size() == 0 )
                 {
@@ -498,16 +459,8 @@
                 relChainPosition = rels.third();
                 moreRelationshipsLoaded();
                 more = hasMoreRelationshipsToLoad( direction, types );
-                updateSize( nodeManager );
-            }
-<<<<<<< HEAD
-            relChainPosition = rels.third();
-            moreRelationshipsLoaded();
-            more = hasMoreRelationshipsToLoad( direction, types );
-            cacheUpdateListener.newSize( this, sizeOfObjectInBytesIncludingOverhead() );
-
-=======
->>>>>>> 1b1332bb
+                cacheUpdateListener.newSize( this, sizeOfObjectInBytesIncludingOverhead() );
+            }
         }
         relationshipLoader.putAllInRelCache( rels.second() );
         return more ? LoadStatus.LOADED_MORE : LoadStatus.LOADED_END;
