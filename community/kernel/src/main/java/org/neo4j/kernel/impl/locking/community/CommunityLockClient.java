--- conflicted
+++ resolved
@@ -59,24 +59,19 @@
         this.manager = manager;
     }
 
-    @Override
-<<<<<<< HEAD
+    public Locks.Client description( String desc )
+    {
+        return this;
+    }
+
+    @Override
+    public String description()
+    {
+        return toString();
+    }
+
+    @Override
     public void acquireShared( Locks.ResourceType resourceType, long resourceId )
-=======
-    public Locks.Client description( String desc )
-    {
-        return this;
-    }
-
-    @Override
-    public String description()
-    {
-        return toString();
-    }
-
-    @Override
-    public void acquireShared( Locks.ResourceType resourceType, long... resourceIds )
->>>>>>> facc1be3
     {
         if ( !stateHolder.incrementActiveClients() )
         {
