--- conflicted
+++ resolved
@@ -25,6 +25,7 @@
 import org.neo4j.kernel.impl.store.NeoStores;
 import org.neo4j.kernel.impl.store.RecordCursors;
 import org.neo4j.kernel.impl.store.record.NodeRecord;
+
 import static org.neo4j.kernel.impl.store.record.RecordLoad.CHECK;
 
 /**
@@ -38,17 +39,10 @@
     public StoreSingleNodeCursor( NodeRecord nodeRecord,
             NeoStores neoStores,
             StoreStatement storeStatement,
-<<<<<<< HEAD
             Consumer<StoreSingleNodeCursor> instanceCache,
-            LockService lockService,
             RecordCursors cursors )
     {
-        super( nodeRecord, neoStores, storeStatement, lockService, cursors );
-=======
-            Consumer<StoreSingleNodeCursor> instanceCache )
-    {
-        super( nodeRecord, neoStores, storeStatement );
->>>>>>> d33a6a37
+        super( nodeRecord, neoStores, storeStatement, cursors );
         this.instanceCache = instanceCache;
     }
 
