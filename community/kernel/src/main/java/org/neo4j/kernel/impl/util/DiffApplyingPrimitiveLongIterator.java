/**
 * Copyright (c) 2002-2014 "Neo Technology,"
 * Network Engine for Objects in Lund AB [http://neotechnology.com]
 *
 * This file is part of Neo4j.
 *
 * Neo4j is free software: you can redistribute it and/or modify
 * it under the terms of the GNU General Public License as published by
 * the Free Software Foundation, either version 3 of the License, or
 * (at your option) any later version.
 *
 * This program is distributed in the hope that it will be useful,
 * but WITHOUT ANY WARRANTY; without even the implied warranty of
 * MERCHANTABILITY or FITNESS FOR A PARTICULAR PURPOSE.  See the
 * GNU General Public License for more details.
 *
 * You should have received a copy of the GNU General Public License
 * along with this program.  If not, see <http://www.gnu.org/licenses/>.
 */
package org.neo4j.kernel.impl.util;

import java.util.Iterator;
import java.util.Set;

import org.neo4j.collection.primitive.PrimitiveLongCollections.PrimitiveLongBaseIterator;
import org.neo4j.collection.primitive.PrimitiveLongIterator;
<<<<<<< HEAD

public final class DiffApplyingPrimitiveLongIterator extends PrimitiveLongBaseIterator
=======
import org.neo4j.graphdb.Resource;

/**
 * Applies a diffset to the given source PrimitiveLongIterator.
 * If the given source is a Resource, then so is this DiffApplyingPrimitiveLongIterator.
 */
public final class DiffApplyingPrimitiveLongIterator extends PrimitiveLongBaseIterator implements Resource
>>>>>>> 77a2cef0
{
    private enum Phase
    {
        FILTERED_SOURCE
        {
            @Override
            boolean fetchNext( DiffApplyingPrimitiveLongIterator self )
            {
                return self.computeNextFromSourceAndFilter();
            }
        },

        ADDED_ELEMENTS
        {
            @Override
            boolean fetchNext( DiffApplyingPrimitiveLongIterator self )
            {
                return self.computeNextFromAddedElements();
            }
        },

        NO_ADDED_ELEMENTS
        {
            @Override
            boolean fetchNext( DiffApplyingPrimitiveLongIterator self )
            {
                return false;
            }
        };

        abstract boolean fetchNext( DiffApplyingPrimitiveLongIterator self );
    }

    private final PrimitiveLongIterator source;
    private final Iterator<?> addedElementsIterator;
    private final Set<?> addedElements;
    private final Set<?> removedElements;
    private Phase phase;

    public DiffApplyingPrimitiveLongIterator( PrimitiveLongIterator source,
                                              Set<?> addedElements, Set<?> removedElements )
    {
        this.source = source;
        this.addedElements = addedElements;
        this.addedElementsIterator = addedElements.iterator();
        this.removedElements = removedElements;
        phase = Phase.FILTERED_SOURCE;
    }

    @Override
    protected boolean fetchNext()
    {
        return phase.fetchNext( this );
    }

    private boolean computeNextFromSourceAndFilter()
    {
        while ( source.hasNext() )
        {
            long value = source.next();
            if ( !removedElements.contains( value ) && !addedElements.contains( value ) )
            {
                return next( value );
            }
        }
        transitionToAddedElements();
        return phase.fetchNext( this );
    }

    private void transitionToAddedElements()
    {
        phase = !addedElementsIterator.hasNext() ? Phase.NO_ADDED_ELEMENTS : Phase.ADDED_ELEMENTS;
    }

    private boolean computeNextFromAddedElements()
    {
        return addedElementsIterator.hasNext() ? next( (Long) addedElementsIterator.next() ) : false;
<<<<<<< HEAD
=======
    }

    @Override
    public void close()
    {
        if ( source instanceof Resource )
        {
            ((Resource) source).close();
        }
>>>>>>> 77a2cef0
    }
}<|MERGE_RESOLUTION|>--- conflicted
+++ resolved
@@ -24,10 +24,6 @@
 
 import org.neo4j.collection.primitive.PrimitiveLongCollections.PrimitiveLongBaseIterator;
 import org.neo4j.collection.primitive.PrimitiveLongIterator;
-<<<<<<< HEAD
-
-public final class DiffApplyingPrimitiveLongIterator extends PrimitiveLongBaseIterator
-=======
 import org.neo4j.graphdb.Resource;
 
 /**
@@ -35,7 +31,6 @@
  * If the given source is a Resource, then so is this DiffApplyingPrimitiveLongIterator.
  */
 public final class DiffApplyingPrimitiveLongIterator extends PrimitiveLongBaseIterator implements Resource
->>>>>>> 77a2cef0
 {
     private enum Phase
     {
@@ -113,8 +108,6 @@
     private boolean computeNextFromAddedElements()
     {
         return addedElementsIterator.hasNext() ? next( (Long) addedElementsIterator.next() ) : false;
-<<<<<<< HEAD
-=======
     }
 
     @Override
@@ -124,6 +117,5 @@
         {
             ((Resource) source).close();
         }
->>>>>>> 77a2cef0
     }
 }