--- conflicted
+++ resolved
@@ -1533,14 +1533,8 @@
             createdNodeLegacyIndexes = new HashMap<>();
         }
 
-<<<<<<< HEAD
         createdNodeLegacyIndexes.put( indexName, customConfig );
-
-        hasChanges = true;
-=======
-        createdNodeLegacyIndexes.put(indexName, customConfig);
         changed();
->>>>>>> 248b0dd7
     }
 
     @Override
@@ -1553,14 +1547,8 @@
             createdRelationshipLegacyIndexes = new HashMap<>();
         }
 
-<<<<<<< HEAD
         createdRelationshipLegacyIndexes.put( indexName, customConfig );
-
-        hasChanges = true;
-=======
-        createdRelationshipLegacyIndexes.put(indexName, customConfig);
         changed();
->>>>>>> 248b0dd7
     }
 
     @Override
