--- conflicted
+++ resolved
@@ -22,13 +22,10 @@
 import java.io.File;
 import java.util.concurrent.locks.Lock;
 import java.util.concurrent.locks.ReentrantLock;
+import java.util.function.LongConsumer;
 
-<<<<<<< HEAD
-import org.neo4j.kernel.impl.transaction.log.pruning.LogPruneStrategy.Monitor;
-=======
 import org.neo4j.io.fs.FileSystemAbstraction;
-import org.neo4j.kernel.impl.transaction.log.PhysicalLogFiles;
->>>>>>> 83df8df8
+import org.neo4j.kernel.impl.transaction.log.files.LogFiles;
 import org.neo4j.logging.Log;
 import org.neo4j.logging.LogProvider;
 
@@ -40,40 +37,59 @@
     private final Lock pruneLock = new ReentrantLock();
     private final FileSystemAbstraction fs;
     private final LogPruneStrategy pruneStrategy;
-    private final PhysicalLogFiles logFiles;
+    private final LogFiles logFiles;
     private final Log msgLog;
-    private final Monitor monitor;
 
     public LogPruningImpl( FileSystemAbstraction fs,
                            LogPruneStrategy pruneStrategy,
-                           PhysicalLogFiles logFiles,
+                           LogFiles logFiles,
                            LogProvider logProvider )
     {
         this.fs = fs;
         this.pruneStrategy = pruneStrategy;
         this.logFiles = logFiles;
         this.msgLog = logProvider.getLog( getClass() );
-        this.monitor = new LogPruneStrategy.Monitor()
-        {
-            @Override
-            public void logsPruned( long upToVersion, long fromVersion, long toVersion )
-            {
-                msgLog.info( "Pruned log versions " + fromVersion + "-" + toVersion +
-                        ", last checkpoint was made in version " + upToVersion );
-            }
-
-            @Override
-            public void noLogsPruned( long upToVersion )
-            {
-                msgLog.info( "No log version pruned, last checkpoint was made in version " + upToVersion );
-            }
-        };
     }
 
-    private void deleteLogVersion( long version )
+    private static class CountingDeleter implements LongConsumer
     {
-        File logFile = logFiles.getLogFileForVersion( version );
-        fs.deleteFile( logFile );
+        private static final int NO_VERSION = -1;
+        private final LogFiles logFiles;
+        private final FileSystemAbstraction fs;
+        private final long upToVersion;
+        private long fromVersion;
+        private long toVersion;
+
+        private CountingDeleter( LogFiles logFiles, FileSystemAbstraction fs, long upToVersion )
+        {
+            this.logFiles = logFiles;
+            this.fs = fs;
+            this.upToVersion = upToVersion;
+            fromVersion = NO_VERSION;
+            toVersion = NO_VERSION;
+        }
+
+        @Override
+        public void accept( long version )
+        {
+            fromVersion = fromVersion == NO_VERSION ? version : Math.min( fromVersion, version );
+            toVersion = toVersion == NO_VERSION ? version : Math.max( toVersion, version );
+            File logFile = logFiles.getLogFileForVersion( version );
+            fs.deleteFile( logFile );
+        }
+
+        public String describeResult()
+        {
+            if ( fromVersion == NO_VERSION )
+            {
+                return "No log version pruned, last checkpoint was made in version " + upToVersion;
+            }
+            else
+            {
+                return "Pruned log versions " + fromVersion + "-" + toVersion +
+                       ", last checkpoint was made in version " + upToVersion;
+            }
+        }
     }
 
     @Override
@@ -85,11 +101,9 @@
         {
             try
             {
-<<<<<<< HEAD
-                pruneStrategy.prune( upToVersion, monitor );
-=======
-                pruneStrategy.findLogVersionsToDelete( upToVersion ).forEachOrdered( this::deleteLogVersion );
->>>>>>> 83df8df8
+                CountingDeleter deleter = new CountingDeleter( logFiles, fs, upToVersion );
+                pruneStrategy.findLogVersionsToDelete( upToVersion ).forEachOrdered( deleter );
+                msgLog.info( deleter.describeResult() );
             }
             finally
             {
