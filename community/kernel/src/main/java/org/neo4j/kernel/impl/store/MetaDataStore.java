--- conflicted
+++ resolved
@@ -50,7 +50,9 @@
 import static java.util.concurrent.TimeUnit.SECONDS;
 import static org.neo4j.io.pagecache.PagedFile.PF_SHARED_READ_LOCK;
 import static org.neo4j.io.pagecache.PagedFile.PF_SHARED_WRITE_LOCK;
+import static org.neo4j.kernel.impl.store.format.standard.MetaDataRecordFormat.FIELD_NOT_PRESENT;
 import static org.neo4j.kernel.impl.store.format.standard.MetaDataRecordFormat.RECORD_SIZE;
+import static org.neo4j.kernel.impl.store.record.RecordLoad.FORCE;
 import static org.neo4j.kernel.impl.store.record.RecordLoad.NORMAL;
 
 public class MetaDataStore extends CommonAbstractStore<MetaDataRecord,NoStoreHeader>
@@ -117,13 +119,7 @@
     private volatile long latestConstraintIntroducingTxField = FIELD_NOT_INITIALIZED;
     private volatile long upgradeTxIdField = FIELD_NOT_INITIALIZED;
     private volatile long upgradeTimeField = FIELD_NOT_INITIALIZED;
-<<<<<<< HEAD
-=======
-    private volatile long lastClosedTransactionLogVersion = FIELD_NOT_INITIALIZED;
-    private volatile long lastClosedTransactionLogByteOffset = FIELD_NOT_INITIALIZED;
-    private volatile long upgradeTxChecksumField = FIELD_NOT_INITIALIZED;
     private volatile long upgradeCommitTimestampField = FIELD_NOT_INITIALIZED;
->>>>>>> f81a2ce4
 
     // This is not a field in the store, but something keeping track of which is the currently highest
     // committed transaction id, together with its checksum.
@@ -177,13 +173,8 @@
         setUpgradeTransaction( BASE_TX_ID, BASE_TX_CHECKSUM, BASE_TX_COMMIT_TIMESTAMP );
         setCurrentLogVersion( 0 );
         setLastCommittedAndClosedTransactionId(
-<<<<<<< HEAD
-                BASE_TX_ID, BASE_TX_CHECKSUM, BASE_TX_LOG_VERSION, BASE_TX_LOG_BYTE_OFFSET );
+                BASE_TX_ID, BASE_TX_CHECKSUM, BASE_TX_COMMIT_TIMESTAMP, BASE_TX_LOG_VERSION, BASE_TX_LOG_BYTE_OFFSET );
         setStoreVersion( storeVersionAsLong );
-=======
-                BASE_TX_ID, BASE_TX_CHECKSUM, BASE_TX_COMMIT_TIMESTAMP, BASE_TX_LOG_BYTE_OFFSET, BASE_TX_LOG_VERSION );
-        setStoreVersion( MetaDataStore.versionStringToLong( CommonAbstractStore.ALL_STORES_VERSION ) );
->>>>>>> f81a2ce4
         setGraphNextProp( -1 );
         setLatestConstraintIntroducingTx( 0 );
 
@@ -194,17 +185,18 @@
     // Only for initialization and recovery, so we don't need to lock the records
     @Override
     public void setLastCommittedAndClosedTransactionId(
-            long transactionId, long checksum, long logVersion, long byteOffset )
+            long transactionId, long checksum, long commitTimestamp, long logVersion, long byteOffset )
     {
         assertNotClosed();
         setRecord( Position.LAST_TRANSACTION_ID, transactionId );
         setRecord( Position.LAST_TRANSACTION_CHECKSUM, checksum );
         setRecord( Position.LAST_CLOSED_TRANSACTION_LOG_VERSION, logVersion );
         setRecord( Position.LAST_CLOSED_TRANSACTION_LOG_BYTE_OFFSET, byteOffset );
+        setRecord( Position.LAST_TRANSACTION_COMMIT_TIMESTAMP, commitTimestamp );
         checkInitialized( lastCommittingTxField.get() );
         lastCommittingTxField.set( transactionId );
         lastClosedTx.set( transactionId, new long[]{logVersion, byteOffset} );
-        highestCommittedTransaction.set( transactionId, checksum );
+        highestCommittedTransaction.set( transactionId, checksum, commitTimestamp );
     }
 
     /**
@@ -279,12 +271,12 @@
     {
         MetaDataRecordFormat format = new MetaDataRecordFormat();
         int pageSize = getPageSize( pageCache );
-        long value = MetaDataRecordFormat.FIELD_NOT_PRESENT;
+        long value = FIELD_NOT_PRESENT;
         try ( PagedFile pagedFile = pageCache.map( neoStore, pageSize ) )
         {
             if ( pagedFile.getLastPageId() >= 0 )
             {
-                try ( PageCursor cursor = pagedFile.io( 0, PagedFile.PF_SHARED_READ_LOCK ) )
+                try ( PageCursor cursor = pagedFile.io( 0, PF_SHARED_READ_LOCK ) )
                 {
                     if ( cursor.next() )
                     {
@@ -340,7 +332,6 @@
 
     public void setUpgradeTransaction( long id, long checksum, long timestamp )
     {
-<<<<<<< HEAD
         long pageId = pageIdForRecord( Position.UPGRADE_TRANSACTION_ID.id );
         assert pageId == pageIdForRecord( Position.UPGRADE_TRANSACTION_CHECKSUM.id );
         synchronized ( upgradeTransactionLock )
@@ -353,21 +344,15 @@
                 }
                 setRecord( cursor, Position.UPGRADE_TRANSACTION_ID, id );
                 setRecord( cursor, Position.UPGRADE_TRANSACTION_CHECKSUM, checksum );
+                setRecord( cursor, Position.UPGRADE_TRANSACTION_COMMIT_TIMESTAMP, timestamp );
                 upgradeTxIdField = id;
+                upgradeCommitTimestampField = timestamp;
             }
             catch ( IOException e )
             {
                 throw new UnderlyingStorageException( e );
             }
         }
-=======
-        setRecord( Position.UPGRADE_TRANSACTION_ID, id );
-        upgradeTxIdField = id;
-        setRecord( Position.UPGRADE_TRANSACTION_CHECKSUM, checksum );
-        upgradeTxChecksumField = checksum;
-        setRecord( Position.UPGRADE_TRANSACTION_COMMIT_TIMESTAMP, timestamp );
-        upgradeCommitTimestampField = timestamp;
->>>>>>> f81a2ce4
     }
 
     public long getCreationTime()
@@ -534,56 +519,39 @@
             lastClosedTx.set( lastCommittedTxId,
                     new long[]{lastClosedTransactionLogVersion, lastClosedTransactionLogByteOffset} );
             highestCommittedTransaction.set( lastCommittedTxId,
-<<<<<<< HEAD
-                    getRecordValue( cursor, Position.LAST_TRANSACTION_CHECKSUM ) );
+                    getRecordValue( cursor, Position.LAST_TRANSACTION_CHECKSUM ),
+                    getRecordValue( cursor, Position.LAST_TRANSACTION_COMMIT_TIMESTAMP, UNKNOWN_TX_COMMIT_TIMESTAMP
+                    ) );
+            upgradeCommitTimestampField = getRecordValue( cursor, Position.UPGRADE_TRANSACTION_COMMIT_TIMESTAMP,
+                    BASE_TX_COMMIT_TIMESTAMP );
         }
         while ( cursor.shouldRetry() );
         if ( cursor.checkAndClearBoundsFlag() )
-=======
-                    getRecordValue( cursor, Position.LAST_TRANSACTION_CHECKSUM ),
-                    getRecordValue( cursor, Position.LAST_TRANSACTION_COMMIT_TIMESTAMP, UNKNOWN_TX_COMMIT_TIMESTAMP ) );
-            upgradeTxChecksumField = getRecordValue( cursor, Position.UPGRADE_TRANSACTION_CHECKSUM );
-            upgradeCommitTimestampField = getRecordValue( cursor, Position.UPGRADE_TRANSACTION_COMMIT_TIMESTAMP,
-                    BASE_TX_COMMIT_TIMESTAMP );
-        }
-        while ( cursor.shouldRetry() );
-    }
-
-    private long getRecordValue( PageCursor cursor, Position position )
-    {
-        return getRecordValue( cursor, position, FIELD_NOT_PRESENT );
-    }
-
-    private long getRecordValue( PageCursor cursor, Position position, long defaultValue )
-    {
-        int offset = position.id * getRecordSize();
-        cursor.setOffset( offset );
-        if ( cursor.getByte() == Record.IN_USE.byteValue() )
->>>>>>> f81a2ce4
         {
             throw new UnderlyingStorageException(
                     "Out of page bounds when reading all meta-data fields. The page in question is page " +
                     cursor.getCurrentPageId() + " of file " + storageFileName.getAbsolutePath() + ", which is " +
                     cursor.getCurrentPageSize() + " bytes in size" );
         }
-<<<<<<< HEAD
     }
 
     long getRecordValue( PageCursor cursor, Position position )
-=======
-        return defaultValue;
-    }
-
-
-    private void incrementVersion( PageCursor cursor ) throws IOException
->>>>>>> f81a2ce4
+    {
+        return getRecordValue( cursor, position, FIELD_NOT_PRESENT );
+    }
+
+    private long getRecordValue( PageCursor cursor, Position position, long defaultValue )
     {
         MetaDataRecord record = newRecord();
         try
         {
             record.setId( position.id );
-            recordFormat.read( record, cursor, NORMAL, RECORD_SIZE );
-            return record.getValue();
+            recordFormat.read( record, cursor, FORCE, RECORD_SIZE );
+            if ( record.inUse() )
+            {
+                return record.getValue();
+            }
+            return defaultValue;
         }
         catch ( IOException e )
         {
@@ -671,7 +639,7 @@
         int length = storeVersion.length();
         if ( length == 0 || length > 7 )
         {
-            throw new IllegalArgumentException( String.format(
+            throw new IllegalArgumentException( format(
                     "The given string %s is not of proper size for a store version string", storeVersion ) );
         }
         bits.put( length, 8 );
@@ -680,7 +648,7 @@
             char c = storeVersion.charAt( i );
             if ( c >= 256 )
             {
-                throw new IllegalArgumentException( String.format(
+                throw new IllegalArgumentException( format(
                         "Store version strings should be encode-able as Latin1 - %s is not", storeVersion ) );
             }
             bits.put( c, 8 ); // Just the lower byte
@@ -698,7 +666,7 @@
         int length = bits.getShort( 8 );
         if ( length == 0 || length > 7 )
         {
-            throw new IllegalArgumentException( String.format( "The read version string length %d is not proper.",
+            throw new IllegalArgumentException( format( "The read version string length %d is not proper.",
                     length ) );
         }
         char[] result = new char[length];
@@ -736,7 +704,6 @@
                 // acquiring this monitor.
                 if ( highestCommittedTransaction.get().transactionId() == transactionId )
                 {
-<<<<<<< HEAD
                     long pageId = pageIdForRecord( Position.LAST_TRANSACTION_ID.id );
                     assert pageId == pageIdForRecord( Position.LAST_TRANSACTION_CHECKSUM.id );
                     try ( PageCursor cursor = storeFile.io( pageId, PF_SHARED_WRITE_LOCK ) )
@@ -745,17 +712,13 @@
                         {
                             setRecord( cursor, Position.LAST_TRANSACTION_ID, transactionId );
                             setRecord( cursor, Position.LAST_TRANSACTION_CHECKSUM, checksum );
+                            setRecord( Position.LAST_TRANSACTION_COMMIT_TIMESTAMP, commitTimestamp );
                         }
                     }
                     catch ( IOException e )
                     {
                         throw new UnderlyingStorageException( e );
                     }
-=======
-                    setRecord( Position.LAST_TRANSACTION_ID, transactionId );
-                    setRecord( Position.LAST_TRANSACTION_CHECKSUM, checksum );
-                    setRecord( Position.LAST_TRANSACTION_COMMIT_TIMESTAMP, commitTimestamp );
->>>>>>> f81a2ce4
                 }
             }
         }
@@ -781,11 +744,11 @@
     public TransactionId getUpgradeTransaction()
     {
         assertNotClosed();
-<<<<<<< HEAD
         long pageId = pageIdForRecord( Position.UPGRADE_TRANSACTION_ID.id );
         assert pageId == pageIdForRecord( Position.UPGRADE_TRANSACTION_CHECKSUM.id );
         long upgradeTxIdField;
         long upgradeTxChecksumField;
+        long upgradeCommitTimestampField;
         try ( PageCursor cursor = storeFile.io( pageId, PF_SHARED_READ_LOCK ) )
         {
             if ( !cursor.next() )
@@ -796,6 +759,8 @@
             {
                 upgradeTxIdField = getRecordValue( cursor, Position.UPGRADE_TRANSACTION_ID );
                 upgradeTxChecksumField = getRecordValue( cursor, Position.UPGRADE_TRANSACTION_CHECKSUM );
+                upgradeCommitTimestampField = getRecordValue( cursor, Position.UPGRADE_TRANSACTION_COMMIT_TIMESTAMP,
+                        BASE_TX_COMMIT_TIMESTAMP );
             }
             while ( cursor.shouldRetry() );
             checkForDecodingErrors( cursor, Position.UPGRADE_TRANSACTION_ID.id, NORMAL );
@@ -804,11 +769,7 @@
         {
             throw new UnderlyingStorageException( e );
         }
-        return new TransactionId( upgradeTxIdField, upgradeTxChecksumField );
-=======
-        checkInitialized( upgradeTxChecksumField );
         return new TransactionId( upgradeTxIdField, upgradeTxChecksumField, upgradeCommitTimestampField );
->>>>>>> f81a2ce4
     }
 
     @Override
@@ -840,28 +801,6 @@
         }
     }
 
-<<<<<<< HEAD
-=======
-    // only for initialization
-    @Override
-    public void setLastCommittedAndClosedTransactionId( long transactionId, long checksum,
-            long commitTimestamp, long byteOffset, long logVersion )
-    {
-        assertNotClosed();
-        setRecord( Position.LAST_TRANSACTION_ID, transactionId );
-        setRecord( Position.LAST_TRANSACTION_CHECKSUM, checksum );
-        setRecord( Position.LAST_CLOSED_TRANSACTION_LOG_VERSION, logVersion );
-        setRecord( Position.LAST_CLOSED_TRANSACTION_LOG_BYTE_OFFSET, byteOffset );
-        setRecord( Position.LAST_TRANSACTION_COMMIT_TIMESTAMP, commitTimestamp );
-        checkInitialized( lastCommittingTxField.get() );
-        lastCommittingTxField.set( transactionId );
-        lastClosedTx.set( transactionId, new long[]{logVersion, byteOffset} );
-        lastClosedTransactionLogVersion = logVersion;
-        lastClosedTransactionLogByteOffset = byteOffset;
-        highestCommittedTransaction.set( transactionId, checksum, commitTimestamp );
-    }
-
->>>>>>> f81a2ce4
     @Override
     public void transactionClosed( long transactionId, long logVersion, long byteOffset )
     {
