--- conflicted
+++ resolved
@@ -31,38 +31,18 @@
 
 public class LogFiles
 {
-<<<<<<< HEAD
+    public static final FilenameFilter FILENAME_FILTER = new LogicalLogFilenameFilter();
+
     public static final class LogicalLogFilenameFilter implements FilenameFilter
     {
-        private static final String logFilenamePatterns =
-                PhysicalLogFile.REGEX_DEFAULT_NAME + PhysicalLogFile.REGEX_DEFAULT_VERSION_SUFFIX + ".*";
-=======
-    public static final FilenameFilter FILENAME_FILTER = new LogicalLogFilenameFilter();
-
-    private static final class LogicalLogFilenameFilter implements FilenameFilter
-    {
-        private static final Pattern[] LOG_FILENAME_PATTERNS = {
-                compile( "active_tx_log" ),
-                compile( "nioneo_logical\\.log.*" ), // covers current log, active log marker and backups
-                compile( "tm_tx_log\\..*" )
-        };
->>>>>>> 43b8c10a
+        private static final Pattern LOG_FILENAME_PATTERN = compile(
+                PhysicalLogFile.REGEX_DEFAULT_NAME + PhysicalLogFile.REGEX_DEFAULT_VERSION_SUFFIX + ".*"
+        );
 
         @Override
         public boolean accept( File dir, String name )
         {
-<<<<<<< HEAD
-            return name.matches( logFilenamePatterns );
-=======
-            for ( Pattern pattern : LOG_FILENAME_PATTERNS )
-            {
-                if ( pattern.matcher( name ).matches() )
-                {
-                    return true;
-                }
-            }
-            return false;
->>>>>>> 43b8c10a
+            return LOG_FILENAME_PATTERN.matcher( name ).matches();
         }
     }
 
@@ -71,11 +51,7 @@
      * to another. Since it just renames files (the standard way of moving with
      * JDK6) from and to must be on the same disk partition.
      *
-<<<<<<< HEAD
-     * @param fs
-=======
      * @param fs            The host file system
->>>>>>> 43b8c10a
      * @param fromDirectory The directory that hosts the database and its logs
      * @param toDirectory   The directory to move the log files to
      * @throws IOException If any of the move operations fail for any reason.
@@ -88,14 +64,7 @@
         File[] logFiles = fs.listFiles( fromDirectory, FILENAME_FILTER );
         for ( File logFile : logFiles )
         {
-<<<<<<< HEAD
-            if ( filter.accept( fromDirectory, logFile.getName() ) )
-            {
-                StoreFile.moveFile( fs, logFile.getName(), fromDirectory, toDirectory, false, false );
-            }
-=======
-            StoreFile20.moveFile( fs, logFile.getName(), fromDirectory, toDirectory, false, false );
->>>>>>> 43b8c10a
+            StoreFile.moveFile( fs, logFile.getName(), fromDirectory, toDirectory, false, false );
         }
     }
 }