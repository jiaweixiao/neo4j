/**
 * Copyright (c) 2002-2014 "Neo Technology,"
 * Network Engine for Objects in Lund AB [http://neotechnology.com]
 *
 * This file is part of Neo4j.
 *
 * Neo4j is free software: you can redistribute it and/or modify
 * it under the terms of the GNU General Public License as published by
 * the Free Software Foundation, either version 3 of the License, or
 * (at your option) any later version.
 *
 * This program is distributed in the hope that it will be useful,
 * but WITHOUT ANY WARRANTY; without even the implied warranty of
 * MERCHANTABILITY or FITNESS FOR A PARTICULAR PURPOSE.  See the
 * GNU General Public License for more details.
 *
 * You should have received a copy of the GNU General Public License
 * along with this program.  If not, see <http://www.gnu.org/licenses/>.
 */
package org.neo4j.kernel.impl.storemigration.legacystore;

import java.io.Closeable;
import java.io.File;
import java.io.IOException;
import java.nio.ByteBuffer;
<<<<<<< HEAD
import java.nio.channels.FileChannel;
import java.util.ArrayList;
import java.util.Collection;

import org.neo4j.helpers.UTF8;
import org.neo4j.kernel.impl.nioneo.store.CommonAbstractStore;
import org.neo4j.kernel.impl.nioneo.store.DynamicArrayStore;
import org.neo4j.kernel.impl.nioneo.store.DynamicStringStore;
=======

import org.neo4j.kernel.impl.index.IndexStore;
>>>>>>> 5d9e8363
import org.neo4j.kernel.impl.nioneo.store.FileSystemAbstraction;
import org.neo4j.kernel.impl.nioneo.store.IdGeneratorImpl;
import org.neo4j.kernel.impl.nioneo.store.NeoStore;
import org.neo4j.kernel.impl.nioneo.store.PropertyKeyTokenStore;
import org.neo4j.kernel.impl.nioneo.store.PropertyStore;
import org.neo4j.kernel.impl.nioneo.store.RelationshipStore;
import org.neo4j.kernel.impl.nioneo.store.RelationshipTypeTokenStore;
import org.neo4j.kernel.impl.nioneo.store.StoreFactory;

import static org.neo4j.kernel.impl.nioneo.store.CommonAbstractStore.buildTypeDescriptorAndVersion;

/**
 * Reader for a database in an older store format version. 
 * 
 * Since only one store migration is supported at any given version (migration from the previous store version)
 * the reader code is specific for the current upgrade and changes with each store format version.
 * 
 * {@link #LEGACY_VERSION} marks which version it's able to read.
 */
public class LegacyStore implements Closeable
{
    public static final String LEGACY_VERSION = "v0.A.0";

    private final File storageFileName;
    private final Collection<Closeable> allStoreReaders = new ArrayList<Closeable>();
    private LegacyNodeStoreReader nodeStoreReader;
    private LegacyPropertyIndexStoreReader propertyIndexReader;
    private LegacyPropertyStoreReader propertyStoreReader;

    private final FileSystemAbstraction fs;

    public LegacyStore( FileSystemAbstraction fs, File storageFileName ) throws IOException
    {
        this.fs = fs;
        this.storageFileName = storageFileName;
        assertLegacyAndCurrentVersionHaveSameLength( LEGACY_VERSION, CommonAbstractStore.ALL_STORES_VERSION );
        initStorage();
    }
    
    /**
     * Store files that don't need migration are just copied and have their trailing versions replaced
     * by the current version. For this to work the legacy version and the current version must have the 
     * same encoded length.
     */
    static void assertLegacyAndCurrentVersionHaveSameLength( String legacyVersion, String currentVersion )
    {
        if ( UTF8.encode( legacyVersion ).length != UTF8.encode( currentVersion ).length )
            throw new IllegalStateException( "Encoded version string length must remain the same between versions" );
    }

    protected void initStorage() throws IOException
    {
        allStoreReaders.add( nodeStoreReader = new LegacyNodeStoreReader( fs, new File( getStorageFileName().getPath() + StoreFactory.NODE_STORE_NAME ) ) );
        allStoreReaders.add( propertyIndexReader = new LegacyPropertyIndexStoreReader( fs, new File( getStorageFileName().getPath() + StoreFactory.PROPERTY_KEY_TOKEN_STORE_NAME ) ) );
        allStoreReaders.add( propertyStoreReader = new LegacyPropertyStoreReader( fs, new File( getStorageFileName().getPath() + StoreFactory.PROPERTY_STORE_NAME ) ) );
    }

    public File getStorageFileName()
    {
        return storageFileName;
    }
    
    public static long getUnsignedInt(ByteBuffer buf)
    {
        return buf.getInt()&0xFFFFFFFFL;
    }

    protected static long longFromIntAndMod( long base, long modifier )
    {
        return modifier == 0 && base == IdGeneratorImpl.INTEGER_MINUS_ONE ? -1 : base|modifier;
    }

    @Override
    public void close() throws IOException
    {
        for ( Closeable storeReader : allStoreReaders )
            storeReader.close();
    }

    private void copyStore( File targetBaseStorageFileName, String storeNamePart, String versionTrailer )
            throws IOException
    {
        File targetStoreFileName = new File( targetBaseStorageFileName.getPath() + storeNamePart );
        fs.copyFile( new File( storageFileName + storeNamePart ), targetStoreFileName );
        
        setStoreVersionTrailer( targetStoreFileName, versionTrailer );
        
        fs.copyFile(
                new File( storageFileName + storeNamePart + ".id" ),
                new File( targetBaseStorageFileName + storeNamePart + ".id" ) );
    }

    private void setStoreVersionTrailer( File targetStoreFileName, String versionTrailer ) throws IOException
    {
        FileChannel fileChannel = fs.open( targetStoreFileName, "rw" );
        try
        {
            byte[] trailer = UTF8.encode( versionTrailer );
            fileChannel.position( fileChannel.size()-trailer.length );
            fileChannel.write( ByteBuffer.wrap( trailer ) );
        }
        finally
        {
            fileChannel.close();
        }
    }

    public void copyNeoStore( NeoStore neoStore ) throws IOException
    {
        copyStore( neoStore.getStorageFileName(), "", neoStore.getTypeAndVersionDescriptor() );
    }

    public void copyRelationshipStore( NeoStore neoStore ) throws IOException
    {
        copyStore( neoStore.getStorageFileName(), StoreFactory.RELATIONSHIP_STORE_NAME,
                buildTypeDescriptorAndVersion( RelationshipStore.TYPE_DESCRIPTOR ) );
    }

    public void copyRelationshipTypeTokenStore( NeoStore neoStore ) throws IOException
    {
        copyStore( neoStore.getStorageFileName(), StoreFactory.RELATIONSHIP_TYPE_TOKEN_STORE_NAME,
                buildTypeDescriptorAndVersion( RelationshipTypeTokenStore.TYPE_DESCRIPTOR ) );
    }

    public void copyRelationshipTypeTokenNameStore( NeoStore neoStore ) throws IOException
    {
        copyStore( neoStore.getStorageFileName(), StoreFactory.RELATIONSHIP_TYPE_TOKEN_NAMES_STORE_NAME,
                buildTypeDescriptorAndVersion( DynamicStringStore.TYPE_DESCRIPTOR ) );
    }

    public void copyPropertyStore( NeoStore neoStore ) throws IOException
    {
        copyStore( neoStore.getStorageFileName(), StoreFactory.PROPERTY_STORE_NAME,
                buildTypeDescriptorAndVersion( PropertyStore.TYPE_DESCRIPTOR ) );
    }

    public void copyPropertyKeyTokenStore( NeoStore neoStore ) throws IOException
    {
        copyStore( neoStore.getStorageFileName(), StoreFactory.PROPERTY_KEY_TOKEN_STORE_NAME,
                buildTypeDescriptorAndVersion( PropertyKeyTokenStore.TYPE_DESCRIPTOR ) );
    }

    public void copyPropertyKeyTokenNameStore( NeoStore neoStore ) throws IOException
    {
        copyStore( neoStore.getStorageFileName(), StoreFactory.PROPERTY_KEY_TOKEN_NAMES_STORE_NAME,
                buildTypeDescriptorAndVersion( DynamicStringStore.TYPE_DESCRIPTOR ) );
    }

    public void copyDynamicStringPropertyStore( NeoStore neoStore ) throws IOException
    {
        copyStore( neoStore.getStorageFileName(), StoreFactory.PROPERTY_STRINGS_STORE_NAME,
                buildTypeDescriptorAndVersion( DynamicStringStore.TYPE_DESCRIPTOR ) );
    }

    public void copyDynamicArrayPropertyStore( NeoStore neoStore ) throws IOException
    {
        copyStore( neoStore.getStorageFileName(), StoreFactory.PROPERTY_ARRAYS_STORE_NAME,
                buildTypeDescriptorAndVersion( DynamicArrayStore.TYPE_DESCRIPTOR ) );
    }

    public LegacyNodeStoreReader getNodeStoreReader()
    {
        return nodeStoreReader;
    }
    
    public LegacyPropertyIndexStoreReader getPropertyIndexReader()
    {
        return propertyIndexReader;
    }
    
    public LegacyPropertyStoreReader getPropertyStoreReader()
    {
        return propertyStoreReader;
    }
    
    static void readIntoBuffer( FileChannel fileChannel, ByteBuffer buffer, int nrOfBytes )
    {
        buffer.clear();
        buffer.limit( nrOfBytes );
        try
        {
            fileChannel.read( buffer );
        }
        catch ( IOException e )
        {
            throw new RuntimeException( e );
        }
        buffer.flip();
    }

    public void copyLegacyIndexStoreFile( File toDirectory ) throws IOException
    {
        File legacyDirectory = storageFileName.getParentFile();
        File fromFile = new File( legacyDirectory, IndexStore.INDEX_DB_FILE_NAME );
        if ( fromFile.exists() )
        {
            File toFile = new File( toDirectory, IndexStore.INDEX_DB_FILE_NAME );
            fs.copyFile( fromFile, toFile );
        }
    }
}<|MERGE_RESOLUTION|>--- conflicted
+++ resolved
@@ -23,19 +23,15 @@
 import java.io.File;
 import java.io.IOException;
 import java.nio.ByteBuffer;
-<<<<<<< HEAD
 import java.nio.channels.FileChannel;
 import java.util.ArrayList;
 import java.util.Collection;
 
 import org.neo4j.helpers.UTF8;
+import org.neo4j.kernel.impl.index.IndexStore;
 import org.neo4j.kernel.impl.nioneo.store.CommonAbstractStore;
 import org.neo4j.kernel.impl.nioneo.store.DynamicArrayStore;
 import org.neo4j.kernel.impl.nioneo.store.DynamicStringStore;
-=======
-
-import org.neo4j.kernel.impl.index.IndexStore;
->>>>>>> 5d9e8363
 import org.neo4j.kernel.impl.nioneo.store.FileSystemAbstraction;
 import org.neo4j.kernel.impl.nioneo.store.IdGeneratorImpl;
 import org.neo4j.kernel.impl.nioneo.store.NeoStore;
@@ -48,11 +44,11 @@
 import static org.neo4j.kernel.impl.nioneo.store.CommonAbstractStore.buildTypeDescriptorAndVersion;
 
 /**
- * Reader for a database in an older store format version. 
- * 
+ * Reader for a database in an older store format version.
+ *
  * Since only one store migration is supported at any given version (migration from the previous store version)
  * the reader code is specific for the current upgrade and changes with each store format version.
- * 
+ *
  * {@link #LEGACY_VERSION} marks which version it's able to read.
  */
 public class LegacyStore implements Closeable
@@ -74,16 +70,18 @@
         assertLegacyAndCurrentVersionHaveSameLength( LEGACY_VERSION, CommonAbstractStore.ALL_STORES_VERSION );
         initStorage();
     }
-    
+
     /**
      * Store files that don't need migration are just copied and have their trailing versions replaced
-     * by the current version. For this to work the legacy version and the current version must have the 
+     * by the current version. For this to work the legacy version and the current version must have the
      * same encoded length.
      */
     static void assertLegacyAndCurrentVersionHaveSameLength( String legacyVersion, String currentVersion )
     {
         if ( UTF8.encode( legacyVersion ).length != UTF8.encode( currentVersion ).length )
+        {
             throw new IllegalStateException( "Encoded version string length must remain the same between versions" );
+        }
     }
 
     protected void initStorage() throws IOException
@@ -97,7 +95,7 @@
     {
         return storageFileName;
     }
-    
+
     public static long getUnsignedInt(ByteBuffer buf)
     {
         return buf.getInt()&0xFFFFFFFFL;
@@ -112,7 +110,9 @@
     public void close() throws IOException
     {
         for ( Closeable storeReader : allStoreReaders )
+        {
             storeReader.close();
+        }
     }
 
     private void copyStore( File targetBaseStorageFileName, String storeNamePart, String versionTrailer )
@@ -120,9 +120,9 @@
     {
         File targetStoreFileName = new File( targetBaseStorageFileName.getPath() + storeNamePart );
         fs.copyFile( new File( storageFileName + storeNamePart ), targetStoreFileName );
-        
+
         setStoreVersionTrailer( targetStoreFileName, versionTrailer );
-        
+
         fs.copyFile(
                 new File( storageFileName + storeNamePart + ".id" ),
                 new File( targetBaseStorageFileName + storeNamePart + ".id" ) );
@@ -200,17 +200,17 @@
     {
         return nodeStoreReader;
     }
-    
+
     public LegacyPropertyIndexStoreReader getPropertyIndexReader()
     {
         return propertyIndexReader;
     }
-    
+
     public LegacyPropertyStoreReader getPropertyStoreReader()
     {
         return propertyStoreReader;
     }
-    
+
     static void readIntoBuffer( FileChannel fileChannel, ByteBuffer buffer, int nrOfBytes )
     {
         buffer.clear();
