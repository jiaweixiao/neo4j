/**
 * Copyright (c) 2002-2011 "Neo Technology,"
 * Network Engine for Objects in Lund AB [http://neotechnology.com]
 *
 * This file is part of Neo4j.
 *
 * Neo4j is free software: you can redistribute it and/or modify
 * it under the terms of the GNU General Public License as published by
 * the Free Software Foundation, either version 3 of the License, or
 * (at your option) any later version.
 *
 * This program is distributed in the hope that it will be useful,
 * but WITHOUT ANY WARRANTY; without even the implied warranty of
 * MERCHANTABILITY or FITNESS FOR A PARTICULAR PURPOSE.  See the
 * GNU General Public License for more details.
 *
 * You should have received a copy of the GNU General Public License
 * along with this program.  If not, see <http://www.gnu.org/licenses/>.
 */
package org.neo4j.kernel.impl.nioneo.xa;

import javax.transaction.xa.XAException;
import javax.transaction.xa.XAResource;

import org.neo4j.graphdb.TransactionFailureException;
<<<<<<< HEAD
import org.neo4j.helpers.Pair;
import org.neo4j.kernel.impl.core.PropertyIndex;
=======
>>>>>>> bb79c62e
import org.neo4j.kernel.impl.nioneo.store.CommonAbstractStore;
import org.neo4j.kernel.impl.nioneo.store.NeoStore;
import org.neo4j.kernel.impl.nioneo.store.PropertyStore;
<<<<<<< HEAD
import org.neo4j.kernel.impl.nioneo.store.RelationshipChainPosition;
import org.neo4j.kernel.impl.nioneo.store.RelationshipData;
import org.neo4j.kernel.impl.nioneo.store.RelationshipRecord;
=======
>>>>>>> bb79c62e
import org.neo4j.kernel.impl.nioneo.store.RelationshipStore;
import org.neo4j.kernel.impl.nioneo.store.RelationshipTypeStore;
import org.neo4j.kernel.impl.transaction.xaframework.XaConnection;
import org.neo4j.kernel.impl.transaction.xaframework.XaConnectionHelpImpl;
import org.neo4j.kernel.impl.transaction.xaframework.XaResourceHelpImpl;
import org.neo4j.kernel.impl.transaction.xaframework.XaResourceManager;

/**
 * {@link XaConnection} implementation for the Neo4j kernel native store. Contains
 * getter methods for the different stores (node,relationship,property and
 * relationship type).
 * <p>
 * A <CODE>NeoStoreXaConnection</CODE> is obtained from
 * {@link NeoStoreXaDataSource} and then Neo4j persistence layer can perform the
 * operations requested via the store implementations.
 */
public class NeoStoreXaConnection extends XaConnectionHelpImpl
{
    private final NeoStoreXaResource xaResource;
    private final NeoStore neoStore;

    NeoStoreXaConnection( NeoStore neoStore, XaResourceManager xaRm,
        byte branchId[] )
    {
        super( xaRm );
        this.neoStore = neoStore;

        this.xaResource = new NeoStoreXaResource(
            neoStore.getStorageFileName(), xaRm, branchId );
    }

    /**
     * Made public for testing, dont use.
     */
    public PropertyStore getPropertyStore()
    {
        return neoStore.getPropertyStore();
    }

    CommonAbstractStore getNodeStore()
    {
        return neoStore.getNodeStore();
    }

    RelationshipStore getRelationshipStore()
    {
        return neoStore.getRelationshipStore();
    }

    public RelationshipTypeStore getRelationshipTypeStore()
    {
        return neoStore.getRelationshipTypeStore();
    }

    public XAResource getXaResource()
    {
        return this.xaResource;
    }
    
    public WriteTransaction getWriteTransaction()
    {
        // Is only called once per write transaction so no need
        // to cache the transaction here.
        try
        {
            return (WriteTransaction) getTransaction();
        }
        catch ( XAException e )
        {
            throw new TransactionFailureException( 
                "Unable to get transaction.", e );
        }
    }
    
    @Override
    public void destroy()
    {
        super.destroy();
    }

    private static class NeoStoreXaResource extends XaResourceHelpImpl
    {
        private final Object identifier;

        NeoStoreXaResource( Object identifier, XaResourceManager xaRm,
            byte branchId[] )
        {
            super( xaRm, branchId );
            this.identifier = identifier;
        }

        public boolean isSameRM( XAResource xares )
        {
            if ( xares instanceof NeoStoreXaResource )
            {
                return identifier
                    .equals( ((NeoStoreXaResource) xares).identifier );
            }
            return false;
        }
<<<<<<< HEAD

    };

    private static class NodeEventConsumerImpl implements NodeEventConsumer
    {
        private final NeoStoreXaConnection xaCon;

        public NodeEventConsumerImpl( NeoStoreXaConnection xaCon )
        {
            this.xaCon = xaCon;
        }

        public void createNode( long nodeId )
        {
            xaCon.getWriteTransaction().nodeCreate( nodeId );
        }

        public ArrayMap<Integer,PropertyData> deleteNode( long nodeId )
        {
            return xaCon.getWriteTransaction().nodeDelete( nodeId );
        }

        // checks for created in tx else get from store
        public boolean loadLightNode( long nodeId )
        {
            return xaCon.getWriteTransaction().nodeLoadLight( nodeId );
        }

        public void addProperty( long nodeId, long propertyId,
            PropertyIndex index, Object value )
        {
            xaCon.getWriteTransaction().nodeAddProperty( nodeId, propertyId,
                index, value );
        }

        public void changeProperty( long nodeId, long propertyId, Object value )
        {
            xaCon.getWriteTransaction().nodeChangeProperty( nodeId, propertyId,
                value );
        }

        public void removeProperty( long nodeId, long propertyId )
        {
            xaCon.getWriteTransaction().nodeRemoveProperty( nodeId, propertyId );
        }

        public ArrayMap<Integer,PropertyData> getProperties( long nodeId,
                boolean light )
        {
            return xaCon.getWriteTransaction().nodeGetProperties( nodeId, 
                    light );
        }

        public RelIdArray getCreatedNodes()
        {
            return xaCon.getWriteTransaction().getCreatedNodes();
        }

        public boolean isNodeCreated( long nodeId )
        {
            return xaCon.getWriteTransaction().nodeCreated( nodeId );
        }
    };

    private static class RelationshipEventConsumerImpl implements
        RelationshipEventConsumer
    {
        private final NeoStoreXaConnection xaCon;

        public RelationshipEventConsumerImpl( NeoStoreXaConnection xaCon )
        {
            this.xaCon = xaCon;
        }

        public void createRelationship( long id, long firstNode, long secondNode,
            int type )
        {
            xaCon.getWriteTransaction().relationshipCreate( id, firstNode,
                secondNode, type );
        }

        public ArrayMap<Integer,PropertyData> deleteRelationship( long id )
        {
            return xaCon.getWriteTransaction().relDelete( id );
        }

        public void addProperty( long relId, long propertyId,
            PropertyIndex index, Object value )
        {
            xaCon.getWriteTransaction().relAddProperty( relId, propertyId, index,
                value );
        }

        public void changeProperty( long relId, long propertyId, Object value )
        {
            xaCon.getWriteTransaction().relChangeProperty( relId, propertyId,
                value );
        }

        public void removeProperty( long relId, long propertyId )
        {
            xaCon.getWriteTransaction().relRemoveProperty( relId, propertyId );
        }

        public ArrayMap<Integer,PropertyData> getProperties( long relId,
                boolean light )
        {
            return xaCon.getWriteTransaction().relGetProperties( relId, light );
        }

        public RelationshipData getRelationship( long id )
        {
            return xaCon.getWriteTransaction().relationshipLoad( id );
        }

        public RelationshipChainPosition getRelationshipChainPosition( 
            long nodeId )
        {
            return xaCon.getWriteTransaction().getRelationshipChainPosition( 
                nodeId );
        }

        public Pair<Iterable<RelationshipRecord>, Iterable<RelationshipRecord>> getMoreRelationships( long nodeId,
            RelationshipChainPosition position )
        {
            return xaCon.getWriteTransaction().getMoreRelationships( nodeId, position );
        }

        public boolean isRelationshipCreated( long relId )
        {
            return xaCon.getWriteTransaction().relCreated( relId );
        }
    };

    private static class RelationshipTypeEventConsumerImpl implements
        RelationshipTypeEventConsumer
    {
        private final NeoStoreXaConnection xaCon;
        private final RelationshipTypeStore relTypeStore;

        RelationshipTypeEventConsumerImpl( NeoStoreXaConnection xaCon )
        {
            this.xaCon = xaCon;
            this.relTypeStore = xaCon.getRelationshipTypeStore();
        }

        public void addRelationshipType( int id, String name )
        {
            xaCon.getWriteTransaction().relationshipTypeAdd( id, name );
        }

        public RelationshipTypeData getRelationshipType( int id )
        {
            return relTypeStore.getRelationshipType( id );
        }

        public RelationshipTypeData[] getRelationshipTypes()
        {
            return relTypeStore.getRelationshipTypes();
        }
    };

    private static class PropertyIndexEventConsumerImpl implements
        PropertyIndexEventConsumer
    {
        private final NeoStoreXaConnection xaCon;

        PropertyIndexEventConsumerImpl( NeoStoreXaConnection xaCon )
        {
            this.xaCon = xaCon;
        }

        public void createPropertyIndex( int id, String key )
        {
            xaCon.getWriteTransaction().createPropertyIndex( id, key );
        }

        public String getKeyFor( int id )
        {
            return xaCon.getWriteTransaction().getPropertyIndex( id );
        }

        public PropertyIndexData[] getPropertyIndexes( int count )
        {
            return xaCon.getWriteTransaction().getPropertyIndexes( count );
        }
=======
>>>>>>> bb79c62e
    };
}<|MERGE_RESOLUTION|>--- conflicted
+++ resolved
@@ -23,20 +23,9 @@
 import javax.transaction.xa.XAResource;
 
 import org.neo4j.graphdb.TransactionFailureException;
-<<<<<<< HEAD
-import org.neo4j.helpers.Pair;
-import org.neo4j.kernel.impl.core.PropertyIndex;
-=======
->>>>>>> bb79c62e
 import org.neo4j.kernel.impl.nioneo.store.CommonAbstractStore;
 import org.neo4j.kernel.impl.nioneo.store.NeoStore;
 import org.neo4j.kernel.impl.nioneo.store.PropertyStore;
-<<<<<<< HEAD
-import org.neo4j.kernel.impl.nioneo.store.RelationshipChainPosition;
-import org.neo4j.kernel.impl.nioneo.store.RelationshipData;
-import org.neo4j.kernel.impl.nioneo.store.RelationshipRecord;
-=======
->>>>>>> bb79c62e
 import org.neo4j.kernel.impl.nioneo.store.RelationshipStore;
 import org.neo4j.kernel.impl.nioneo.store.RelationshipTypeStore;
 import org.neo4j.kernel.impl.transaction.xaframework.XaConnection;
@@ -137,194 +126,5 @@
             }
             return false;
         }
-<<<<<<< HEAD
-
-    };
-
-    private static class NodeEventConsumerImpl implements NodeEventConsumer
-    {
-        private final NeoStoreXaConnection xaCon;
-
-        public NodeEventConsumerImpl( NeoStoreXaConnection xaCon )
-        {
-            this.xaCon = xaCon;
-        }
-
-        public void createNode( long nodeId )
-        {
-            xaCon.getWriteTransaction().nodeCreate( nodeId );
-        }
-
-        public ArrayMap<Integer,PropertyData> deleteNode( long nodeId )
-        {
-            return xaCon.getWriteTransaction().nodeDelete( nodeId );
-        }
-
-        // checks for created in tx else get from store
-        public boolean loadLightNode( long nodeId )
-        {
-            return xaCon.getWriteTransaction().nodeLoadLight( nodeId );
-        }
-
-        public void addProperty( long nodeId, long propertyId,
-            PropertyIndex index, Object value )
-        {
-            xaCon.getWriteTransaction().nodeAddProperty( nodeId, propertyId,
-                index, value );
-        }
-
-        public void changeProperty( long nodeId, long propertyId, Object value )
-        {
-            xaCon.getWriteTransaction().nodeChangeProperty( nodeId, propertyId,
-                value );
-        }
-
-        public void removeProperty( long nodeId, long propertyId )
-        {
-            xaCon.getWriteTransaction().nodeRemoveProperty( nodeId, propertyId );
-        }
-
-        public ArrayMap<Integer,PropertyData> getProperties( long nodeId,
-                boolean light )
-        {
-            return xaCon.getWriteTransaction().nodeGetProperties( nodeId, 
-                    light );
-        }
-
-        public RelIdArray getCreatedNodes()
-        {
-            return xaCon.getWriteTransaction().getCreatedNodes();
-        }
-
-        public boolean isNodeCreated( long nodeId )
-        {
-            return xaCon.getWriteTransaction().nodeCreated( nodeId );
-        }
-    };
-
-    private static class RelationshipEventConsumerImpl implements
-        RelationshipEventConsumer
-    {
-        private final NeoStoreXaConnection xaCon;
-
-        public RelationshipEventConsumerImpl( NeoStoreXaConnection xaCon )
-        {
-            this.xaCon = xaCon;
-        }
-
-        public void createRelationship( long id, long firstNode, long secondNode,
-            int type )
-        {
-            xaCon.getWriteTransaction().relationshipCreate( id, firstNode,
-                secondNode, type );
-        }
-
-        public ArrayMap<Integer,PropertyData> deleteRelationship( long id )
-        {
-            return xaCon.getWriteTransaction().relDelete( id );
-        }
-
-        public void addProperty( long relId, long propertyId,
-            PropertyIndex index, Object value )
-        {
-            xaCon.getWriteTransaction().relAddProperty( relId, propertyId, index,
-                value );
-        }
-
-        public void changeProperty( long relId, long propertyId, Object value )
-        {
-            xaCon.getWriteTransaction().relChangeProperty( relId, propertyId,
-                value );
-        }
-
-        public void removeProperty( long relId, long propertyId )
-        {
-            xaCon.getWriteTransaction().relRemoveProperty( relId, propertyId );
-        }
-
-        public ArrayMap<Integer,PropertyData> getProperties( long relId,
-                boolean light )
-        {
-            return xaCon.getWriteTransaction().relGetProperties( relId, light );
-        }
-
-        public RelationshipData getRelationship( long id )
-        {
-            return xaCon.getWriteTransaction().relationshipLoad( id );
-        }
-
-        public RelationshipChainPosition getRelationshipChainPosition( 
-            long nodeId )
-        {
-            return xaCon.getWriteTransaction().getRelationshipChainPosition( 
-                nodeId );
-        }
-
-        public Pair<Iterable<RelationshipRecord>, Iterable<RelationshipRecord>> getMoreRelationships( long nodeId,
-            RelationshipChainPosition position )
-        {
-            return xaCon.getWriteTransaction().getMoreRelationships( nodeId, position );
-        }
-
-        public boolean isRelationshipCreated( long relId )
-        {
-            return xaCon.getWriteTransaction().relCreated( relId );
-        }
-    };
-
-    private static class RelationshipTypeEventConsumerImpl implements
-        RelationshipTypeEventConsumer
-    {
-        private final NeoStoreXaConnection xaCon;
-        private final RelationshipTypeStore relTypeStore;
-
-        RelationshipTypeEventConsumerImpl( NeoStoreXaConnection xaCon )
-        {
-            this.xaCon = xaCon;
-            this.relTypeStore = xaCon.getRelationshipTypeStore();
-        }
-
-        public void addRelationshipType( int id, String name )
-        {
-            xaCon.getWriteTransaction().relationshipTypeAdd( id, name );
-        }
-
-        public RelationshipTypeData getRelationshipType( int id )
-        {
-            return relTypeStore.getRelationshipType( id );
-        }
-
-        public RelationshipTypeData[] getRelationshipTypes()
-        {
-            return relTypeStore.getRelationshipTypes();
-        }
-    };
-
-    private static class PropertyIndexEventConsumerImpl implements
-        PropertyIndexEventConsumer
-    {
-        private final NeoStoreXaConnection xaCon;
-
-        PropertyIndexEventConsumerImpl( NeoStoreXaConnection xaCon )
-        {
-            this.xaCon = xaCon;
-        }
-
-        public void createPropertyIndex( int id, String key )
-        {
-            xaCon.getWriteTransaction().createPropertyIndex( id, key );
-        }
-
-        public String getKeyFor( int id )
-        {
-            return xaCon.getWriteTransaction().getPropertyIndex( id );
-        }
-
-        public PropertyIndexData[] getPropertyIndexes( int count )
-        {
-            return xaCon.getWriteTransaction().getPropertyIndexes( count );
-        }
-=======
->>>>>>> bb79c62e
     };
 }