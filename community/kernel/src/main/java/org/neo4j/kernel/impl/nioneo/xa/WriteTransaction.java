--- conflicted
+++ resolved
@@ -66,12 +66,9 @@
 import org.neo4j.kernel.impl.nioneo.store.RelationshipStore;
 import org.neo4j.kernel.impl.nioneo.store.RelationshipTypeRecord;
 import org.neo4j.kernel.impl.nioneo.store.RelationshipTypeStore;
-<<<<<<< HEAD
 import org.neo4j.kernel.impl.nioneo.store.SchemaRule;
 import org.neo4j.kernel.impl.nioneo.store.SchemaStore;
 import org.neo4j.kernel.impl.nioneo.xa.Command.SchemaRuleCommand;
-=======
->>>>>>> 287a7495
 import org.neo4j.kernel.impl.persistence.NeoStoreTransaction;
 import org.neo4j.kernel.impl.transaction.xaframework.XaCommand;
 import org.neo4j.kernel.impl.transaction.xaframework.XaConnection;
@@ -418,7 +415,7 @@
     private void patchDeletedRelationshipNodes( long id, long firstNodeId, long firstNodeNextRelId, long secondNodeId,
                                                 long secondNextRelId )
     {
-        state.patchDeletedRelationshipNodes( id, firstNodeId, firstNodeNextRelId, secondNodeId, secondNextRelId );
+        cacheAccess.patchDeletedRelationshipNodes( id, firstNodeId, firstNodeNextRelId, secondNodeId, secondNextRelId );
     }
 
     private void removeRelationshipFromCache( long id )
@@ -607,14 +604,7 @@
                  * are in cache).
                  */
                 command.execute();
-<<<<<<< HEAD
-                if ( removeFromCache )
-                {
-                    command.removeFromCache( cacheAccess );
-                }
-=======
-                command.removeFromCache( state );
->>>>>>> 287a7495
+                command.removeFromCache( cacheAccess );
             }
         }
     }
