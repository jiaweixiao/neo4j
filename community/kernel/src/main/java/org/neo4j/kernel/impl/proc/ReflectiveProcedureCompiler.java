/*
 * Copyright (c) 2002-2018 "Neo Technology,"
 * Network Engine for Objects in Lund AB [http://neotechnology.com]
 *
 * This file is part of Neo4j.
 *
 * Neo4j is free software: you can redistribute it and/or modify
 * it under the terms of the GNU General Public License as published by
 * the Free Software Foundation, either version 3 of the License, or
 * (at your option) any later version.
 *
 * This program is distributed in the hope that it will be useful,
 * but WITHOUT ANY WARRANTY; without even the implied warranty of
 * MERCHANTABILITY or FITNESS FOR A PARTICULAR PURPOSE.  See the
 * GNU General Public License for more details.
 *
 * You should have received a copy of the GNU General Public License
 * along with this program.  If not, see <http://www.gnu.org/licenses/>.
 */
package org.neo4j.kernel.impl.proc;

import java.io.Closeable;
import java.io.IOException;
import java.lang.invoke.MethodHandle;
import java.lang.invoke.MethodHandles;
import java.lang.reflect.Method;
import java.lang.reflect.Modifier;
import java.util.ArrayList;
import java.util.Arrays;
import java.util.Comparator;
import java.util.Iterator;
import java.util.List;
import java.util.Optional;
import java.util.function.Supplier;
import java.util.stream.Collectors;
import java.util.stream.Stream;

import org.neo4j.collection.RawIterator;
import org.neo4j.internal.kernel.api.exceptions.KernelException;
import org.neo4j.kernel.api.exceptions.ComponentInjectionException;
<<<<<<< HEAD
=======
import org.neo4j.graphdb.Resource;
import org.neo4j.io.IOUtils;
import org.neo4j.kernel.api.ResourceTracker;
import org.neo4j.kernel.api.exceptions.KernelException;
>>>>>>> b07b0f0f
import org.neo4j.kernel.api.exceptions.ProcedureException;
import org.neo4j.kernel.api.exceptions.ResourceCloseFailureException;
import org.neo4j.kernel.api.exceptions.Status;
import org.neo4j.kernel.api.proc.CallableProcedure;
import org.neo4j.kernel.api.proc.CallableUserAggregationFunction;
import org.neo4j.kernel.api.proc.CallableUserFunction;
import org.neo4j.kernel.api.proc.Context;
import org.neo4j.kernel.api.proc.FailedLoadAggregatedFunction;
import org.neo4j.kernel.api.proc.FailedLoadFunction;
import org.neo4j.kernel.api.proc.FailedLoadProcedure;
import org.neo4j.kernel.api.proc.FieldSignature;
import org.neo4j.kernel.api.proc.ProcedureSignature;
import org.neo4j.kernel.api.proc.QualifiedName;
import org.neo4j.kernel.api.proc.UserFunctionSignature;
import org.neo4j.kernel.impl.proc.OutputMappers.OutputMapper;
import org.neo4j.logging.Log;
import org.neo4j.procedure.Description;
import org.neo4j.procedure.Mode;
import org.neo4j.procedure.PerformsWrites;
import org.neo4j.procedure.Procedure;
import org.neo4j.procedure.UserAggregationFunction;
import org.neo4j.procedure.UserAggregationResult;
import org.neo4j.procedure.UserAggregationUpdate;
import org.neo4j.procedure.UserFunction;
import org.neo4j.values.AnyValue;
import org.neo4j.values.ValueMapper;

import static java.util.Collections.emptyIterator;
import static java.util.Collections.emptyList;
import static org.neo4j.graphdb.factory.GraphDatabaseSettings.procedure_unrestricted;
import static org.neo4j.helpers.collection.Iterators.asRawIterator;

/**
 * Handles converting a class into one or more callable {@link CallableProcedure}.
 */
class ReflectiveProcedureCompiler
{
    private final MethodHandles.Lookup lookup = MethodHandles.lookup();
    private final OutputMappers outputMappers;
    private final MethodSignatureCompiler inputSignatureDeterminer;
    private final FieldInjections safeFieldInjections;
    private final FieldInjections allFieldInjections;
    private final Log log;
    private final TypeMappers typeMappers;
    private final ProcedureConfig config;
    private final NamingRestrictions restrictions;

    ReflectiveProcedureCompiler( TypeMappers typeMappers, ComponentRegistry safeComponents,
            ComponentRegistry allComponents, Log log, ProcedureConfig config )
    {
        this(
                new MethodSignatureCompiler( typeMappers ),
                new OutputMappers( typeMappers ),
                new FieldInjections( safeComponents ),
                new FieldInjections( allComponents ),
                log,
                typeMappers,
                config,
                ReflectiveProcedureCompiler::rejectEmptyNamespace );
    }

    private ReflectiveProcedureCompiler(
            MethodSignatureCompiler inputSignatureCompiler,
            OutputMappers outputMappers,
            FieldInjections safeFieldInjections,
            FieldInjections allFieldInjections,
            Log log,
            TypeMappers typeMappers,
            ProcedureConfig config,
            NamingRestrictions restrictions )
    {
        this.inputSignatureDeterminer = inputSignatureCompiler;
        this.outputMappers = outputMappers;
        this.safeFieldInjections = safeFieldInjections;
        this.allFieldInjections = allFieldInjections;
        this.log = log;
        this.typeMappers = typeMappers;
        this.config = config;
        this.restrictions = restrictions;
    }

    List<CallableUserFunction> compileFunction( Class<?> fcnDefinition ) throws KernelException
    {
        try
        {
            List<Method> procedureMethods = Arrays.stream( fcnDefinition.getDeclaredMethods() )
                    .filter( m -> m.isAnnotationPresent( UserFunction.class ) )
                    .collect( Collectors.toList() );

            if ( procedureMethods.isEmpty() )
            {
                return emptyList();
            }

            MethodHandle constructor = constructor( fcnDefinition );

            ArrayList<CallableUserFunction> out = new ArrayList<>( procedureMethods.size() );
            for ( Method method : procedureMethods )
            {
                String valueName = method.getAnnotation( UserFunction.class ).value();
                String definedName = method.getAnnotation( UserFunction.class ).name();
                QualifiedName procName = extractName( fcnDefinition, method, valueName, definedName );
                if ( config.isWhitelisted( procName.toString() ) )
                {
                    out.add( compileFunction( fcnDefinition, constructor, method,procName ) );
                }
                else
                {
                    log.warn( String.format( "The function '%s' is not on the whitelist and won't be loaded.",
                            procName.toString() ) );
                }
            }
            out.sort( Comparator.comparing( a -> a.signature().name().toString() ) );
            return out;
        }
        catch ( KernelException e )
        {
            throw e;
        }
        catch ( Exception e )
        {
            throw new ProcedureException( Status.Procedure.ProcedureRegistrationFailed, e,
                    "Failed to compile function defined in `%s`: %s", fcnDefinition.getSimpleName(), e.getMessage() );
        }
    }

    List<CallableUserAggregationFunction> compileAggregationFunction( Class<?> fcnDefinition ) throws KernelException
    {
        try
        {
            List<Method> methods = Arrays.stream( fcnDefinition.getDeclaredMethods() )
                    .filter( m -> m.isAnnotationPresent( UserAggregationFunction.class ) )
                    .collect( Collectors.toList() );

            if ( methods.isEmpty() )
            {
                return emptyList();
            }

            MethodHandle constructor = constructor( fcnDefinition );

            ArrayList<CallableUserAggregationFunction> out = new ArrayList<>( methods.size() );
            for ( Method method : methods )
            {
                String valueName = method.getAnnotation( UserAggregationFunction.class ).value();
                String definedName = method.getAnnotation( UserAggregationFunction.class ).name();
                QualifiedName funcName = extractName( fcnDefinition, method, valueName, definedName );

                if ( config.isWhitelisted( funcName.toString() ) )
                {
                    out.add( compileAggregationFunction( fcnDefinition, constructor, method, funcName ) );
                }
                else
                {
                    log.warn( String.format( "The function '%s' is not on the whitelist and won't be loaded.",
                            funcName.toString() ) );
                }

            }
            out.sort( Comparator.comparing( a -> a.signature().name().toString() ) );
            return out;
        }
        catch ( KernelException e )
        {
            throw e;
        }
        catch ( Exception e )
        {
            throw new ProcedureException( Status.Procedure.ProcedureRegistrationFailed, e,
                    "Failed to compile function defined in `%s`: %s", fcnDefinition.getSimpleName(), e.getMessage() );
        }
    }

    List<CallableProcedure> compileProcedure( Class<?> procDefinition, Optional<String> warning,
            boolean fullAccess ) throws KernelException
    {
        try
        {
            List<Method> procedureMethods = Arrays.stream( procDefinition.getDeclaredMethods() )
                    .filter( m -> m.isAnnotationPresent( Procedure.class ) )
                    .collect( Collectors.toList() );

            if ( procedureMethods.isEmpty() )
            {
                return emptyList();
            }

            MethodHandle constructor = constructor( procDefinition );

            ArrayList<CallableProcedure> out = new ArrayList<>( procedureMethods.size() );
            for ( Method method : procedureMethods )
            {
                String valueName = method.getAnnotation( Procedure.class ).value();
                String definedName = method.getAnnotation( Procedure.class ).name();
                QualifiedName procName = extractName( procDefinition, method, valueName, definedName );

                if ( fullAccess || config.isWhitelisted( procName.toString() ) )
                {
                    out.add( compileProcedure( procDefinition, constructor, method, warning, fullAccess, procName ) );
                }
                else
                {
                    log.warn( String.format( "The procedure '%s' is not on the whitelist and won't be loaded.",
                            procName.toString() ) );
                }
            }
            out.sort( Comparator.comparing( a -> a.signature().name().toString() ) );
            return out;
        }
        catch ( KernelException e )
        {
            throw e;
        }
        catch ( Exception e )
        {
            throw new ProcedureException( Status.Procedure.ProcedureRegistrationFailed, e,
                    "Failed to compile procedure defined in `%s`: %s", procDefinition.getSimpleName(), e.getMessage() );
        }
    }

    private CallableProcedure compileProcedure( Class<?> procDefinition, MethodHandle constructor, Method method,
            Optional<String> warning, boolean fullAccess, QualifiedName procName  )
            throws ProcedureException, IllegalAccessException
    {
        MethodHandle procedureMethod = lookup.unreflect( method );

        List<FieldSignature> inputSignature = inputSignatureDeterminer.signatureFor( method );
        OutputMapper outputMapper = outputMappers.mapper( method );

        Optional<String> description = description( method );
        Procedure procedure = method.getAnnotation( Procedure.class );
        Mode mode = procedure.mode();
        if ( method.isAnnotationPresent( PerformsWrites.class ) )
        {
            if ( !procedure.mode().equals( org.neo4j.procedure.Mode.DEFAULT ) )
            {
                throw new ProcedureException( Status.Procedure.ProcedureRegistrationFailed,
                        "Conflicting procedure annotation, cannot use PerformsWrites and mode" );
            }
            else
            {
                mode = Mode.WRITE;
            }
        }

        Optional<String> deprecated = deprecated( method, procedure::deprecatedBy,
                "Use of @Procedure(deprecatedBy) without @Deprecated in " + procName );

        List<FieldInjections.FieldSetter> setters = allFieldInjections.setters( procDefinition );
        if ( !fullAccess && !config.fullAccessFor( procName.toString() ) )
        {
            try
            {
                setters = safeFieldInjections.setters( procDefinition );
            }
            catch ( ComponentInjectionException e )
            {
                description = describeAndLogLoadFailure( procName );
                ProcedureSignature signature =
                        new ProcedureSignature( procName, inputSignature, outputMapper.signature(), Mode.DEFAULT,
                                Optional.empty(), new String[0], description, warning );
                return new FailedLoadProcedure( signature );
            }
        }

        ProcedureSignature signature =
                new ProcedureSignature( procName, inputSignature, outputMapper.signature(), mode, deprecated,
                        config.rolesFor( procName.toString() ), description, warning );
        return new ReflectiveProcedure( signature, constructor, procedureMethod, outputMapper, setters );
    }

    private Optional<String> describeAndLogLoadFailure( QualifiedName name )
    {
        String nameStr = name.toString();
        Optional<String> description = Optional.of(
                nameStr + " is unavailable because it is sandboxed and has dependencies outside of the sandbox. " +
                "Sandboxing is controlled by the " + procedure_unrestricted.name() + " setting. " +
                "Only unrestrict procedures you can trust with access to database internals." );
        log.warn( description.get() );
        return description;
    }

    private CallableUserFunction compileFunction( Class<?> procDefinition, MethodHandle constructor, Method method,
            QualifiedName procName )
            throws ProcedureException, IllegalAccessException
    {
        restrictions.verify( procName );

        List<FieldSignature> inputSignature = inputSignatureDeterminer.signatureFor( method );
        Class<?> returnType = method.getReturnType();
        TypeMappers.TypeChecker typeChecker = typeMappers.checkerFor( returnType );
        MethodHandle procedureMethod = lookup.unreflect( method );
        Optional<String> description = description( method );
        UserFunction function = method.getAnnotation( UserFunction.class );
        Optional<String> deprecated = deprecated( method, function::deprecatedBy,
                "Use of @UserFunction(deprecatedBy) without @Deprecated in " + procName );

        List<FieldInjections.FieldSetter> setters = allFieldInjections.setters( procDefinition );
        if ( !config.fullAccessFor( procName.toString() ) )
        {
            try
            {
                setters = safeFieldInjections.setters( procDefinition );
            }
            catch ( ComponentInjectionException e )
            {
                description = describeAndLogLoadFailure( procName );
                UserFunctionSignature signature =
                        new UserFunctionSignature( procName, inputSignature, typeChecker.type(), deprecated,
                                config.rolesFor( procName.toString() ), description );
                return new FailedLoadFunction( signature );
            }
        }

        UserFunctionSignature signature =
                new UserFunctionSignature( procName, inputSignature, typeChecker.type(), deprecated,
                        config.rolesFor( procName.toString() ), description );

        return new ReflectiveUserFunction( signature, constructor, procedureMethod, typeChecker, typeMappers, setters );
    }

    private CallableUserAggregationFunction compileAggregationFunction( Class<?> definition, MethodHandle constructor,
            Method method, QualifiedName funcName ) throws ProcedureException, IllegalAccessException
    {
        restrictions.verify( funcName );

        //find update and result method
        Method update = null;
        Method result = null;
        Class<?> aggregator = method.getReturnType();
        for ( Method m : aggregator.getDeclaredMethods() )
        {
            if ( m.isAnnotationPresent( UserAggregationUpdate.class ) )
            {
                if ( update != null )
                {
                    throw new ProcedureException( Status.Procedure.ProcedureRegistrationFailed,
                            "Class '%s' contains multiple methods annotated with '@%s'.", aggregator.getSimpleName(),
                            UserAggregationUpdate.class.getSimpleName() );
                }
                update = m;

            }
            if ( m.isAnnotationPresent( UserAggregationResult.class ) )
            {
                if ( result != null )
                {
                    throw new ProcedureException( Status.Procedure.ProcedureRegistrationFailed,
                            "Class '%s' contains multiple methods annotated with '@%s'.", aggregator.getSimpleName(),
                            UserAggregationResult.class.getSimpleName() );
                }
                result = m;
            }
        }
        if ( result == null || update == null )
        {
            throw new ProcedureException( Status.Procedure.ProcedureRegistrationFailed,
                    "Class '%s' must contain methods annotated with both '@%s' as well as '@%s'.",
                    aggregator.getSimpleName(), UserAggregationResult.class.getSimpleName(),
                    UserAggregationUpdate.class.getSimpleName() );
        }
        if ( update.getReturnType() != void.class )
        {
            throw new ProcedureException( Status.Procedure.ProcedureRegistrationFailed,
                    "Update method '%s' in %s has type '%s' but must have return type 'void'.", update.getName(),
                    aggregator.getSimpleName(), update.getReturnType().getSimpleName() );

        }
        if ( !Modifier.isPublic( method.getModifiers() ) )
        {
            throw new ProcedureException( Status.Procedure.ProcedureRegistrationFailed,
                    "Aggregation method '%s' in %s must be public.", method.getName(), definition.getSimpleName() );
        }
        if ( !Modifier.isPublic( aggregator.getModifiers() ) )
        {
            throw new ProcedureException( Status.Procedure.ProcedureRegistrationFailed,
                    "Aggregation class '%s' must be public.", aggregator.getSimpleName() );
        }
        if ( !Modifier.isPublic( update.getModifiers() ) )
        {
            throw new ProcedureException( Status.Procedure.ProcedureRegistrationFailed,
                    "Aggregation update method '%s' in %s must be public.", update.getName(),
                    aggregator.getSimpleName() );
        }
        if ( !Modifier.isPublic( result.getModifiers() ) )
        {
            throw new ProcedureException( Status.Procedure.ProcedureRegistrationFailed,
                    "Aggregation result method '%s' in %s must be public.", result.getName(),
                    aggregator.getSimpleName() );
        }

        List<FieldSignature> inputSignature = inputSignatureDeterminer.signatureFor( update );
        Class<?> returnType = result.getReturnType();
        TypeMappers.TypeChecker valueConverter = typeMappers.checkerFor( returnType );
        MethodHandle creator = lookup.unreflect( method );
        MethodHandle updateMethod = lookup.unreflect( update );
        MethodHandle resultMethod = lookup.unreflect( result );

        Optional<String> description = description( method );
        UserAggregationFunction function = method.getAnnotation( UserAggregationFunction.class );

        Optional<String> deprecated = deprecated( method, function::deprecatedBy,
                "Use of @UserAggregationFunction(deprecatedBy) without @Deprecated in " + funcName );

        List<FieldInjections.FieldSetter> setters = allFieldInjections.setters( definition );
        if ( !config.fullAccessFor( funcName.toString() ) )
        {
            try
            {
                setters = safeFieldInjections.setters( definition );
            }
            catch ( ComponentInjectionException e )
            {
                description = describeAndLogLoadFailure( funcName );
                UserFunctionSignature signature =
                        new UserFunctionSignature( funcName, inputSignature, valueConverter.type(), deprecated,
                                config.rolesFor( funcName.toString() ), description );

                return new FailedLoadAggregatedFunction( signature );
            }
        }

        UserFunctionSignature signature =
                new UserFunctionSignature( funcName, inputSignature, valueConverter.type(), deprecated,
                        config.rolesFor( funcName.toString() ), description );

        return new ReflectiveUserAggregationFunction( signature, constructor, creator, updateMethod, resultMethod,
                valueConverter, setters );
    }

    private Optional<String> deprecated( Method method, Supplier<String> supplier, String warning )
    {
        String deprecatedBy = supplier.get();
        Optional<String> deprecated = Optional.empty();
        if ( method.isAnnotationPresent( Deprecated.class ) )
        {
            deprecated = Optional.of( deprecatedBy );
        }
        else if ( !deprecatedBy.isEmpty() )
        {
            log.warn( warning );
            deprecated = Optional.of( deprecatedBy );
        }

        return deprecated;
    }

    private Optional<String> description( Method method )
    {
        if ( method.isAnnotationPresent( Description.class ) )
        {
            return Optional.of( method.getAnnotation( Description.class ).value() );
        }
        else
        {
            return Optional.empty();
        }
    }

    private MethodHandle constructor( Class<?> procDefinition ) throws ProcedureException
    {
        try
        {
            return lookup.unreflectConstructor( procDefinition.getConstructor() );
        }
        catch ( IllegalAccessException | NoSuchMethodException e )
        {
            throw new ProcedureException( Status.Procedure.ProcedureRegistrationFailed, e,
                    "Unable to find a usable public no-argument constructor in the class `%s`. " +
                    "Please add a valid, public constructor, recompile the class and try again.",
                    procDefinition.getSimpleName() );
        }
    }

    private QualifiedName extractName( Class<?> procDefinition, Method m, String valueName, String definedName )
    {
        String procName = definedName.trim().isEmpty() ? valueName : definedName;
        if ( procName.trim().length() > 0 )
        {
            String[] split = procName.split( "\\." );
            if ( split.length == 1 )
            {
                return new QualifiedName( new String[0], split[0] );
            }
            else
            {
                int lastElement = split.length - 1;
                return new QualifiedName( Arrays.copyOf( split, lastElement ), split[lastElement] );
            }
        }
        Package pkg = procDefinition.getPackage();
        // Package is null if class is in root package
        String[] namespace = pkg == null ? new String[0] : pkg.getName().split( "\\." );
        String name = m.getName();
        return new QualifiedName( namespace, name );
    }

    public ReflectiveProcedureCompiler withoutNamingRestrictions()
    {
        return new ReflectiveProcedureCompiler(
                inputSignatureDeterminer,
                outputMappers,
                safeFieldInjections,
                allFieldInjections,
                log,
                typeMappers,
                config,
                name ->
                {
                    // all ok
                } );
    }

    private abstract static class ReflectiveBase
    {

        final List<FieldInjections.FieldSetter> fieldSetters;
        private final ValueMapper<Object> mapper;

        ReflectiveBase( ValueMapper<Object> mapper, List<FieldInjections.FieldSetter> fieldSetters )
        {
            this.mapper = mapper;
            this.fieldSetters = fieldSetters;
        }

        protected void inject( Context ctx, Object object ) throws ProcedureException
        {
            for ( FieldInjections.FieldSetter setter : fieldSetters )
            {
                setter.apply( ctx, object );
            }
        }

        protected Object[] args( int numberOfDeclaredArguments, Object cls, Object[] input )
        {
            Object[] args = new Object[numberOfDeclaredArguments + 1];
            args[0] = cls;
            System.arraycopy( input, 0, args, 1, numberOfDeclaredArguments );
            return args;
        }

        protected Object[] args( int numberOfDeclaredArguments, Object cls, AnyValue[] input )
        {
            Object[] args = new Object[numberOfDeclaredArguments + 1];
            args[0] = cls;
            for ( int i = 0; i < input.length; i++ )
            {
                args[i + 1] = input[i].map( mapper );
            }
            return args;
        }
    }

    private static class ReflectiveProcedure extends ReflectiveBase implements CallableProcedure
    {
        private final ProcedureSignature signature;
        private final OutputMapper outputMapper;
        private final MethodHandle constructor;
        private final MethodHandle procedureMethod;

        ReflectiveProcedure( ProcedureSignature signature, MethodHandle constructor,
                MethodHandle procedureMethod, OutputMapper outputMapper,
                List<FieldInjections.FieldSetter> fieldSetters )
        {
            super( null, fieldSetters );
            this.constructor = constructor;
            this.procedureMethod = procedureMethod;
            this.signature = signature;
            this.outputMapper = outputMapper;
        }

        @Override
        public ProcedureSignature signature()
        {
            return signature;
        }

        @Override
        public RawIterator<Object[],ProcedureException> apply( Context ctx, Object[] input, ResourceTracker resourceTracker ) throws ProcedureException
        {
            // For now, create a new instance of the class for each invocation. In the future, we'd like to keep
            // instances local to
            // at least the executing session, but we don't yet have good interfaces to the kernel to model that with.
            try
            {
                int numberOfDeclaredArguments = signature.inputSignature().size();
                if ( numberOfDeclaredArguments != input.length )
                {
                    throw new ProcedureException( Status.Procedure.ProcedureCallFailed,
                            "Procedure `%s` takes %d arguments but %d was provided.",
                            signature.name(),
                            numberOfDeclaredArguments, input.length );
                }

                Object cls = constructor.invoke();
                //API injection
                inject( ctx, cls );

                // Call the method
                Object[] args = args( numberOfDeclaredArguments, cls, input );

                Object rs = procedureMethod.invokeWithArguments( args );

                // This also handles VOID
                if ( rs == null )
                {
                    return asRawIterator( emptyIterator() );
                }
                else
                {
<<<<<<< HEAD
                    return new MappingIterator( ((Stream<?>) rs).iterator(), ((Stream<?>) rs)::close );
=======
                    return new MappingIterator( ((Stream<?>) rs).iterator(), ((Stream<?>) rs)::close, resourceTracker );
>>>>>>> b07b0f0f
                }
            }
            catch ( Throwable throwable )
            {
                throw newProcedureException( throwable );
            }
        }

        private class MappingIterator implements RawIterator<Object[],ProcedureException>, Resource
        {
            private final Iterator<?> out;
            private Resource closeableResource;
            private ResourceTracker resourceTracker;

            MappingIterator( Iterator<?> out, Resource closeableResource, ResourceTracker resourceTracker )
            {
                this.out = out;
                this.closeableResource = closeableResource;
                this.resourceTracker = resourceTracker;
                resourceTracker.registerCloseableResource( closeableResource );
            }

            @Override
            public boolean hasNext() throws ProcedureException
            {
                try
                {
                    boolean hasNext = out.hasNext();
                    if ( !hasNext )
                    {
                        close();
                    }
                    return hasNext;
                }
                catch ( Throwable throwable )
                {
                    throw closeAndCreateProcedureException( throwable );
                }
            }

            @Override
            public Object[] next() throws ProcedureException
            {
                try
                {
                    Object record = out.next();
                    return outputMapper.apply( record );
                }
                catch ( Throwable throwable )
                {
                    throw closeAndCreateProcedureException( throwable );
                }
            }

            @Override
            public void close()
            {
                if ( closeableResource != null )
                {
                    // Make sure we reset closeableResource before doing anything which may throw an exception that may
                    // result in a recursive call to this close-method
                    Resource resourceToClose = closeableResource;
                    closeableResource = null;

                    IOUtils.closeAll( ResourceCloseFailureException.class,
                            () -> resourceTracker.unregisterCloseableResource( resourceToClose ),
                            resourceToClose::close );
                }
            }

            private ProcedureException closeAndCreateProcedureException( Throwable t )
            {
                ProcedureException procedureException = newProcedureException( t );

                try
                {
                    close();
                }
                catch ( Exception exceptionDuringClose )
                {
                    try
                    {
                        procedureException.addSuppressed( exceptionDuringClose );
                    }
                    catch ( Throwable ignore )
                    {
                    }
                }
                return procedureException;
            }
        }

        private ProcedureException newProcedureException( Throwable throwable )
        {
            return throwable instanceof Status.HasStatus ?
                   new ProcedureException( ((Status.HasStatus) throwable).status(), throwable, throwable.getMessage() ) :
                   new ProcedureException( Status.Procedure.ProcedureCallFailed, throwable,
                           "Failed to invoke procedure `%s`: %s", signature.name(), "Caused by: " + throwable );
        }
    }

    private static class ReflectiveUserFunction extends ReflectiveBase implements CallableUserFunction
    {
        private final TypeMappers.TypeChecker typeChecker;
        private final UserFunctionSignature signature;
        private final MethodHandle constructor;
        private final MethodHandle udfMethod;

        ReflectiveUserFunction( UserFunctionSignature signature, MethodHandle constructor,
                MethodHandle procedureMethod, TypeMappers.TypeChecker typeChecker,
                ValueMapper<Object> mapper, List<FieldInjections.FieldSetter> fieldSetters )
        {
            super( mapper, fieldSetters );
            this.constructor = constructor;
            this.udfMethod = procedureMethod;
            this.signature = signature;
            this.typeChecker = typeChecker;
        }

        @Override
        public UserFunctionSignature signature()
        {
            return signature;
        }

        @Override
        public AnyValue apply( Context ctx, AnyValue[] input ) throws ProcedureException
        {
            // For now, create a new instance of the class for each invocation. In the future, we'd like to keep
            // instances local to
            // at least the executing session, but we don't yet have good interfaces to the kernel to model that with.
            try
            {
                int numberOfDeclaredArguments = signature.inputSignature().size();
                if ( numberOfDeclaredArguments != input.length )
                {
                    throw new ProcedureException( Status.Procedure.ProcedureCallFailed,
                            "Function `%s` takes %d arguments but %d was provided.",
                            signature.name(),
                            numberOfDeclaredArguments, input.length );
                }

                Object cls = constructor.invoke();
                //API injection
                inject( ctx, cls );

                // Call the method
                Object[] args = args( numberOfDeclaredArguments, cls, input );

                Object rs = udfMethod.invokeWithArguments( args );

                return typeChecker.toValue( rs );
            }
            catch ( Throwable throwable )
            {
                if ( throwable instanceof Status.HasStatus )
                {
                    throw new ProcedureException( ((Status.HasStatus) throwable).status(), throwable,
                            throwable.getMessage() );
                }
                else
                {
                    throw new ProcedureException( Status.Procedure.ProcedureCallFailed, throwable,
                            "Failed to invoke function `%s`: %s", signature.name(), "Caused by: " + throwable );
                }
            }
        }
    }

    private static class ReflectiveUserAggregationFunction extends ReflectiveBase implements
            CallableUserAggregationFunction
    {

        private final TypeMappers.TypeChecker typeChecker;
        private final UserFunctionSignature signature;
        private final MethodHandle constructor;
        private final MethodHandle creator;
        private final MethodHandle updateMethod;
        private final MethodHandle resultMethod;

        ReflectiveUserAggregationFunction( UserFunctionSignature signature, MethodHandle constructor,
                MethodHandle creator, MethodHandle updateMethod, MethodHandle resultMethod,
                TypeMappers.TypeChecker typeChecker,
                List<FieldInjections.FieldSetter> fieldSetters )
        {
            super( null, fieldSetters );
            this.constructor = constructor;
            this.creator = creator;
            this.updateMethod = updateMethod;
            this.resultMethod = resultMethod;
            this.signature = signature;
            this.typeChecker = typeChecker;
        }

        @Override
        public UserFunctionSignature signature()
        {
            return signature;
        }

        @Override
        public Aggregator create( Context ctx ) throws ProcedureException
        {
            // For now, create a new instance of the class for each invocation. In the future, we'd like to keep
            // instances local to
            // at least the executing session, but we don't yet have good interfaces to the kernel to model that with.
            try
            {

                Object cls = constructor.invoke();
                //API injection
                inject( ctx, cls );
                Object aggregator = creator.invoke( cls );

                return new Aggregator()
                {
                    @Override
                    public void update( Object[] input ) throws ProcedureException
                    {
                        try
                        {
                            int numberOfDeclaredArguments = signature.inputSignature().size();
                            if ( numberOfDeclaredArguments != input.length )
                            {
                                throw new ProcedureException( Status.Procedure.ProcedureCallFailed,
                                        "Function `%s` takes %d arguments but %d was provided.",
                                        signature.name(),
                                        numberOfDeclaredArguments, input.length );
                            }
                            // Call the method
                            Object[] args = args( numberOfDeclaredArguments, aggregator, input );

                            updateMethod.invokeWithArguments( args );
                        }
                        catch ( Throwable throwable )
                        {
                            if ( throwable instanceof Status.HasStatus )
                            {
                                throw new ProcedureException( ((Status.HasStatus) throwable).status(), throwable,
                                        throwable.getMessage() );
                            }
                            else
                            {
                                throw new ProcedureException( Status.Procedure.ProcedureCallFailed, throwable,
                                        "Failed to invoke function `%s`: %s", signature.name(),
                                        "Caused by: " + throwable );
                            }
                        }
                    }

                    @Override
                    public Object result() throws ProcedureException
                    {
                        try
                        {
                            return typeChecker.typeCheck( resultMethod.invoke(aggregator) );
                        }
                        catch ( Throwable throwable )
                        {
                            if ( throwable instanceof Status.HasStatus )
                            {
                                throw new ProcedureException( ((Status.HasStatus) throwable).status(), throwable,
                                        throwable.getMessage() );
                            }
                            else
                            {
                                throw new ProcedureException( Status.Procedure.ProcedureCallFailed, throwable,
                                        "Failed to invoke function `%s`: %s", signature.name(),
                                        "Caused by: " + throwable );
                            }
                        }

                    }

                };

            }
            catch ( Throwable throwable )
            {
                if ( throwable instanceof Status.HasStatus )
                {
                    throw new ProcedureException( ((Status.HasStatus) throwable).status(), throwable,
                            throwable.getMessage() );
                }
                else
                {
                    throw new ProcedureException( Status.Procedure.ProcedureCallFailed, throwable,
                            "Failed to invoke function `%s`: %s", signature.name(),
                            "Caused by: " + throwable );
                }
            }
        }
    }

    private static void rejectEmptyNamespace( QualifiedName name ) throws ProcedureException
    {
        if ( name.namespace() == null || name.namespace().length == 0 )
        {
            throw new ProcedureException( Status.Procedure.ProcedureRegistrationFailed,
                    "It is not allowed to define functions in the root namespace please use a namespace, " +
                            "e.g. `@UserFunction(\"org.example.com.%s\")", name.name() );
        }
    }
}<|MERGE_RESOLUTION|>--- conflicted
+++ resolved
@@ -19,8 +19,6 @@
  */
 package org.neo4j.kernel.impl.proc;
 
-import java.io.Closeable;
-import java.io.IOException;
 import java.lang.invoke.MethodHandle;
 import java.lang.invoke.MethodHandles;
 import java.lang.reflect.Method;
@@ -38,13 +36,9 @@
 import org.neo4j.collection.RawIterator;
 import org.neo4j.internal.kernel.api.exceptions.KernelException;
 import org.neo4j.kernel.api.exceptions.ComponentInjectionException;
-<<<<<<< HEAD
-=======
 import org.neo4j.graphdb.Resource;
 import org.neo4j.io.IOUtils;
 import org.neo4j.kernel.api.ResourceTracker;
-import org.neo4j.kernel.api.exceptions.KernelException;
->>>>>>> b07b0f0f
 import org.neo4j.kernel.api.exceptions.ProcedureException;
 import org.neo4j.kernel.api.exceptions.ResourceCloseFailureException;
 import org.neo4j.kernel.api.exceptions.Status;
@@ -655,11 +649,7 @@
                 }
                 else
                 {
-<<<<<<< HEAD
-                    return new MappingIterator( ((Stream<?>) rs).iterator(), ((Stream<?>) rs)::close );
-=======
                     return new MappingIterator( ((Stream<?>) rs).iterator(), ((Stream<?>) rs)::close, resourceTracker );
->>>>>>> b07b0f0f
                 }
             }
             catch ( Throwable throwable )
