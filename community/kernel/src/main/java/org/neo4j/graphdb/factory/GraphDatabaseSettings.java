--- conflicted
+++ resolved
@@ -128,9 +128,8 @@
                   " statistics used to create the plan has changed more than this value, " +
                   "the plan is considered stale and will be replanned. " +
                   "A value of 0 means always replan, and 1 means never replan." )
-<<<<<<< HEAD
     public static Setting<Double> query_statistics_divergence_threshold = setting(
-            "dbms.cypher.statistics_divergence_threshold", DOUBLE, "0.1", min( 0.0 ), max(
+            "dbms.cypher.statistics_divergence_threshold", DOUBLE, "0.5", min( 0.0 ), max(
                     1.0 ) );
 
     @Description( "The threshold when a warning is generated if a label scan is done after a load csv " +
@@ -138,9 +137,6 @@
     @Internal
     public static Setting<Long> query_non_indexed_label_warning_threshold = setting(
             "dbms.cypher.non_indexed_label_warning_threshold", LONG, "10000" );
-=======
-    public static Setting<Double> query_statistics_divergence_threshold = setting( "dbms.cypher.statistics_divergence_threshold", DOUBLE, "0.5", min( 0.0 ), max( 1.0 ) );
->>>>>>> c9eab99e
 
     @Description("The minimum lifetime of a query plan before a query is considered for replanning")
     public static Setting<Long> cypher_min_replan_interval = setting( "dbms.cypher.min_replan_interval", DURATION, "1s" );
