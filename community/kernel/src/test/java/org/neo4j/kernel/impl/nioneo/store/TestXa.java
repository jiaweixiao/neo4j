/**
 * Copyright (c) 2002-2014 "Neo Technology,"
 * Network Engine for Objects in Lund AB [http://neotechnology.com]
 *
 * This file is part of Neo4j.
 *
 * Neo4j is free software: you can redistribute it and/or modify
 * it under the terms of the GNU General Public License as published by
 * the Free Software Foundation, either version 3 of the License, or
 * (at your option) any later version.
 *
 * This program is distributed in the hope that it will be useful,
 * but WITHOUT ANY WARRANTY; without even the implied warranty of
 * MERCHANTABILITY or FITNESS FOR A PARTICULAR PURPOSE.  See the
 * GNU General Public License for more details.
 *
 * You should have received a copy of the GNU General Public License
 * along with this program.  If not, see <http://www.gnu.org/licenses/>.
 */
package org.neo4j.kernel.impl.nioneo.store;

import java.io.File;
import java.io.IOException;
import java.nio.ByteBuffer;
import java.nio.channels.FileChannel;
import java.nio.channels.ReadableByteChannel;
import java.util.Arrays;
import java.util.Collections;
import java.util.HashMap;
import java.util.List;
import java.util.Map;
import java.util.concurrent.atomic.AtomicReference;
import java.util.logging.Level;
import java.util.logging.Logger;

import javax.transaction.xa.XAResource;
import javax.transaction.xa.Xid;

import org.junit.After;
import org.junit.Before;
import org.junit.Test;

import org.neo4j.graphdb.DependencyResolver;
import org.neo4j.graphdb.DependencyResolver.Adapter;
import org.neo4j.graphdb.Node;
import org.neo4j.graphdb.Relationship;
import org.neo4j.graphdb.RelationshipType;
import org.neo4j.graphdb.factory.GraphDatabaseSettings;
import org.neo4j.helpers.Pair;
import org.neo4j.helpers.collection.MapUtil;
import org.neo4j.kernel.DefaultIdGeneratorFactory;
import org.neo4j.kernel.InternalAbstractGraphDatabase;
import org.neo4j.kernel.TransactionInterceptorProviders;
import org.neo4j.kernel.api.TokenNameLookup;
import org.neo4j.kernel.api.index.SchemaIndexProvider;
import org.neo4j.kernel.api.properties.DefinedProperty;
import org.neo4j.kernel.configuration.Config;
import org.neo4j.kernel.impl.api.KernelSchemaStateStore;
import org.neo4j.kernel.impl.api.SchemaWriteGuard;
import org.neo4j.kernel.impl.api.scan.InMemoryLabelScanStore;
import org.neo4j.kernel.impl.api.scan.LabelScanStoreProvider;
import org.neo4j.kernel.impl.cache.AutoLoadingCache;
import org.neo4j.kernel.impl.cache.Cache;
import org.neo4j.kernel.impl.core.LabelTokenHolder;
import org.neo4j.kernel.impl.core.NodeManager;
import org.neo4j.kernel.impl.core.PropertyKeyTokenHolder;
import org.neo4j.kernel.impl.core.RelationshipTypeTokenHolder;
import org.neo4j.kernel.impl.core.Token;
import org.neo4j.kernel.impl.nioneo.xa.NeoStoreTransaction;
import org.neo4j.kernel.impl.nioneo.xa.NeoStoreTransaction.PropertyReceiver;
import org.neo4j.kernel.impl.nioneo.xa.NeoStoreXaConnection;
import org.neo4j.kernel.impl.nioneo.xa.NeoStoreXaDataSource;
import org.neo4j.kernel.impl.persistence.PersistenceManager;
import org.neo4j.kernel.impl.transaction.LockManager;
import org.neo4j.kernel.impl.transaction.PlaceboTm;
import org.neo4j.kernel.impl.transaction.TransactionStateFactory;
import org.neo4j.kernel.impl.transaction.XidImpl;
import org.neo4j.kernel.impl.transaction.xaframework.LogPruneStrategies;
import org.neo4j.kernel.impl.transaction.xaframework.RecoveryVerifier;
import org.neo4j.kernel.impl.transaction.xaframework.TransactionInterceptorProvider;
import org.neo4j.kernel.impl.transaction.xaframework.TxIdGenerator;
import org.neo4j.kernel.impl.transaction.xaframework.XaFactory;
import org.neo4j.kernel.impl.util.StringLogger;
import org.neo4j.kernel.logging.DevNullLoggingService;
<<<<<<< HEAD
import org.neo4j.kernel.logging.SingleLoggingService;
=======
import org.neo4j.kernel.monitoring.Monitors;
>>>>>>> 4581acb4
import org.neo4j.test.impl.EphemeralFileSystemAbstraction;

import static org.junit.Assert.assertEquals;
import static org.junit.Assert.assertNotNull;
import static org.junit.Assert.assertNull;
import static org.junit.Assert.assertTrue;
import static org.mockito.Mockito.mock;
import static org.mockito.Mockito.when;

import static org.neo4j.kernel.impl.nioneo.xa.NeoStoreXaDataSource.LOGICAL_LOG_DEFAULT_NAME;
import static org.neo4j.kernel.impl.util.StringLogger.DEV_NULL;

public class TestXa
{
    private final EphemeralFileSystemAbstraction fileSystem = new EphemeralFileSystemAbstraction();
    private NeoStoreXaDataSource ds;
    private File logBaseFileName;
    private NeoStoreXaConnection xaCon;
    private Logger log;
    private Level level;
    private Map<String, Token> propertyKeyTokens;

    private File path()
    {
        String path = "xatest";
        File file = new File( path );
        fileSystem.mkdirs( file );
        return file;
    }

    private File file( String name )
    {
        return new File( path(), name);
    }

    @Before
    public void setUpNeoStore() throws Exception
    {
        log = Logger
                .getLogger( "org.neo4j.kernel.impl.transaction.xaframework.XaLogicalLog/"
                        + "nioneo_logical.log" );
        level = log.getLevel();
        log.setLevel( Level.OFF );
        log = Logger
                .getLogger( "org.neo4j.kernel.impl.nioneo.xa.NeoStoreXaDataSource" );
        log.setLevel( Level.OFF );
        propertyKeyTokens = new HashMap<>();

        StoreFactory sf = new StoreFactory( new Config( Collections.<String, String>emptyMap(),
                GraphDatabaseSettings.class ), new DefaultIdGeneratorFactory(),
                new DefaultWindowPoolFactory(), fileSystem, StringLogger.DEV_NULL, null );
        sf.createNeoStore( file( "neo" ) ).close();

        ds = newNeoStore();
        xaCon = ds.getXaConnection();
        logBaseFileName = ds.getXaContainer().getLogicalLog().getBaseFileName();
    }

    @After
    public void tearDownNeoStore()
    {
        ds.stop();
        log.setLevel( level );
        log = Logger
                .getLogger( "org.neo4j.kernel.impl.transaction.xaframework.XaLogicalLog/"
                        + "nioneo_logical.log" );
        log.setLevel( level );
        log = Logger
                .getLogger( "org.neo4j.kernel.impl.nioneo.xa.NeoStoreXaDataSource" );
        log.setLevel( level );

        for ( String file : new String[] {
                "neo",
                "neo.nodestore.db",
                "neo.nodestore.db.labels",
                "neo.propertystore.db",
                "neo.propertystore.db.index",
                "neo.propertystore.db.index.keys",
                "neo.propertystore.db.strings",
                "neo.propertystore.db.arrays",
                "neo.relationshipstore.db",
                "neo.relationshiptypestore.db",
                "neo.relationshiptypestore.db.names",
                "neo.schemastore.db",
        } )
        {
            fileSystem.deleteFile( file( file ) );
            fileSystem.deleteFile( file( file + ".id" ) );
        }

        File file = new File( "." );
        for ( File nioFile : fileSystem.listFiles( file ) )
        {
            if ( nioFile.getName().startsWith( "nioneo_logical.log" ) )
            {
                assertTrue( "Couldn't delete '" + nioFile.getPath() + "'", fileSystem.deleteFile( nioFile ) );
            }
        }
    }

    private void deleteLogicalLogIfExist()
    {
        File file = new File( logBaseFileName.getPath() + ".1" );
        if ( fileSystem.fileExists( file ) )
        {
            assertTrue( fileSystem.deleteFile( file ) );
        }
        file = new File( logBaseFileName.getPath() + ".2" );
        if ( fileSystem.fileExists( file ) )
        {
            assertTrue( fileSystem.deleteFile( file ) );
        }
        file = new File( logBaseFileName.getPath() + ".active" );
        assertTrue( fileSystem.deleteFile( file ) );

        // Delete the last .v file
        for ( int i = 5; i >= 0; i-- )
        {
            if ( fileSystem.deleteFile( new File( logBaseFileName.getPath() + ".v" + i ) ) )
            {
                break;
            }
        }
    }

    public static void renameCopiedLogicalLog( FileSystemAbstraction fileSystem,
            Pair<Pair<File, File>, Pair<File, File>> files ) throws IOException
    {
        fileSystem.deleteFile( files.first().first() );
        fileSystem.renameFile( files.first().other(), files.first().first() );

        fileSystem.deleteFile( files.other().first() );
        fileSystem.renameFile( files.other().other(), files.other().first() );
    }

    private void truncateLogicalLog( int size ) throws IOException
    {
        FileChannel af = fileSystem.open( new File( logBaseFileName.getPath() + ".active" ), "r" );
        ByteBuffer buffer = ByteBuffer.allocate( 1024 );
        af.read( buffer );
        af.close();
        buffer.flip();
        char active = buffer.asCharBuffer().get();
        buffer.clear();
        FileChannel fileChannel = fileSystem.open( new File( logBaseFileName.getPath() + "." + active ), "rw" );
//        System.out.println( fileChannel.size() );
        if ( fileChannel.size() > size )
        {
            fileChannel.truncate( size );
        }
        else
        {
            fileChannel.position( size );
            ByteBuffer buf = ByteBuffer.allocate( 1 );
            buf.put( (byte) 0 ).flip();
            fileChannel.write( buf );
        }
        fileChannel.force( false );
        fileChannel.close();
    }

    public static Pair<Pair<File, File>, Pair<File, File>> copyLogicalLog( FileSystemAbstraction fileSystem,
            File logBaseFileName ) throws IOException
    {
        File activeLog = new File( logBaseFileName.getPath() + ".active" );
        FileChannel af = fileSystem.open( activeLog, "r" );
        ByteBuffer buffer = ByteBuffer.allocate( 1024 );
        af.read( buffer );
        buffer.flip();
        File activeLogBackup = new File( logBaseFileName.getPath() + ".bak.active" );
        FileChannel activeCopy = fileSystem.open( activeLogBackup, "rw" );
        activeCopy.write( buffer );
        activeCopy.close();
        af.close();
        buffer.flip();
        char active = buffer.asCharBuffer().get();
        buffer.clear();
        File currentLog = new File( logBaseFileName.getPath() + "." + active );
        FileChannel source = fileSystem.open( currentLog, "r" );
        File currentLogBackup = new File( logBaseFileName.getPath() + ".bak." + active );
        FileChannel dest = fileSystem.open( currentLogBackup, "rw" );
        int read;
        do
        {
            read = source.read( buffer );
            buffer.flip();
            dest.write( buffer );
            buffer.clear();
        }
        while ( read == 1024 );
        source.close();
        dest.close();
        return Pair.of( Pair.of( activeLog, activeLogBackup ), Pair.of( currentLog, currentLogBackup ) );
    }

    private int index( String key )
    {
        Token result = propertyKeyTokens.get( key );
        if ( result != null )
        {
            return result.id();
        }

        int id = (int) ds.nextId( PropertyKeyTokenRecord.class );
        Token index = new Token( key, id );
        propertyKeyTokens.put( key, index );
        xaCon.getTransaction().createPropertyKeyToken( key, id );
        return id;
    }

    @Test
    public void testLogicalLog() throws Exception
    {
        Xid xid = new XidImpl( new byte[1], new byte[1] );
        XAResource xaRes = xaCon.getXaResource();
        xaRes.start( xid, XAResource.TMNOFLAGS );
        long node1 = ds.nextId( Node.class );
        xaCon.getTransaction().nodeCreate( node1 );
        long node2 = ds.nextId( Node.class );
        xaCon.getTransaction().nodeCreate( node2 );
        DefinedProperty n1prop1 = xaCon.getTransaction().nodeAddProperty(
                node1, index( "prop1" ), "string1" );
        xaCon.getTransaction().nodeLoadProperties( node1, false, VOID );
        int relType1 = (int) ds.nextId( RelationshipType.class );
        xaCon.getTransaction().createRelationshipTypeToken( relType1,
                "relationshiptype1" );
        long rel1 = ds.nextId( Relationship.class );
        xaCon.getTransaction().relationshipCreate( rel1, relType1, node1, node2 );
        DefinedProperty r1prop1 = xaCon.getTransaction().relAddProperty(
                rel1, index( "prop1" ), "string1" );
        n1prop1 = xaCon.getTransaction().nodeChangeProperty( node1,
                n1prop1.propertyKeyId(), "string2" );
        r1prop1 = xaCon.getTransaction().relChangeProperty( rel1, r1prop1.propertyKeyId(),
                "string2" );
        xaCon.getTransaction().nodeRemoveProperty( node1, n1prop1.propertyKeyId() );
        xaCon.getTransaction().relRemoveProperty( rel1, r1prop1.propertyKeyId() );
        xaCon.getTransaction().relDelete( rel1 );
        xaCon.getTransaction().nodeDelete( node1 );
        xaCon.getTransaction().nodeDelete( node2 );
        xaRes.end( xid, XAResource.TMSUCCESS );
        xaRes.commit( xid, true );
        Pair<Pair<File, File>, Pair<File, File>> copies = copyLogicalLog( fileSystem, logBaseFileName );
        xaCon.clearAllTransactions();
        ds.stop();
        deleteLogicalLogIfExist();
        renameCopiedLogicalLog( fileSystem, copies );
        ds = newNeoStore();
        xaCon = ds.getXaConnection();
        xaRes = xaCon.getXaResource();
        assertEquals( 0, xaRes.recover( XAResource.TMNOFLAGS ).length );
        xaCon.clearAllTransactions();
    }

    private static final PropertyReceiver VOID = new PropertyReceiver()
    {
        @Override
        public void receive( DefinedProperty property, long propertyRecordId )
        {   // Hand it over to the void
        }
    };

    private NeoStoreXaDataSource newNeoStore() throws IOException
    {
        final Config config = new Config( MapUtil.stringMap(
                        InternalAbstractGraphDatabase.Configuration.store_dir.name(), path().getPath(),
                        InternalAbstractGraphDatabase.Configuration.neo_store.name(), file( "neo" ).getPath(),
                        InternalAbstractGraphDatabase.Configuration.logical_log.name(),
                        file( LOGICAL_LOG_DEFAULT_NAME ).getPath() ), GraphDatabaseSettings.class );

        StoreFactory sf = new StoreFactory( config, new DefaultIdGeneratorFactory(), new DefaultWindowPoolFactory(),
                fileSystem, StringLogger.DEV_NULL, null );

<<<<<<< HEAD
        PlaceboTm txManager = new PlaceboTm( null, TxIdGenerator.DEFAULT );
        LogBufferFactory logBufferFactory = new DefaultLogBufferFactory();
=======
        PlaceboTm txManager = new PlaceboTm( lockManager, TxIdGenerator.DEFAULT );
>>>>>>> 4581acb4

        // Since these tests fiddle with copying logical logs and such themselves
        // make sure all history logs are removed before opening the store
        for ( File file : fileSystem.listFiles( path() ) )
        {
            if ( file.isFile() && file.getName().startsWith( LOGICAL_LOG_DEFAULT_NAME + ".v" ) )
            {
                fileSystem.deleteFile( file );
            }
        }

        NodeManager nodeManager = mock(NodeManager.class);
        @SuppressWarnings( "rawtypes" )
        List caches = Arrays.asList(
                (Cache) mock( AutoLoadingCache.class ),
                (Cache) mock( AutoLoadingCache.class ) );
        when( nodeManager.caches() ).thenReturn( caches );

        NeoStoreXaDataSource neoStoreXaDataSource = new NeoStoreXaDataSource( config, sf,
                                                                              StringLogger.DEV_NULL,
                new XaFactory( config, TxIdGenerator.DEFAULT, txManager,
                        fileSystem, new Monitors(), new DevNullLoggingService(), RecoveryVerifier.ALWAYS_VALID,
                        LogPruneStrategies.NO_PRUNING ), TransactionStateFactory.noStateFactory( new DevNullLoggingService() ),
                        new TransactionInterceptorProviders(
                                Collections.<TransactionInterceptorProvider>emptyList(), dependencyResolverForConfig( config ) ), null,
                                new SingleLoggingService( DEV_NULL ),
                                new KernelSchemaStateStore(),
                mock(TokenNameLookup.class),
                dependencyResolverForNoIndexProvider( nodeManager ), txManager,
                mock( PropertyKeyTokenHolder.class ), mock(LabelTokenHolder.class),
                mock( RelationshipTypeTokenHolder.class), mock(PersistenceManager.class), mock(LockManager.class),
                mock( SchemaWriteGuard.class));
        neoStoreXaDataSource.init();
        neoStoreXaDataSource.start();
        return neoStoreXaDataSource;
    }

    private DependencyResolver dependencyResolverForNoIndexProvider( final NodeManager nodeManager )
    {
        return new DependencyResolver.Adapter()
        {
            private final LabelScanStoreProvider labelScanStoreProvider =
                    new LabelScanStoreProvider( new InMemoryLabelScanStore(), 10 );

            @Override
            public <T> T resolveDependency( Class<T> type, SelectionStrategy selector ) throws IllegalArgumentException
            {
                if ( SchemaIndexProvider.class.isAssignableFrom( type ) )
                {
                    return type.cast( SchemaIndexProvider.NO_INDEX_PROVIDER );
                }
                else if ( NodeManager.class.isAssignableFrom( type ) )
                {
                    return type.cast( nodeManager );
                }
                else if ( LabelScanStoreProvider.class.isAssignableFrom( type ) )
                {
                    return type.cast( labelScanStoreProvider );
                }
                throw new IllegalArgumentException( type.toString() );
            }
        };
    }

    private Adapter dependencyResolverForConfig( final Config config )
    {
        return new DependencyResolver.Adapter()
        {
            @Override
            public <T> T resolveDependency( Class<T> type, SelectionStrategy selector )
            {
                return type.cast( config );
            }
        };
    }

    @Test
    public void testLogicalLogPrepared() throws Exception
    {
        Xid xid = new XidImpl( new byte[2], new byte[2] );
        XAResource xaRes = xaCon.getXaResource();
        xaRes.start( xid, XAResource.TMNOFLAGS );
        long node1 = ds.nextId( Node.class );
        xaCon.getTransaction().nodeCreate( node1 );
        long node2 = ds.nextId( Node.class );
        xaCon.getTransaction().nodeCreate( node2 );
        DefinedProperty n1prop1 = xaCon.getTransaction().nodeAddProperty(
                node1, index( "prop1" ), "string1" );
        int relType1 = (int) ds.nextId( RelationshipType.class );
        xaCon.getTransaction().createRelationshipTypeToken( relType1,
                "relationshiptype1" );
        long rel1 = ds.nextId( Relationship.class );
        xaCon.getTransaction().relationshipCreate( rel1, relType1, node1, node2 );
        DefinedProperty r1prop1 = xaCon.getTransaction().relAddProperty(
                rel1, index( "prop1" ), "string1" );
        xaCon.getTransaction().nodeChangeProperty( node1, n1prop1.propertyKeyId(), "string2" );
        xaCon.getTransaction().relChangeProperty( rel1, r1prop1.propertyKeyId(),
                "string2" );
        xaRes.end( xid, XAResource.TMSUCCESS );
        xaRes.prepare( xid );
        ds.rotateLogicalLog();
        Pair<Pair<File, File>, Pair<File, File>> copies = copyLogicalLog( fileSystem, logBaseFileName );
        xaCon.clearAllTransactions();
        ds.stop();
        deleteLogicalLogIfExist();
        renameCopiedLogicalLog( fileSystem, copies );
        ds = newNeoStore();
        xaCon = ds.getXaConnection();
        xaRes = xaCon.getXaResource();
        assertEquals( 1, xaRes.recover( XAResource.TMNOFLAGS ).length );
        xaRes.commit( xid, true );
        xaCon.clearAllTransactions();
    }

    @Test
    public void testLogicalLogPreparedPropertyBlocks() throws Exception
    {
        Xid xid = new XidImpl( new byte[2], new byte[2] );
        XAResource xaRes = xaCon.getXaResource();
        xaRes.start( xid, XAResource.TMNOFLAGS );
        long node1 = ds.nextId( Node.class );
        xaCon.getTransaction().nodeCreate( node1 );
        DefinedProperty n1prop1 = xaCon.getTransaction().nodeAddProperty(
                node1, index( "prop1" ),
                new long[]{1 << 23, 1, 1, 1, 1, 1, 1, 1, 1, 1, 1, 1, 1, 1, 1,
                        1, 1, 1, 1, 1, 1, 1, 1, 1, 1, 1, 1} );
        xaCon.getTransaction().nodeAddProperty(
                node1,
                index( "prop2" ),
                new long[]{1 << 23, 1, 1, 1, 1, 1, 1, 1, 1, 1, 1, 1, 1, 1, 1,
                        1, 1, 1, 1, 1, 1, 1, 1, 1, 1, 1, 1} );
        xaRes.end( xid, XAResource.TMSUCCESS );
        xaRes.prepare( xid );
        ds.rotateLogicalLog();
        copyClearRename();

        ds = newNeoStore();
        xaCon = ds.getXaConnection();
        xaRes = xaCon.getXaResource();
        assertEquals( 1, xaRes.recover( XAResource.TMNOFLAGS ).length );
        xaRes.commit( xid, true );
        xaCon.clearAllTransactions();

        xid = new XidImpl( new byte[2], new byte[2] );
        xaRes = xaCon.getXaResource();
        xaRes.start( xid, XAResource.TMNOFLAGS );
        xaCon.getTransaction().nodeRemoveProperty( node1, n1prop1.propertyKeyId() );
        xaCon.getTransaction().nodeAddProperty(
                node1, index( "prop3" ), new long[]{1 << 23, 1, 1, 1, 1, 1, 1, 1, 1, 1, 1, 1,
                                                    1, 1, 1, 1, 1, 1, 1, 1, 1, 1, 1, 1, 1, 1} );
        xaRes.end( xid, XAResource.TMSUCCESS );
        xaRes.prepare( xid );
        ds.rotateLogicalLog();
        copyClearRename();
        ds = newNeoStore();
        xaCon = ds.getXaConnection();
        xaRes = xaCon.getXaResource();
        assertEquals( 1, xaRes.recover( XAResource.TMNOFLAGS ).length );
        xaRes.commit( xid, true );
        xaCon.clearAllTransactions();
    }

    private void copyClearRename() throws IOException
    {
        copyClearRename( true );
    }

    private void copyClearRename( boolean clearTransactions ) throws IOException
    {
        Pair<Pair<File, File>, Pair<File, File>> copies = copyLogicalLog( fileSystem, logBaseFileName );
        if ( clearTransactions )
        {
            xaCon.clearAllTransactions();
        }
        ds.stop();
        deleteLogicalLogIfExist();
        renameCopiedLogicalLog( fileSystem, copies );
    }

    @Test
    public void makeSureRecordsAreCreated() throws Exception
    {
        Xid xid = new XidImpl( new byte[2], new byte[2] );
        XAResource xaRes = xaCon.getXaResource();
        xaRes.start( xid, XAResource.TMNOFLAGS );
        long node1 = ds.nextId( Node.class );
        xaCon.getTransaction().nodeCreate( node1 );
        xaCon.getTransaction().nodeAddProperty( node1, index( "prop1" ),
                new long[]{1l << 63, 1, 1} );
        xaCon.getTransaction().nodeAddProperty( node1, index( "prop2" ),
                new long[]{1l << 63, 1, 1} );
        DefinedProperty toRead = xaCon.getTransaction().nodeAddProperty(
                node1, index( "prop3" ),
                new long[]{1l << 63, 1, 1} );
        DefinedProperty toDelete = xaCon.getTransaction().nodeAddProperty(
                node1, index( "prop4" ),
                new long[]{1l << 63, 1, 1} );
        xaRes.end( xid, XAResource.TMSUCCESS );
        // xaRes.prepare( xid );
        xaRes.commit( xid, true );
        ds.rotateLogicalLog();
        copyClearRename();

        ds = newNeoStore();
        xaCon = ds.getXaConnection();
        xaRes = xaCon.getXaResource();

        xid = new XidImpl( new byte[2], new byte[2] );
        xaRes = xaCon.getXaResource();
        xaRes.start( xid, XAResource.TMNOFLAGS );

        xaCon.getTransaction().nodeRemoveProperty( node1, toDelete.propertyKeyId() );

        xaRes.end( xid, XAResource.TMSUCCESS );
        // xaRes.prepare( xid );
        xaRes.commit( xid, true );
        ds.rotateLogicalLog();
        copyClearRename();

        ds = newNeoStore();
        xaCon = ds.getXaConnection();
        xaRes = xaCon.getXaResource();
        xid = new XidImpl( new byte[2], new byte[2] );
        xaRes = xaCon.getXaResource();
        xaRes.start( xid, XAResource.TMNOFLAGS );

        assertTrue( Arrays.equals(
                (long[]) toRead.value(),
                (long[]) loadNodeProperty( xaCon.getTransaction(), node1, toRead.propertyKeyId() ) ) );

        xaRes.end( xid, XAResource.TMSUCCESS );
        xaRes.prepare( xid );
        xaCon.clearAllTransactions();
        ds.stop();
        deleteLogicalLogIfExist();
    }

    private Object loadNodeProperty( NeoStoreTransaction writeTransaction, long node, final long propertyKeyId )
    {
        final AtomicReference<DefinedProperty> foundProperty = new AtomicReference<>();
        PropertyReceiver receiver = new PropertyReceiver()
        {
            @Override
            public void receive( DefinedProperty property, long propertyRecordId )
            {
                if ( propertyKeyId == property.propertyKeyId() )
                {
                    DefinedProperty previous = foundProperty.getAndSet( property );
                    assertNull( previous );
                }
            }
        };
        writeTransaction.nodeLoadProperties( node, false, receiver );
        assertNotNull( foundProperty.get() );
        return foundProperty.get().value();
    }

    @Test
    public void testDynamicRecordsInLog() throws Exception
    {
        Xid xid = new XidImpl( new byte[2], new byte[2] );
        XAResource xaRes = xaCon.getXaResource();
        xaRes.start( xid, XAResource.TMNOFLAGS );
        long node1 = ds.nextId( Node.class );
        xaCon.getTransaction().nodeCreate( node1 );
        DefinedProperty toChange = xaCon.getTransaction().nodeAddProperty(
                node1, index( "prop1" ), "hi" );
        DefinedProperty toRead = xaCon.getTransaction().nodeAddProperty(
                node1,
                index( "prop2" ),
                new long[]{1 << 23, 1, 1, 1, 1, 1, 1, 1, 1, 1, 1, 1, 1, 1, 1,
                        1, 1, 1, 1, 1, 1, 1, 1, 1, 1, 1, 1} );
        xaRes.end( xid, XAResource.TMSUCCESS );
        xaRes.prepare( xid );
        ds.rotateLogicalLog();
        copyClearRename();

        ds = newNeoStore();
        xaCon = ds.getXaConnection();
        xaRes = xaCon.getXaResource();
        assertEquals( 1, xaRes.recover( XAResource.TMNOFLAGS ).length );
        xaRes.commit( xid, true );
        xaCon.clearAllTransactions();
        xid = new XidImpl( new byte[2], new byte[2] );
        xaRes = xaCon.getXaResource();
        xaRes.start( xid, XAResource.TMNOFLAGS );
        xaCon.getTransaction().nodeChangeProperty( node1, toChange.propertyKeyId(), "hI" );
        xaRes.end( xid, XAResource.TMSUCCESS );
        xaRes.prepare( xid );
        ds.rotateLogicalLog();
        copyClearRename();

        ds = newNeoStore();
        xaCon = ds.getXaConnection();
        xaRes = xaCon.getXaResource();
        assertEquals( 1, xaRes.recover( XAResource.TMNOFLAGS ).length );
        xaRes.commit( xid, true );
        xaCon.clearAllTransactions();

        assertTrue(
                Arrays.equals( new long[]{1 << 23, 1, 1, 1, 1, 1, 1, 1, 1, 1,
                        1, 1, 1, 1, 1, 1, 1, 1, 1, 1, 1, 1, 1, 1, 1, 1, 1},
                        (long[]) loadNodeProperty( xaCon.getTransaction(), node1, toRead.propertyKeyId() ) ) );

    }

    @Test
    public void testLogicalLogPrePrepared() throws Exception
    {
        Xid xid = new XidImpl( new byte[3], new byte[3] );
        XAResource xaRes = xaCon.getXaResource();
        xaRes.start( xid, XAResource.TMNOFLAGS );
        long node1 = ds.nextId( Node.class );
        xaCon.getTransaction().nodeCreate( node1 );
        long node2 = ds.nextId( Node.class );
        xaCon.getTransaction().nodeCreate( node2 );
        DefinedProperty n1prop1 = xaCon.getTransaction().nodeAddProperty(
                node1, index( "prop1" ), "string1" );
        int relType1 = (int) ds.nextId( RelationshipType.class );
        xaCon.getTransaction().createRelationshipTypeToken( relType1,
                "relationshiptype1" );
        long rel1 = ds.nextId( Relationship.class );
        xaCon.getTransaction().relationshipCreate( rel1, relType1, node1, node2 );
        DefinedProperty r1prop1 = xaCon.getTransaction().relAddProperty(
                rel1, index( "prop1" ), "string1" );
        xaCon.getTransaction().nodeChangeProperty( node1, n1prop1.propertyKeyId(), "string2" );
        xaCon.getTransaction().relChangeProperty( rel1, r1prop1.propertyKeyId(),
                "string2" );
        xaRes.end( xid, XAResource.TMSUCCESS );
        copyClearRename();
        ds = newNeoStore();
        xaCon = ds.getXaConnection();
        xaRes = xaCon.getXaResource();
        assertEquals( 0, xaRes.recover( XAResource.TMNOFLAGS ).length );
    }

    @Test
    public void testBrokenNodeCommand() throws Exception
    {
        Xid xid = new XidImpl( new byte[4], new byte[4] );
        XAResource xaRes = xaCon.getXaResource();
        xaRes.start( xid, XAResource.TMNOFLAGS );
        long node1 = ds.nextId( Node.class );
        xaCon.getTransaction().nodeCreate( node1 );
        xaRes.end( xid, XAResource.TMSUCCESS );
        xaRes.prepare( xid );
        xaCon.clearAllTransactions();
        copyClearRename();
        truncateLogicalLog( 102 );
        ds = newNeoStore();
        xaCon = ds.getXaConnection();
        xaRes = xaCon.getXaResource();
        assertEquals( 0, xaRes.recover( XAResource.TMNOFLAGS ).length );
        xaCon.clearAllTransactions();
    }

    @Test
    public void testBrokenCommand() throws Exception
    {
        // Given
        Xid xid = new XidImpl( new byte[4], new byte[4] );
        XAResource xaRes = xaCon.getXaResource();
        xaRes.start( xid, XAResource.TMNOFLAGS );
        long node1 = ds.nextId( Node.class );
        xaCon.getTransaction().nodeCreate( node1 );
        xaRes.end( xid, XAResource.TMSUCCESS );
        xaRes.prepare( xid );
        copyClearRename();
        truncateLogicalLog( 102 );

        // When
        ds = newNeoStore();

        // Then
        xaCon = ds.getXaConnection();
        xaRes = xaCon.getXaResource();
        assertEquals( 0, xaRes.recover( XAResource.TMNOFLAGS ).length );
        xaCon.clearAllTransactions();
    }

    @Test
    public void testBrokenPrepare() throws Exception
    {
        Xid xid = new XidImpl( new byte[4], new byte[4] );
        XAResource xaRes = xaCon.getXaResource();
        xaRes.start( xid, XAResource.TMNOFLAGS );
        long node1 = ds.nextId( Node.class );
        xaCon.getTransaction().nodeCreate( node1 );
        long node2 = ds.nextId( Node.class );
        xaCon.getTransaction().nodeCreate( node2 );
        /*PropertyData n1prop1 = */
        xaCon.getTransaction().nodeAddProperty(
                node1, index( "prop1" ), "string value 1" );
        xaRes.end( xid, XAResource.TMSUCCESS );
        xaRes.prepare( xid );
        copyClearRename();
        truncateLogicalLog( 243 );
        ds = newNeoStore();
        xaCon = ds.getXaConnection();
        xaRes = xaCon.getXaResource();
        assertEquals( 0, xaRes.recover( XAResource.TMNOFLAGS ).length );
        xaCon.clearAllTransactions();
    }

    @Test
    public void testBrokenDone() throws Exception
    {
        Xid xid = new XidImpl( new byte[4], new byte[4] );
        XAResource xaRes = xaCon.getXaResource();
        xaRes.start( xid, XAResource.TMNOFLAGS );
        long node1 = ds.nextId( Node.class );
        xaCon.getTransaction().nodeCreate( node1 );
        long node2 = ds.nextId( Node.class );
        xaCon.getTransaction().nodeCreate( node2 );
        /*PropertyData n1prop1 = */
        xaCon.getTransaction().nodeAddProperty(
                node1, index( "prop1" ), "string value 1" );
        xaRes.end( xid, XAResource.TMSUCCESS );
        xaRes.prepare( xid );
        xaRes.commit( xid, false );
        copyClearRename( false );
        truncateLogicalLog( 318 );
        ds = newNeoStore();
        xaCon = ds.getXaConnection();
        xaRes = xaCon.getXaResource();
        assertEquals( 1, xaRes.recover( XAResource.TMNOFLAGS ).length );
        xaCon.clearAllTransactions();
    }

    @Test
    public void testLogVersion()
    {
        long creationTime = ds.getCreationTime();
        long randomIdentifier = ds.getRandomIdentifier();
        long currentVersion = ds.getCurrentLogVersion();
        assertEquals( currentVersion, ds.incrementAndGetLogVersion() );
        assertEquals( currentVersion + 1, ds.incrementAndGetLogVersion() );
        assertEquals( creationTime, ds.getCreationTime() );
        assertEquals( randomIdentifier, ds.getRandomIdentifier() );
    }

    @Test
    public void testLogicalLogRotation() throws Exception
    {
        // TODO fix somehow
//        ds.keepLogicalLogs( true );
        Xid xid = new XidImpl( new byte[1], new byte[1] );
        XAResource xaRes = xaCon.getXaResource();
        xaRes.start( xid, XAResource.TMNOFLAGS );
        long node1 = ds.nextId( Node.class );
        xaCon.getTransaction().nodeCreate( node1 );
        long node2 = ds.nextId( Node.class );
        xaCon.getTransaction().nodeCreate( node2 );
        DefinedProperty n1prop1 = xaCon.getTransaction().nodeAddProperty(
                node1, index( "prop1" ), "string1" );
        xaCon.getTransaction().nodeLoadProperties( node1, false, VOID );
        int relType1 = (int) ds.nextId( RelationshipType.class );
        xaCon.getTransaction().createRelationshipTypeToken( relType1, "relationshiptype1" );
        long rel1 = ds.nextId( Relationship.class );
        xaCon.getTransaction().relationshipCreate( rel1, relType1, node1, node2 );
        DefinedProperty r1prop1 = xaCon.getTransaction().relAddProperty(
                rel1, index( "prop1" ), "string1" );
        n1prop1 = xaCon.getTransaction().nodeChangeProperty( node1,
                n1prop1.propertyKeyId(), "string2" );
        r1prop1 = xaCon.getTransaction().relChangeProperty( rel1, r1prop1.propertyKeyId(),
                "string2" );
        xaCon.getTransaction().nodeRemoveProperty( node1, n1prop1.propertyKeyId() );
        xaCon.getTransaction().relRemoveProperty( rel1, r1prop1.propertyKeyId() );
        xaCon.getTransaction().relDelete( rel1 );
        xaCon.getTransaction().nodeDelete( node1 );
        xaCon.getTransaction().nodeDelete( node2 );
        xaRes.end( xid, XAResource.TMSUCCESS );
        xaRes.commit( xid, true );
        long currentVersion = ds.getCurrentLogVersion();
        ds.rotateLogicalLog();
        assertTrue( logicalLogExists( currentVersion ) );
        ds.rotateLogicalLog();
        assertTrue( logicalLogExists( currentVersion ) );
        assertTrue( logicalLogExists( currentVersion + 1 ) );
    }

    private boolean logicalLogExists( long version ) throws IOException
    {
        ReadableByteChannel log = ds.getLogicalLog( version );
        if ( log != null )
        {
            log.close();
            return true;
        }
        return false;
    }
}<|MERGE_RESOLUTION|>--- conflicted
+++ resolved
@@ -19,6 +19,15 @@
  */
 package org.neo4j.kernel.impl.nioneo.store;
 
+import static org.junit.Assert.assertEquals;
+import static org.junit.Assert.assertNotNull;
+import static org.junit.Assert.assertNull;
+import static org.junit.Assert.assertTrue;
+import static org.mockito.Mockito.mock;
+import static org.mockito.Mockito.when;
+import static org.neo4j.kernel.impl.nioneo.xa.NeoStoreXaDataSource.LOGICAL_LOG_DEFAULT_NAME;
+import static org.neo4j.kernel.impl.util.StringLogger.DEV_NULL;
+
 import java.io.File;
 import java.io.IOException;
 import java.nio.ByteBuffer;
@@ -39,7 +48,6 @@
 import org.junit.After;
 import org.junit.Before;
 import org.junit.Test;
-
 import org.neo4j.graphdb.DependencyResolver;
 import org.neo4j.graphdb.DependencyResolver.Adapter;
 import org.neo4j.graphdb.Node;
@@ -82,22 +90,9 @@
 import org.neo4j.kernel.impl.transaction.xaframework.XaFactory;
 import org.neo4j.kernel.impl.util.StringLogger;
 import org.neo4j.kernel.logging.DevNullLoggingService;
-<<<<<<< HEAD
 import org.neo4j.kernel.logging.SingleLoggingService;
-=======
 import org.neo4j.kernel.monitoring.Monitors;
->>>>>>> 4581acb4
 import org.neo4j.test.impl.EphemeralFileSystemAbstraction;
-
-import static org.junit.Assert.assertEquals;
-import static org.junit.Assert.assertNotNull;
-import static org.junit.Assert.assertNull;
-import static org.junit.Assert.assertTrue;
-import static org.mockito.Mockito.mock;
-import static org.mockito.Mockito.when;
-
-import static org.neo4j.kernel.impl.nioneo.xa.NeoStoreXaDataSource.LOGICAL_LOG_DEFAULT_NAME;
-import static org.neo4j.kernel.impl.util.StringLogger.DEV_NULL;
 
 public class TestXa
 {
@@ -359,12 +354,7 @@
         StoreFactory sf = new StoreFactory( config, new DefaultIdGeneratorFactory(), new DefaultWindowPoolFactory(),
                 fileSystem, StringLogger.DEV_NULL, null );
 
-<<<<<<< HEAD
         PlaceboTm txManager = new PlaceboTm( null, TxIdGenerator.DEFAULT );
-        LogBufferFactory logBufferFactory = new DefaultLogBufferFactory();
-=======
-        PlaceboTm txManager = new PlaceboTm( lockManager, TxIdGenerator.DEFAULT );
->>>>>>> 4581acb4
 
         // Since these tests fiddle with copying logical logs and such themselves
         // make sure all history logs are removed before opening the store
