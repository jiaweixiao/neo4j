/*
 * Copyright (c) 2002-2015 "Neo Technology,"
 * Network Engine for Objects in Lund AB [http://neotechnology.com]
 *
 * This file is part of Neo4j.
 *
 * Neo4j is free software: you can redistribute it and/or modify
 * it under the terms of the GNU General Public License as published by
 * the Free Software Foundation, either version 3 of the License, or
 * (at your option) any later version.
 *
 * This program is distributed in the hope that it will be useful,
 * but WITHOUT ANY WARRANTY; without even the implied warranty of
 * MERCHANTABILITY or FITNESS FOR A PARTICULAR PURPOSE.  See the
 * GNU General Public License for more details.
 *
 * You should have received a copy of the GNU General Public License
 * along with this program.  If not, see <http://www.gnu.org/licenses/>.
 */
package org.neo4j.kernel.impl.transaction.command;

import org.junit.Test;

import java.io.IOException;
import java.util.Arrays;
import java.util.Collection;
import java.util.Collections;

import org.neo4j.concurrent.WorkSync;
import org.neo4j.helpers.Provider;
import org.neo4j.kernel.api.index.SchemaIndexProvider.Descriptor;
import org.neo4j.kernel.api.labelscan.NodeLabelUpdate;
import org.neo4j.kernel.impl.api.index.IndexingService;
import org.neo4j.kernel.impl.api.index.ValidatedIndexUpdates;
import org.neo4j.kernel.impl.core.CacheAccessBackDoor;
import org.neo4j.kernel.impl.store.record.DynamicRecord;
import org.neo4j.kernel.impl.store.record.IndexRule;
import org.neo4j.kernel.impl.store.record.NodeRecord;
import org.neo4j.unsafe.batchinsert.LabelScanWriter;

import static org.junit.Assert.assertFalse;
import static org.mockito.Mockito.mock;
import static org.mockito.Mockito.times;
import static org.mockito.Mockito.verify;
import static org.mockito.Mockito.when;

import static java.util.Collections.singleton;

import static org.neo4j.kernel.impl.store.record.DynamicRecord.dynamicRecord;
import static org.neo4j.kernel.impl.store.record.IndexRule.indexRule;

public class NeoTransactionIndexApplierTest
{
    private final static Descriptor INDEX_DESCRIPTOR = new Descriptor( "in-memory", "1.0" );

    private final IndexingService indexingService = mock( IndexingService.class );
    @SuppressWarnings( "unchecked" )
    private final Provider<LabelScanWriter> labelScanStore = mock( Provider.class );
    private final CacheAccessBackDoor cacheAccess = mock( CacheAccessBackDoor.class );
    private final Collection<DynamicRecord> emptyDynamicRecords = Collections.emptySet();
    private WorkSync<Provider<LabelScanWriter>,IndexTransactionApplier.LabelUpdateWork>
            labelScanStoreSynchronizer = new WorkSync<>( labelScanStore );

    @Test
    public void shouldUpdateLabelStoreScanOnNodeCommands() throws Exception
    {
        // given
        final ValidatedIndexUpdates indexUpdates = mock( ValidatedIndexUpdates.class );
        when( indexUpdates.hasChanges() ).thenReturn( true );
        final IndexTransactionApplier applier = new IndexTransactionApplier( indexingService, indexUpdates,
<<<<<<< HEAD
                labelScanStore );
=======
                labelScanStoreSynchronizer, cacheAccess );
>>>>>>> 3177d801

        final NodeRecord before = new NodeRecord( 11 );
        before.setLabelField( 17, emptyDynamicRecords );
        final NodeRecord after = new NodeRecord( 12 );
        after.setLabelField( 18, emptyDynamicRecords );
        final Command.NodeCommand command = new Command.NodeCommand().init( before, after );

        when( labelScanStore.instance() ).thenReturn( mock( LabelScanWriter.class ) );

        // when
        final boolean result = applier.visitNodeCommand( command );
        applier.apply();

        // then
        assertFalse( result );

        final NodeLabelUpdate update = NodeLabelUpdate.labelChanges( command.getKey(), new long[]{}, new long[]{} );
        final Collection<NodeLabelUpdate> labelUpdates = Arrays.asList( update );

        verify( indexUpdates, times( 1 ) ).flush();
    }

    @Test
    public void shouldAvoidCallingIndexUpdatesIfNoIndexChanges() throws Exception
    {
        // given
        final ValidatedIndexUpdates indexUpdates = mock( ValidatedIndexUpdates.class );
        when( indexUpdates.hasChanges() ).thenReturn( false );
        final IndexTransactionApplier applier = new IndexTransactionApplier( indexingService, indexUpdates,
<<<<<<< HEAD
                labelScanStore );
=======
                labelScanStoreSynchronizer, cacheAccess );
>>>>>>> 3177d801
        // when
        applier.apply();

        // then
        verify( indexUpdates, times( 0 ) ).flush();
    }

    @Test
    public void shouldCreateIndexGivenCreateSchemaRuleCommand() throws IOException
    {
        // Given
        final IndexRule indexRule = indexRule( 1, 42, 42, INDEX_DESCRIPTOR );

        final IndexTransactionApplier applier = new IndexTransactionApplier( indexingService,
<<<<<<< HEAD
                ValidatedIndexUpdates.NONE, labelScanStore );
=======
                ValidatedIndexUpdates.NONE, labelScanStoreSynchronizer, cacheAccess );
>>>>>>> 3177d801

        final Command.SchemaRuleCommand command = new Command.SchemaRuleCommand();
        command.init( emptyDynamicRecords, singleton( createdDynamicRecord( 1 ) ), indexRule );

        // When
        final boolean result = applier.visitSchemaRuleCommand( command );
        applier.apply();

        // Then
        assertFalse( result );
        verify( indexingService ).createIndex( indexRule );
    }

    @Test
    public void shouldDropIndexGivenDropSchemaRuleCommand() throws IOException
    {
        // Given
        final IndexRule indexRule = indexRule( 1, 42, 42, INDEX_DESCRIPTOR );

        final IndexTransactionApplier applier = new IndexTransactionApplier( indexingService,
<<<<<<< HEAD
                ValidatedIndexUpdates.NONE, labelScanStore );
=======
                ValidatedIndexUpdates.NONE, labelScanStoreSynchronizer, cacheAccess );
>>>>>>> 3177d801

        final Command.SchemaRuleCommand command = new Command.SchemaRuleCommand();
        command.init( singleton( createdDynamicRecord( 1 ) ), singleton( dynamicRecord( 1, false ) ), indexRule );

        // When
        final boolean result = applier.visitSchemaRuleCommand( command );
        applier.apply();

        // Then
        assertFalse( result );
        verify( indexingService ).dropIndex( indexRule );
    }

    private static DynamicRecord createdDynamicRecord( long id )
    {
        DynamicRecord record = dynamicRecord( id, true );
        record.setCreated();
        return record;
    }
}<|MERGE_RESOLUTION|>--- conflicted
+++ resolved
@@ -58,7 +58,7 @@
     private final Provider<LabelScanWriter> labelScanStore = mock( Provider.class );
     private final CacheAccessBackDoor cacheAccess = mock( CacheAccessBackDoor.class );
     private final Collection<DynamicRecord> emptyDynamicRecords = Collections.emptySet();
-    private WorkSync<Provider<LabelScanWriter>,IndexTransactionApplier.LabelUpdateWork>
+    private final WorkSync<Provider<LabelScanWriter>,IndexTransactionApplier.LabelUpdateWork>
             labelScanStoreSynchronizer = new WorkSync<>( labelScanStore );
 
     @Test
@@ -68,11 +68,7 @@
         final ValidatedIndexUpdates indexUpdates = mock( ValidatedIndexUpdates.class );
         when( indexUpdates.hasChanges() ).thenReturn( true );
         final IndexTransactionApplier applier = new IndexTransactionApplier( indexingService, indexUpdates,
-<<<<<<< HEAD
-                labelScanStore );
-=======
-                labelScanStoreSynchronizer, cacheAccess );
->>>>>>> 3177d801
+                labelScanStoreSynchronizer );
 
         final NodeRecord before = new NodeRecord( 11 );
         before.setLabelField( 17, emptyDynamicRecords );
@@ -102,11 +98,8 @@
         final ValidatedIndexUpdates indexUpdates = mock( ValidatedIndexUpdates.class );
         when( indexUpdates.hasChanges() ).thenReturn( false );
         final IndexTransactionApplier applier = new IndexTransactionApplier( indexingService, indexUpdates,
-<<<<<<< HEAD
-                labelScanStore );
-=======
-                labelScanStoreSynchronizer, cacheAccess );
->>>>>>> 3177d801
+                labelScanStoreSynchronizer );
+
         // when
         applier.apply();
 
@@ -121,11 +114,7 @@
         final IndexRule indexRule = indexRule( 1, 42, 42, INDEX_DESCRIPTOR );
 
         final IndexTransactionApplier applier = new IndexTransactionApplier( indexingService,
-<<<<<<< HEAD
-                ValidatedIndexUpdates.NONE, labelScanStore );
-=======
-                ValidatedIndexUpdates.NONE, labelScanStoreSynchronizer, cacheAccess );
->>>>>>> 3177d801
+                ValidatedIndexUpdates.NONE, labelScanStoreSynchronizer );
 
         final Command.SchemaRuleCommand command = new Command.SchemaRuleCommand();
         command.init( emptyDynamicRecords, singleton( createdDynamicRecord( 1 ) ), indexRule );
@@ -146,11 +135,7 @@
         final IndexRule indexRule = indexRule( 1, 42, 42, INDEX_DESCRIPTOR );
 
         final IndexTransactionApplier applier = new IndexTransactionApplier( indexingService,
-<<<<<<< HEAD
-                ValidatedIndexUpdates.NONE, labelScanStore );
-=======
-                ValidatedIndexUpdates.NONE, labelScanStoreSynchronizer, cacheAccess );
->>>>>>> 3177d801
+                ValidatedIndexUpdates.NONE, labelScanStoreSynchronizer );
 
         final Command.SchemaRuleCommand command = new Command.SchemaRuleCommand();
         command.init( singleton( createdDynamicRecord( 1 ) ), singleton( dynamicRecord( 1, false ) ), indexRule );
