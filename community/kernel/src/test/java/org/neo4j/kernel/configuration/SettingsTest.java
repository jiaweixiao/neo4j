--- conflicted
+++ resolved
@@ -19,17 +19,14 @@
  */
 package org.neo4j.kernel.configuration;
 
+import java.io.File;
+
 import org.junit.Test;
 
-<<<<<<< HEAD
-import java.io.File;
-
-=======
 import org.neo4j.graphdb.config.Setting;
 
 import static org.hamcrest.Matchers.is;
 import static org.hamcrest.Matchers.nullValue;
->>>>>>> dd7d1dd8
 import static org.junit.Assert.assertEquals;
 import static org.junit.Assert.assertThat;
 import static org.junit.Assert.fail;
@@ -66,11 +63,6 @@
     @Test
     public void pathSettingsProvideDefaultValues()
     {
-<<<<<<< HEAD
-        File thePath = Settings.PATH.apply( "/some/absolute/path" );
-
-        assertEquals( new File( "/some/absolute/path" ), thePath );
-=======
         File theDefault = new File( "/some/path" ).getAbsoluteFile();
         Setting<File> setting = pathSetting( "some.setting", theDefault.getAbsolutePath() );
         assertThat( setting.from( Config.empty() ), is( theDefault ) );
@@ -81,6 +73,5 @@
     {
         Setting<File> setting = pathSetting( "some.setting", NO_DEFAULT );
         assertThat( setting.from( Config.empty() ), is( nullValue() ) );
->>>>>>> dd7d1dd8
     }
 }