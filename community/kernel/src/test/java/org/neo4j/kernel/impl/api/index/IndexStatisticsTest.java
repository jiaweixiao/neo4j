--- conflicted
+++ resolved
@@ -39,38 +39,25 @@
 import java.util.concurrent.TimeUnit;
 import java.util.concurrent.atomic.AtomicReference;
 
-import org.neo4j.collection.primitive.PrimitiveLongIterator;
 import org.neo4j.graphdb.DependencyResolver;
 import org.neo4j.graphdb.GraphDatabaseService;
-<<<<<<< HEAD
+import org.neo4j.graphdb.Label;
 import org.neo4j.graphdb.Node;
 import org.neo4j.graphdb.NotFoundException;
 import org.neo4j.graphdb.Transaction;
 import org.neo4j.graphdb.factory.GraphDatabaseSettings;
+import org.neo4j.internal.kernel.api.IndexOrder;
+import org.neo4j.internal.kernel.api.IndexQuery;
 import org.neo4j.internal.kernel.api.IndexReference;
+import org.neo4j.internal.kernel.api.NodeValueIndexCursor;
 import org.neo4j.internal.kernel.api.exceptions.EntityNotFoundException;
 import org.neo4j.internal.kernel.api.exceptions.KernelException;
-import org.neo4j.internal.kernel.api.schema.LabelSchemaDescriptor;
 import org.neo4j.kernel.api.KernelTransaction;
-=======
-import org.neo4j.graphdb.Label;
-import org.neo4j.graphdb.Node;
-import org.neo4j.graphdb.Transaction;
-import org.neo4j.graphdb.factory.GraphDatabaseSettings;
-import org.neo4j.kernel.api.KernelTransaction;
-import org.neo4j.kernel.api.ReadOperations;
->>>>>>> e5848aaa
 import org.neo4j.kernel.api.Statement;
 import org.neo4j.kernel.api.exceptions.index.IndexNotFoundKernelException;
-<<<<<<< HEAD
+import org.neo4j.kernel.api.schema.LabelSchemaDescriptor;
 import org.neo4j.kernel.api.schema.index.SchemaIndexDescriptor;
 import org.neo4j.kernel.impl.api.store.DefaultIndexReference;
-=======
-import org.neo4j.kernel.api.schema.IndexQuery;
-import org.neo4j.kernel.api.schema.LabelSchemaDescriptor;
-import org.neo4j.kernel.api.schema.SchemaDescriptorFactory;
-import org.neo4j.kernel.api.schema.index.IndexDescriptor;
->>>>>>> e5848aaa
 import org.neo4j.kernel.impl.core.ThreadToStatementContextBridge;
 import org.neo4j.kernel.impl.storageengine.impl.recordstorage.RecordStorageEngine;
 import org.neo4j.kernel.impl.store.NeoStores;
@@ -84,7 +71,7 @@
 import org.neo4j.test.rule.DatabaseRule;
 import org.neo4j.test.rule.EmbeddedDatabaseRule;
 import org.neo4j.test.rule.RandomRule;
-import org.neo4j.unsafe.impl.internal.dragons.FeatureToggles;
+import org.neo4j.util.FeatureToggles;
 import org.neo4j.values.storable.Values;
 
 import static java.lang.String.format;
@@ -93,36 +80,8 @@
 import static org.junit.Assert.fail;
 import static org.junit.runners.Parameterized.Parameter;
 import static org.junit.runners.Parameterized.Parameters;
-<<<<<<< HEAD
+import static org.neo4j.helpers.collection.Iterables.filter;
 import static org.neo4j.kernel.api.schema.SchemaDescriptorFactory.forLabel;
-
-/**
- * This test validates that we count the correct amount of index updates.
- * <p>
- * We build the index async with a node scan in the background and consume transactions to keep the index updated. Once
- * the index is build and becomes online, we save the index size(number of entries) and begin tracking updates. These
- * values can then then be used to determine when to resample the index for example.
- *
- * <pre>
- *                online
- *    index size    |      updates
- *                  v
- *  |----------------T--------------> stream of transactions
- *                    ^
- *    during          |    after
- *                 observed
- * </pre>
- *
- * Since we observe the index online event without strict synchronization, we cannot determine what transactions are
- * before and after that event. This is illustrated in the drawing above where transaction {@code T} is counted as
- * occurring during the population and not after, which is incorrect.
- * <p>
- * That is why we allow a difference of {@link IndexStatisticsTest#MISSED_UPDATES_TOLERANCE}, to exists. This threshold
- * is the number of updates in the larges transaction and that should be the larges error since we check if the index is
- * online between each transaction.
-=======
-import static org.neo4j.collection.primitive.PrimitiveLongCollections.count;
-import static org.neo4j.helpers.collection.Iterables.filter;
 
 /**
  * This test validates that we count the correct amount of index updates. In the process it also verifies that the populated index has
@@ -135,7 +94,6 @@
  *
  * The area around when the index population is done is controlled using a {@link Barrier} so that we can assert sample data
  * with 100% accuracy against the updates we know that the test has done during the time the index was populating.
->>>>>>> e5848aaa
  */
 @RunWith( Parameterized.class )
 public class IndexStatisticsTest
@@ -204,12 +162,8 @@
         createSomePersons();
 
         // when
-<<<<<<< HEAD
-        IndexReference index = createIndex( "Person", "name" );
-        awaitIndexesOnline();
-=======
-        IndexDescriptor index = awaitOnline( createPersonNameIndex() );
->>>>>>> e5848aaa
+        IndexReference index = createPersonNameIndex();
+        awaitIndexesOnline();
 
         // then
         assertEquals( 0.75d, indexSelectivity( index ), 0d );
@@ -221,13 +175,9 @@
     public void shouldNotSeeDataCreatedAfterPopulation() throws KernelException
     {
         // given
-<<<<<<< HEAD
-        IndexReference index = createIndex( "Person", "name" );
-        awaitIndexesOnline();
-=======
         indexOnlineMonitor.initialize( 0 );
-        IndexDescriptor index = awaitOnline( createPersonNameIndex() );
->>>>>>> e5848aaa
+        IndexReference index = createPersonNameIndex();
+        awaitIndexesOnline();
 
         // when
         createSomePersons();
@@ -245,12 +195,8 @@
         // given
         indexOnlineMonitor.initialize( 0 );
         createSomePersons();
-<<<<<<< HEAD
-        IndexReference index = createIndex( "Person", "name" );
-        awaitIndexesOnline();
-=======
-        IndexDescriptor index = awaitOnline( createPersonNameIndex() );
->>>>>>> e5848aaa
+        IndexReference index = createPersonNameIndex();
+        awaitIndexesOnline();
 
         // when
         createSomePersons();
@@ -267,12 +213,8 @@
         // given
         indexOnlineMonitor.initialize( 0 );
         createSomePersons();
-<<<<<<< HEAD
-        IndexReference index = createIndex( "Person", "name" );
-        awaitIndexesOnline();
-=======
-        IndexDescriptor index = awaitOnline( createPersonNameIndex() );
->>>>>>> e5848aaa
+        IndexReference index = createPersonNameIndex();
+        awaitIndexesOnline();
 
         SchemaStorage storage = new SchemaStorage( neoStores().getSchemaStore() );
         long indexId = storage.indexGetForSchema( DefaultIndexReference.toDescriptor( index ) ).getId();
@@ -305,12 +247,8 @@
         int created = repeatCreateNamedPeopleFor( NAMES.length * CREATION_MULTIPLIER ).length;
 
         // when
-<<<<<<< HEAD
-        IndexReference index = createIndex( "Person", "name" );
-        awaitIndexesOnline();
-=======
-        IndexDescriptor index = awaitOnline( createPersonNameIndex() );
->>>>>>> e5848aaa
+        IndexReference index = createPersonNameIndex();
+        awaitIndexesOnline();
 
         // then
         double expectedSelectivity = UNIQUE_NAMES / created;
@@ -327,15 +265,9 @@
         int initialNodes = repeatCreateNamedPeopleFor( NAMES.length * CREATION_MULTIPLIER ).length;
 
         // when populating while creating
-<<<<<<< HEAD
-        IndexReference index = createIndex( "Person", "name" );
-        final UpdatesTracker updatesTracker = executeCreations( index, CREATION_MULTIPLIER );
-        awaitIndexesOnline();
-=======
-        IndexDescriptor index = createPersonNameIndex();
+        IndexReference index = createPersonNameIndex();
         final UpdatesTracker updatesTracker = executeCreations( CREATION_MULTIPLIER );
-        awaitOnline( index );
->>>>>>> e5848aaa
+        awaitIndexesOnline();
 
         // then
         int seenWhilePopulating = initialNodes + updatesTracker.createdDuringPopulation();
@@ -354,15 +286,9 @@
         int initialNodes = nodes.length;
 
         // when populating while creating
-<<<<<<< HEAD
-        IndexReference index = createIndex( "Person", "name" );
-        UpdatesTracker updatesTracker = executeCreationsAndDeletions( nodes, index, CREATION_MULTIPLIER );
-        awaitIndexesOnline();
-=======
-        IndexDescriptor index = createPersonNameIndex();
+        IndexReference index = createPersonNameIndex();
         UpdatesTracker updatesTracker = executeCreationsAndDeletions( nodes, CREATION_MULTIPLIER );
-        awaitOnline( index );
->>>>>>> e5848aaa
+        awaitIndexesOnline();
 
         // then
         assertIndexedNodesMatchesStoreNodes();
@@ -383,15 +309,9 @@
         int initialNodes = nodes.length;
 
         // when populating while creating
-<<<<<<< HEAD
-        IndexReference index = createIndex( "Person", "name" );
-        UpdatesTracker updatesTracker = executeCreationsAndUpdates( nodes, index, CREATION_MULTIPLIER );
-        awaitIndexesOnline();
-=======
-        IndexDescriptor index = createPersonNameIndex();
+        IndexReference index = createPersonNameIndex();
         UpdatesTracker updatesTracker = executeCreationsAndUpdates( nodes, CREATION_MULTIPLIER );
-        awaitOnline( index );
->>>>>>> e5848aaa
+        awaitIndexesOnline();
 
         // then
         assertIndexedNodesMatchesStoreNodes();
@@ -407,12 +327,13 @@
     public void shouldProvideIndexStatisticsWhenIndexIsBuiltViaPopulationAndConcurrentAdditionsAndChangesAndDeletions() throws Exception
     {
         // given some initial data
+        indexOnlineMonitor.initialize( 1 );
         long[] nodes = repeatCreateNamedPeopleFor( NAMES.length * CREATION_MULTIPLIER );
         int initialNodes = nodes.length;
 
         // when populating while creating
-        IndexReference index = createIndex( "Person", "name" );
-        UpdatesTracker updatesTracker = executeCreationsDeletionsAndUpdates( nodes, index, CREATION_MULTIPLIER );
+        IndexReference index = createPersonNameIndex();
+        UpdatesTracker updatesTracker = executeCreationsDeletionsAndUpdates( nodes, CREATION_MULTIPLIER );
         awaitIndexesOnline();
 
         // then
@@ -425,29 +346,6 @@
     }
 
     @Test
-    public void shouldProvideIndexStatisticsWhenIndexIsBuiltViaPopulationAndConcurrentAdditionsAndChangesAndDeletions() throws Exception
-    {
-        // given some initial data
-        indexOnlineMonitor.initialize( 1 );
-        long[] nodes = repeatCreateNamedPeopleFor( NAMES.length * CREATION_MULTIPLIER );
-        int initialNodes = nodes.length;
-
-        // when populating while creating
-        IndexDescriptor index = createPersonNameIndex();
-        UpdatesTracker updatesTracker = executeCreationsDeletionsAndUpdates( nodes, CREATION_MULTIPLIER );
-        awaitOnline( index );
-
-        // then
-        assertIndexedNodesMatchesStoreNodes();
-        int seenWhilePopulating = initialNodes + updatesTracker.createdDuringPopulation() - updatesTracker.deletedDuringPopulation();
-        double expectedSelectivity = UNIQUE_NAMES / seenWhilePopulating;
-        int expectedIndexUpdates = updatesTracker.deletedAfterPopulation() + updatesTracker.createdAfterPopulation();
-        assertCorrectIndexSelectivity( expectedSelectivity, indexSelectivity( index ) );
-        assertCorrectIndexSize( seenWhilePopulating, indexSize( index ) );
-        assertCorrectIndexUpdates( expectedIndexUpdates, indexUpdates( index ) );
-    }
-
-    @Test
     public void shouldWorkWhileHavingHeavyConcurrentUpdates() throws Exception
     {
         // given some initial data
@@ -458,11 +356,7 @@
         ExecutorService executorService = Executors.newFixedThreadPool( threads );
 
         // when populating while creating
-<<<<<<< HEAD
-        final IndexReference index = createIndex( "Person", "name" );
-=======
-        final IndexDescriptor index = createPersonNameIndex();
->>>>>>> e5848aaa
+        final IndexReference index = createPersonNameIndex();
 
         final Collection<Callable<UpdatesTracker>> jobs = new ArrayList<>( threads );
         for ( int i = 0; i < threads; i++ )
@@ -487,15 +381,9 @@
         assertIndexedNodesMatchesStoreNodes();
         int seenWhilePopulating = initialNodes + result.createdDuringPopulation() - result.deletedDuringPopulation();
         double expectedSelectivity = UNIQUE_NAMES / seenWhilePopulating;
-<<<<<<< HEAD
-        assertCorrectIndexSelectivity( expectedSelectivity, indexSelectivity( index ), doubleTolerance );
-        assertCorrectIndexSize( "Tracker had " + result, seenWhilePopulating, indexSize( index ), tolerance );
-        int expectedIndexUpdates = result.deletedAfterPopulation() + result.createdAfterPopulation() + result.updatedAfterPopulation();
-        assertCorrectIndexUpdates( "Tracker had " + result, expectedIndexUpdates, indexUpdates( index ), tolerance );
-=======
         assertCorrectIndexSelectivity( expectedSelectivity, indexSelectivity( index ) );
         assertCorrectIndexSize( "Tracker had " + result, seenWhilePopulating, indexSize( index ) );
-        int expectedIndexUpdates = result.deletedAfterPopulation() + result.createdAfterPopulation();
+        int expectedIndexUpdates = result.deletedAfterPopulation() + result.createdAfterPopulation() + result.updatedAfterPopulation();
         assertCorrectIndexUpdates( "Tracker had " + result, expectedIndexUpdates, indexUpdates( index ) );
     }
 
@@ -507,47 +395,50 @@
         {
             KernelTransaction ktx = ((GraphDatabaseAPI) db).getDependencyResolver().resolveDependency(
                     ThreadToStatementContextBridge.class ).getKernelTransactionBoundToThisThread( true );
-            try ( Statement statement = ktx.acquireStatement() )
-            {
-                List<String> mismatches = new ArrayList<>();
-                ReadOperations read = statement.readOperations();
-                int propertyKeyId = read.propertyKeyGetForName( NAME_PROPERTY );
-                IndexDescriptor index = read.indexesGetAll().next();
-
-                // Node --> Index
-                for ( Node node : filter( n -> n.hasLabel( label ) && n.hasProperty( NAME_PROPERTY ), db.getAllNodes() ) )
-                {
-                    nodesInStore++;
-                    String name = (String) node.getProperty( NAME_PROPERTY );
-                    PrimitiveLongIterator indexResult = read.indexQuery( index, IndexQuery.exact( propertyKeyId, name ) );
-                    boolean found = false;
-                    while ( indexResult.hasNext() )
+            List<String> mismatches = new ArrayList<>();
+            int labelId = ktx.tokenRead().nodeLabel( PERSON_LABEL );
+            int propertyKeyId = ktx.tokenRead().propertyKey( NAME_PROPERTY );
+            IndexReference index = ktx.schemaRead().index( labelId, propertyKeyId );
+            NodeValueIndexCursor cursor = ktx.cursors().allocateNodeValueIndexCursor();
+
+            // Node --> Index
+            for ( Node node : filter( n -> n.hasLabel( label ) && n.hasProperty( NAME_PROPERTY ), db.getAllNodes() ) )
+            {
+                nodesInStore++;
+                String name = (String) node.getProperty( NAME_PROPERTY );
+                ktx.dataRead().nodeIndexSeek( index, cursor, IndexOrder.NONE, IndexQuery.exact( propertyKeyId, name ) );
+                boolean found = false;
+                while ( cursor.next() )
+                {
+                    long indexedNode = cursor.nodeReference();
+                    if ( indexedNode == node.getId() )
                     {
-                        long indexedNode = indexResult.next();
-                        if ( indexedNode == node.getId() )
+                        if ( found )
                         {
-                            if ( found )
-                            {
-                                mismatches.add( "Index has multiple entries for " + name + " and " + indexedNode );
-                            }
-                            found = true;
+                            mismatches.add( "Index has multiple entries for " + name + " and " + indexedNode );
                         }
+                        found = true;
                     }
-                    if ( !found )
-                    {
-                        mismatches.add( "Index is missing entry for " + name );
-                    }
-                }
-                if ( !mismatches.isEmpty() )
-                {
-                    fail( join( mismatches.toArray(), format( "%n" ) ) );
-                }
-
-                // Node count == indexed node count
-                assertEquals( nodesInStore, count( read.indexQuery( index, IndexQuery.exists( propertyKeyId ) ) ) );
-            }
-        }
->>>>>>> e5848aaa
+                }
+                if ( !found )
+                {
+                    mismatches.add( "Index is missing entry for " + name );
+                }
+            }
+            if ( !mismatches.isEmpty() )
+            {
+                fail( join( mismatches.toArray(), format( "%n" ) ) );
+            }
+
+            // Node count == indexed node count
+            ktx.dataRead().nodeIndexSeek( index, cursor, IndexOrder.NONE, IndexQuery.exists( propertyKeyId ) );
+            int nodesInIndex = 0;
+            while ( cursor.next() )
+            {
+                nodesInIndex++;
+            }
+            assertEquals( nodesInStore, nodesInIndex );
+        }
     }
 
     private void deleteNode( long nodeId ) throws KernelException
@@ -559,28 +450,19 @@
         }
     }
 
-<<<<<<< HEAD
-    private boolean changeName( long nodeId, String propertyKeyName, Object newValue )
-=======
-    private void changeName( long nodeId, Object newValue ) throws KernelException
->>>>>>> e5848aaa
+    private boolean changeName( long nodeId, Object newValue )
     {
         boolean changeIndexedNode = false;
         try ( Transaction tx = db.beginTx() )
         {
             Node node = db.getNodeById( nodeId );
-            Object oldValue = node.getProperty( propertyKeyName );
+            Object oldValue = node.getProperty( NAME_PROPERTY );
             if ( !oldValue.equals( newValue ) )
             {
-<<<<<<< HEAD
                 // Changes are only propagated when the value actually change
                 changeIndexedNode = true;
-=======
-                int propertyKeyId = statement.tokenWriteOperations().propertyKeyGetOrCreateForName( NAME_PROPERTY );
-                statement.dataWriteOperations().nodeSetProperty( nodeId, propertyKeyId, Values.of( newValue ) );
->>>>>>> e5848aaa
-            }
-            node.setProperty( propertyKeyName, newValue );
+            }
+            node.setProperty( NAME_PROPERTY, newValue );
             tx.success();
         }
         return changeIndexedNode;
@@ -592,18 +474,10 @@
         {
             for ( String name : NAMES )
             {
-                long nodeId = createNode( bridge.getKernelTransactionBoundToThisThread( true ), "Person", "name", name );
+                long nodeId = createPersonNode( bridge.getKernelTransactionBoundToThisThread( true ), name );
                 if ( nodes != null )
                 {
-<<<<<<< HEAD
                     nodes[offset++] = nodeId;
-=======
-                    long nodeId = createPersonNode( statement, name );
-                    if ( nodes != null )
-                    {
-                        nodes[offset++] = nodeId;
-                    }
->>>>>>> e5848aaa
                 }
             }
             tx.success();
@@ -717,52 +591,27 @@
     {
         try ( Transaction tx = db.beginTx() )
         {
-<<<<<<< HEAD
             KernelTransaction ktx = bridge.getKernelTransactionBoundToThisThread( true );
-            createNode( ktx, "Person", "name", "Davide" );
-            createNode( ktx, "Person", "name", "Stefan" );
-            createNode( ktx, "Person", "name", "John" );
-            createNode( ktx, "Person", "name", "John" );
-=======
-            try ( Statement statement = bridge.get() )
-            {
-                createPersonNode( statement, "Davide" );
-                createPersonNode( statement, "Stefan" );
-                createPersonNode( statement, "John" );
-                createPersonNode( statement, "John" );
-            }
->>>>>>> e5848aaa
+            createPersonNode( ktx, "Davide" );
+            createPersonNode( ktx, "Stefan" );
+            createPersonNode( ktx, "John" );
+            createPersonNode( ktx, "John" );
             tx.success();
         }
     }
 
-<<<<<<< HEAD
-    private long createNode( KernelTransaction ktx, String labelName, String propertyKeyName, Object value )
+    private long createPersonNode( KernelTransaction ktx, Object value )
             throws KernelException
     {
-        int labelId = ktx.tokenWrite().labelGetOrCreateForName( labelName );
-        int propertyKeyId = ktx.tokenWrite().propertyKeyGetOrCreateForName( propertyKeyName );
+        int labelId = ktx.tokenWrite().labelGetOrCreateForName( PERSON_LABEL );
+        int propertyKeyId = ktx.tokenWrite().propertyKeyGetOrCreateForName( NAME_PROPERTY );
         long nodeId = ktx.dataWrite().nodeCreate();
         ktx.dataWrite().nodeAddLabel( nodeId, labelId );
         ktx.dataWrite().nodeSetProperty( nodeId, propertyKeyId, Values.of( value ) );
         return nodeId;
     }
 
-    private IndexReference createIndex( String labelName, String propertyKeyName ) throws KernelException
-=======
-    private long createPersonNode( Statement statement, Object value )
-            throws KernelException
-    {
-        int labelId = statement.tokenWriteOperations().labelGetOrCreateForName( PERSON_LABEL );
-        int propertyKeyId = statement.tokenWriteOperations().propertyKeyGetOrCreateForName( NAME_PROPERTY );
-        long nodeId = statement.dataWriteOperations().nodeCreate();
-        statement.dataWriteOperations().nodeAddLabel( nodeId, labelId );
-        statement.dataWriteOperations().nodeSetProperty( nodeId, propertyKeyId, Values.of( value ) );
-        return nodeId;
-    }
-
-    private IndexDescriptor createPersonNameIndex() throws KernelException
->>>>>>> e5848aaa
+    private IndexReference createPersonNameIndex() throws KernelException
     {
         try ( Transaction tx = db.beginTx() )
         {
@@ -770,17 +619,10 @@
             KernelTransaction ktx = bridge.getKernelTransactionBoundToThisThread( true );
             try ( Statement ignore = ktx.acquireStatement() )
             {
-<<<<<<< HEAD
-                int labelId = ktx.tokenWrite().labelGetOrCreateForName( labelName );
-                int propertyKeyId = ktx.tokenWrite().propertyKeyGetOrCreateForName( propertyKeyName );
+                int labelId = ktx.tokenWrite().labelGetOrCreateForName( PERSON_LABEL );
+                int propertyKeyId = ktx.tokenWrite().propertyKeyGetOrCreateForName( NAME_PROPERTY );
                 LabelSchemaDescriptor descriptor = forLabel( labelId, propertyKeyId );
                 index = ktx.schemaWrite().indexCreate( descriptor, null );
-=======
-                int labelId = statement.tokenWriteOperations().labelGetOrCreateForName( PERSON_LABEL );
-                int propertyKeyId = statement.tokenWriteOperations().propertyKeyGetOrCreateForName( NAME_PROPERTY );
-                LabelSchemaDescriptor descriptor = SchemaDescriptorFactory.forLabel( labelId, propertyKeyId );
-                index = statement.schemaWriteOperations().indexCreate( descriptor );
->>>>>>> e5848aaa
             }
             tx.success();
             return index;
@@ -801,53 +643,30 @@
         }
     }
 
-<<<<<<< HEAD
-    private UpdatesTracker executeCreations( IndexReference index, int numberOfCreations ) throws KernelException
-=======
     private UpdatesTracker executeCreations( int numberOfCreations ) throws KernelException, InterruptedException
->>>>>>> e5848aaa
     {
         return internalExecuteCreationsDeletionsAndUpdates( null, numberOfCreations, false, false );
     }
 
     private UpdatesTracker executeCreationsAndDeletions( long[] nodes,
-<<<<<<< HEAD
-                                                         IndexReference index,
-                                                         int numberOfCreations ) throws KernelException
-=======
                                                          int numberOfCreations ) throws KernelException, InterruptedException
->>>>>>> e5848aaa
     {
         return internalExecuteCreationsDeletionsAndUpdates( nodes, numberOfCreations, true, false );
     }
 
     private UpdatesTracker executeCreationsAndUpdates( long[] nodes,
-<<<<<<< HEAD
-                                                       IndexReference index,
-                                                       int numberOfCreations ) throws KernelException
-=======
                                                        int numberOfCreations ) throws KernelException, InterruptedException
->>>>>>> e5848aaa
     {
         return internalExecuteCreationsDeletionsAndUpdates( nodes, numberOfCreations, false, true );
     }
 
     private UpdatesTracker executeCreationsDeletionsAndUpdates( long[] nodes,
-<<<<<<< HEAD
-                                                                IndexReference index,
-                                                                int numberOfCreations ) throws KernelException
-=======
                                                                 int numberOfCreations ) throws KernelException, InterruptedException
->>>>>>> e5848aaa
     {
         return internalExecuteCreationsDeletionsAndUpdates( nodes, numberOfCreations, true, true );
     }
 
     private UpdatesTracker internalExecuteCreationsDeletionsAndUpdates( long[] nodes,
-<<<<<<< HEAD
-                                                                        IndexReference index,
-=======
->>>>>>> e5848aaa
                                                                         int numberOfCreations,
                                                                         boolean allowDeletions,
                                                                         boolean allowUpdates ) throws KernelException, InterruptedException
@@ -865,11 +684,7 @@
             int created = createNamedPeople( nodes, offset );
             offset += created;
             updatesTracker.increaseCreated( created );
-<<<<<<< HEAD
-            notifyIfPopulationCompleted( index, updatesTracker );
-=======
             notifyIfPopulationCompleted( updatesTracker );
->>>>>>> e5848aaa
 
             // delete if allowed
             if ( allowDeletions && updatesTracker.created() % 24 == 0 )
@@ -884,11 +699,7 @@
                 {
                     // ignore
                 }
-<<<<<<< HEAD
-                notifyIfPopulationCompleted( index, updatesTracker );
-=======
                 notifyIfPopulationCompleted( updatesTracker );
->>>>>>> e5848aaa
             }
 
             // update if allowed
@@ -897,24 +708,16 @@
                 int randomIndex = random.nextInt( nodes.length );
                 try
                 {
-<<<<<<< HEAD
-                    if ( changeName( nodes[randomIndex], "name", NAMES[random.nextInt( NAMES.length )] ) )
+                    if ( changeName( nodes[randomIndex], NAMES[random.nextInt( NAMES.length )] ) )
                     {
                         updatesTracker.increaseUpdated( 1 );
                     }
-=======
-                    changeName( nodes[randomIndex], NAMES[randomIndex % NAMES.length] );
->>>>>>> e5848aaa
                 }
                 catch ( NotFoundException ex )
                 {
                     // ignore
                 }
-<<<<<<< HEAD
-                notifyIfPopulationCompleted( index, updatesTracker );
-=======
                 notifyIfPopulationCompleted( updatesTracker );
->>>>>>> e5848aaa
             }
         }
         // make sure population complete has been notified
@@ -922,20 +725,6 @@
         return updatesTracker;
     }
 
-<<<<<<< HEAD
-    private void notifyIfPopulationCompleted( IndexReference index, UpdatesTracker updatesTracker )
-    {
-        if ( isCompletedPopulation( index, updatesTracker ) )
-        {
-            updatesTracker.notifyPopulationCompleted();
-        }
-    }
-
-    private boolean isCompletedPopulation( IndexReference index, UpdatesTracker updatesTracker )
-    {
-        return !updatesTracker.isPopulationCompleted() &&
-                indexOnlineMonitor.isIndexOnline( index );
-=======
     private void notifyPopulationCompleted( UpdatesTracker updatesTracker )
     {
         indexOnlineMonitor.updatesDone();
@@ -953,7 +742,6 @@
     private boolean isCompletedPopulation( UpdatesTracker updatesTracker )
     {
         return !updatesTracker.isPopulationCompleted() && indexOnlineMonitor.isIndexOnline();
->>>>>>> e5848aaa
     }
 
     private void assertDoubleLongEquals( long expectedUniqueValue, long expectedSampledSize,
@@ -999,9 +787,6 @@
 
     private static class IndexOnlineMonitor extends IndexingService.MonitorAdapter
     {
-<<<<<<< HEAD
-        private final Set<IndexReference> onlineIndexes = Collections.newSetFromMap( new ConcurrentHashMap<>() );
-=======
         private CountDownLatch updateTrackerCompletionLatch;
         private final CountDownLatch startSignal = new CountDownLatch( 1 );
         private volatile boolean isOnline;
@@ -1062,17 +847,10 @@
                 }
             }
         }
->>>>>>> e5848aaa
 
         @Override
         public void populationCompleteOn( SchemaIndexDescriptor descriptor )
         {
-<<<<<<< HEAD
-            onlineIndexes.add( DefaultIndexReference.fromDescriptor( descriptor ) );
-        }
-
-        public boolean isIndexOnline( IndexReference descriptor )
-=======
             if ( barrier != null )
             {
                 barrier.release();
@@ -1080,7 +858,6 @@
         }
 
         boolean isIndexOnline()
->>>>>>> e5848aaa
         {
             return isOnline;
         }
