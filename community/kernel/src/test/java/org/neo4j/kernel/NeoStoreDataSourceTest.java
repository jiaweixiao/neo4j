/*
 * Copyright (c) 2002-2015 "Neo Technology,"
 * Network Engine for Objects in Lund AB [http://neotechnology.com]
 *
 * This file is part of Neo4j.
 *
 * Neo4j is free software: you can redistribute it and/or modify
 * it under the terms of the GNU General Public License as published by
 * the Free Software Foundation, either version 3 of the License, or
 * (at your option) any later version.
 *
 * This program is distributed in the hope that it will be useful,
 * but WITHOUT ANY WARRANTY; without even the implied warranty of
 * MERCHANTABILITY or FITNESS FOR A PARTICULAR PURPOSE.  See the
 * GNU General Public License for more details.
 *
 * You should have received a copy of the GNU General Public License
 * along with this program.  If not, see <http://www.gnu.org/licenses/>.
 */
package org.neo4j.kernel;

import org.junit.Rule;
import org.junit.Test;

<<<<<<< HEAD
import org.neo4j.kernel.impl.core.KernelPanicEventGenerator;
import org.neo4j.logging.NullLogProvider;
=======
import java.io.IOException;

import org.neo4j.graphdb.DependencyResolver;
import org.neo4j.kernel.impl.core.KernelPanicEventGenerator;
import org.neo4j.kernel.impl.transaction.log.PhysicalLogFiles;
import org.neo4j.kernel.impl.transaction.log.entry.LogEntryVersion;
import org.neo4j.kernel.impl.transaction.log.entry.LogHeader;
import org.neo4j.kernel.logging.DevNullLoggingService;
>>>>>>> 9d7b75da
import org.neo4j.test.EphemeralFileSystemRule;
import org.neo4j.test.NeoStoreDataSourceRule;
import org.neo4j.test.PageCacheRule;
import org.neo4j.test.TargetDirectory;

<<<<<<< HEAD
import static org.mockito.Mockito.mock;
=======
import static org.hamcrest.Matchers.containsString;
import static org.junit.Assert.assertThat;
import static org.mockito.Mockito.mock;
import static org.mockito.Mockito.when;
>>>>>>> 9d7b75da

import static org.neo4j.helpers.collection.MapUtil.stringMap;

public class NeoStoreDataSourceTest
{
    @Rule
    public EphemeralFileSystemRule fs = new EphemeralFileSystemRule();

    @Rule
    public TargetDirectory.TestDirectory dir = TargetDirectory.testDirForTestWithEphemeralFS( fs.get(), getClass() );

    @Rule
    public NeoStoreDataSourceRule ds = new NeoStoreDataSourceRule();

    @Rule
    public PageCacheRule pageCacheRule = new PageCacheRule();

    @Test
    public void kernelHealthShouldBeHealedOnStart() throws Throwable
    {
        NeoStoreDataSource theDataSource = null;
        try
        {
            KernelHealth kernelHealth = new KernelHealth( mock( KernelPanicEventGenerator.class ),
                    NullLogProvider.getInstance().getLog( KernelHealth.class ) );

            theDataSource = ds.getDataSource( dir.graphDbDir(), fs.get(), pageCacheRule.getPageCache( fs.get() ),
                    stringMap(), kernelHealth );

            kernelHealth.panic( new Throwable() );

            theDataSource.start();

            kernelHealth.assertHealthy( Throwable.class );
        }
        finally
        {
            if ( theDataSource!= null )
            {
                theDataSource.stop();
                theDataSource.shutdown();
            }
        }
    }

    @Test
    public void shouldLogCorrectTransactionLogDiagnosticsForNoTransactionLogs() throws Exception
    {
        // GIVEN
        NeoStoreDataSource dataSource = neoStoreDataSourceWithLogFilesContainingLowestTxId( noLogs() );
        FakeLogger logger = new FakeLogger();

        // WHEN
        NeoStoreDataSource.Diagnostics.TRANSACTION_RANGE.dump( dataSource, logger );
        String messages = logger.getMessages();

        // THEN
        assertThat( messages, containsString( "No transactions" ) );
    }

    @Test
    public void shouldLogCorrectTransactionLogDiagnosticsForTransactionsInOldestLog() throws Exception
    {
        // GIVEN
        long logVersion = 2, prevLogLastTxId = 45;
        NeoStoreDataSource dataSource = neoStoreDataSourceWithLogFilesContainingLowestTxId(
                logWithTransactions( logVersion, prevLogLastTxId ) );
        FakeLogger logger = new FakeLogger();

        // WHEN
        NeoStoreDataSource.Diagnostics.TRANSACTION_RANGE.dump( dataSource, logger );
        String messages = logger.getMessages();

        // THEN
        assertThat( messages, containsString( "transaction " + (prevLogLastTxId + 1) ) );
        assertThat( messages, containsString( "version " + logVersion ) );
    }

    @Test
    public void shouldLogCorrectTransactionLogDiagnosticsForTransactionsInSecondOldestLog() throws Exception
    {
        // GIVEN
        long logVersion = 2, prevLogLastTxId = 45;
        NeoStoreDataSource dataSource = neoStoreDataSourceWithLogFilesContainingLowestTxId(
                logWithTransactionsInNextToOldestLog( logVersion, prevLogLastTxId ) );
        FakeLogger logger = new FakeLogger();

        // WHEN
        NeoStoreDataSource.Diagnostics.TRANSACTION_RANGE.dump( dataSource, logger );
        String messages = logger.getMessages();

        // THEN
        assertThat( messages, containsString( "transaction " + (prevLogLastTxId + 1) ) );
        assertThat( messages, containsString( "version " + (logVersion + 1) ) );
    }

    private NeoStoreDataSource neoStoreDataSourceWithLogFilesContainingLowestTxId( PhysicalLogFiles files )
    {
        DependencyResolver resolver = mock( DependencyResolver.class );
        when( resolver.resolveDependency( PhysicalLogFiles.class ) ).thenReturn( files );
        NeoStoreDataSource dataSource = mock( NeoStoreDataSource.class );
        when( dataSource.getDependencyResolver() ).thenReturn( resolver );
        return dataSource;
    }

    private PhysicalLogFiles noLogs()
    {
        PhysicalLogFiles files = mock( PhysicalLogFiles.class );
        when( files.getLowestLogVersion() ).thenReturn( -1L );
        return files;
    }

    private PhysicalLogFiles logWithTransactions( long logVersion, long headerTxId ) throws IOException
    {
        PhysicalLogFiles files = mock( PhysicalLogFiles.class );
        when( files.getLowestLogVersion() ).thenReturn( logVersion );
        when( files.hasAnyTransaction( logVersion ) ).thenReturn( true );
        when( files.versionExists( logVersion ) ).thenReturn( true );
        when( files.extractHeader( logVersion ) ).thenReturn( new LogHeader( LogEntryVersion.CURRENT.byteCode(),
                logVersion, headerTxId ) );
        return files;
    }

    private PhysicalLogFiles logWithTransactionsInNextToOldestLog( long logVersion, long prevLogLastTxId )
            throws IOException
    {
        PhysicalLogFiles files = logWithTransactions( logVersion + 1, prevLogLastTxId );
        when( files.getLowestLogVersion() ).thenReturn( logVersion );
        when( files.hasAnyTransaction( logVersion ) ).thenReturn( false );
        when( files.versionExists( logVersion ) ).thenReturn( true );
        return files;
    }
}<|MERGE_RESOLUTION|>--- conflicted
+++ resolved
@@ -22,10 +22,6 @@
 import org.junit.Rule;
 import org.junit.Test;
 
-<<<<<<< HEAD
-import org.neo4j.kernel.impl.core.KernelPanicEventGenerator;
-import org.neo4j.logging.NullLogProvider;
-=======
 import java.io.IOException;
 
 import org.neo4j.graphdb.DependencyResolver;
@@ -33,21 +29,16 @@
 import org.neo4j.kernel.impl.transaction.log.PhysicalLogFiles;
 import org.neo4j.kernel.impl.transaction.log.entry.LogEntryVersion;
 import org.neo4j.kernel.impl.transaction.log.entry.LogHeader;
-import org.neo4j.kernel.logging.DevNullLoggingService;
->>>>>>> 9d7b75da
+import org.neo4j.logging.AssertableLogProvider;
+import org.neo4j.logging.Logger;
+import org.neo4j.logging.NullLogProvider;
 import org.neo4j.test.EphemeralFileSystemRule;
 import org.neo4j.test.NeoStoreDataSourceRule;
 import org.neo4j.test.PageCacheRule;
 import org.neo4j.test.TargetDirectory;
 
-<<<<<<< HEAD
-import static org.mockito.Mockito.mock;
-=======
-import static org.hamcrest.Matchers.containsString;
-import static org.junit.Assert.assertThat;
 import static org.mockito.Mockito.mock;
 import static org.mockito.Mockito.when;
->>>>>>> 9d7b75da
 
 import static org.neo4j.helpers.collection.MapUtil.stringMap;
 
@@ -98,14 +89,14 @@
     {
         // GIVEN
         NeoStoreDataSource dataSource = neoStoreDataSourceWithLogFilesContainingLowestTxId( noLogs() );
-        FakeLogger logger = new FakeLogger();
+        AssertableLogProvider logProvider = new AssertableLogProvider();
+        Logger logger = logProvider.getLog( getClass() ).infoLogger();
 
         // WHEN
         NeoStoreDataSource.Diagnostics.TRANSACTION_RANGE.dump( dataSource, logger );
-        String messages = logger.getMessages();
 
         // THEN
-        assertThat( messages, containsString( "No transactions" ) );
+        logProvider.assertContainsMessageContaining( "No transactions" );
     }
 
     @Test
@@ -115,15 +106,15 @@
         long logVersion = 2, prevLogLastTxId = 45;
         NeoStoreDataSource dataSource = neoStoreDataSourceWithLogFilesContainingLowestTxId(
                 logWithTransactions( logVersion, prevLogLastTxId ) );
-        FakeLogger logger = new FakeLogger();
+        AssertableLogProvider logProvider = new AssertableLogProvider();
+        Logger logger = logProvider.getLog( getClass() ).infoLogger();
 
         // WHEN
         NeoStoreDataSource.Diagnostics.TRANSACTION_RANGE.dump( dataSource, logger );
-        String messages = logger.getMessages();
 
         // THEN
-        assertThat( messages, containsString( "transaction " + (prevLogLastTxId + 1) ) );
-        assertThat( messages, containsString( "version " + logVersion ) );
+        logProvider.assertContainsMessageContaining( "transaction " + (prevLogLastTxId + 1) );
+        logProvider.assertContainsMessageContaining( "version " + logVersion );
     }
 
     @Test
@@ -133,15 +124,15 @@
         long logVersion = 2, prevLogLastTxId = 45;
         NeoStoreDataSource dataSource = neoStoreDataSourceWithLogFilesContainingLowestTxId(
                 logWithTransactionsInNextToOldestLog( logVersion, prevLogLastTxId ) );
-        FakeLogger logger = new FakeLogger();
+        AssertableLogProvider logProvider = new AssertableLogProvider();
+        Logger logger = logProvider.getLog( getClass() ).infoLogger();
 
         // WHEN
         NeoStoreDataSource.Diagnostics.TRANSACTION_RANGE.dump( dataSource, logger );
-        String messages = logger.getMessages();
 
         // THEN
-        assertThat( messages, containsString( "transaction " + (prevLogLastTxId + 1) ) );
-        assertThat( messages, containsString( "version " + (logVersion + 1) ) );
+        logProvider.assertContainsMessageContaining( "transaction " + (prevLogLastTxId + 1) );
+        logProvider.assertContainsMessageContaining( "version " + (logVersion + 1) );
     }
 
     private NeoStoreDataSource neoStoreDataSourceWithLogFilesContainingLowestTxId( PhysicalLogFiles files )
