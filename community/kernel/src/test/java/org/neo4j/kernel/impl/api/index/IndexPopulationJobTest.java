--- conflicted
+++ resolved
@@ -19,6 +19,12 @@
  */
 package org.neo4j.kernel.impl.api.index;
 
+import org.junit.After;
+import org.junit.Before;
+import org.junit.Rule;
+import org.junit.Test;
+import org.mockito.Matchers;
+
 import java.io.IOException;
 import java.util.Collection;
 import java.util.HashMap;
@@ -27,12 +33,6 @@
 import java.util.Set;
 import java.util.concurrent.Callable;
 import java.util.concurrent.Future;
-
-import org.junit.After;
-import org.junit.Before;
-import org.junit.Rule;
-import org.junit.Test;
-import org.mockito.Matchers;
 
 import org.neo4j.graphdb.DynamicLabel;
 import org.neo4j.graphdb.Label;
@@ -65,6 +65,8 @@
 import org.neo4j.kernel.impl.util.TestLogger;
 import org.neo4j.kernel.logging.DevNullLoggingService;
 import org.neo4j.kernel.logging.SingleLoggingService;
+import org.neo4j.register.Register.DoubleLong;
+import org.neo4j.register.Register.DoubleLongRegister;
 import org.neo4j.register.Registers;
 import org.neo4j.test.CleanupRule;
 import org.neo4j.test.DoubleLatch;
@@ -72,8 +74,6 @@
 import org.neo4j.test.OtherThreadExecutor;
 import org.neo4j.test.OtherThreadExecutor.WorkerCommand;
 import org.neo4j.test.TestGraphDatabaseFactory;
-
-import static java.lang.String.format;
 
 import static org.hamcrest.MatcherAssert.assertThat;
 import static org.hamcrest.core.IsEqual.equalTo;
@@ -89,6 +89,8 @@
 import static org.mockito.Mockito.verifyNoMoreInteractions;
 import static org.mockito.Mockito.when;
 
+import static java.lang.String.format;
+
 import static org.neo4j.helpers.collection.IteratorUtil.asSet;
 import static org.neo4j.helpers.collection.MapUtil.genericMap;
 import static org.neo4j.helpers.collection.MapUtil.map;
@@ -97,8 +99,6 @@
 import static org.neo4j.kernel.impl.api.index.TestSchemaIndexProviderDescriptor.PROVIDER_DESCRIPTOR;
 import static org.neo4j.kernel.impl.util.TestLogger.LogCall.error;
 import static org.neo4j.kernel.impl.util.TestLogger.LogCall.info;
-import static org.neo4j.register.Register.DoubleLong;
-import static org.neo4j.register.Register.DoubleLongRegister;
 
 public class IndexPopulationJobTest
 {
@@ -635,7 +635,7 @@
                 format( ":%s(%s)", label.name(), propertyKey ),
                 failureDelegateFactory,
                 populator, flipper, storeView,
-                stateHolder, new SingleLoggingService( logger ) );
+                stateHolder, new SingleLoggingService( logger ), IndexingService.NO_MONITOR );
     }
 
     private IndexDescriptor indexDescriptor( Label label, String propertyKey )
@@ -651,7 +651,6 @@
         return descriptor;
     }
 
-<<<<<<< HEAD
     private DoubleLongRegister indexUpdatesAndSize( Label label, String propertyKey )
     {
         try ( Transaction tx = db.beginTx() )
@@ -685,15 +684,6 @@
     {
         assertEquals( expectedUniqueValue, register.readFirst() );
         assertEquals( expectedSampledSize, register.readSecond() );
-=======
-        flipper.setFlipTarget( mock( IndexProxyFactory.class ) );
-        return new IndexPopulationJob(
-                descriptor, PROVIDER_DESCRIPTOR,
-                format( ":%s(%s)", label.name(), propertyKey ),
-                failureDelegateFactory,
-                populator, flipper, storeView,
-                stateHolder, new SingleLoggingService( logger ), IndexingService.NO_MONITOR );
->>>>>>> 37cbe6ad
     }
 
     private long createNode( Map<String, Object> properties, Label... labels )
