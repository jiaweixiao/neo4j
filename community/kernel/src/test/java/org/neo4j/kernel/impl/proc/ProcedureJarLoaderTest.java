/*
 * Copyright (c) 2002-2018 "Neo Technology,"
 * Network Engine for Objects in Lund AB [http://neotechnology.com]
 *
 * This file is part of Neo4j.
 *
 * Neo4j is free software: you can redistribute it and/or modify
 * it under the terms of the GNU General Public License as published by
 * the Free Software Foundation, either version 3 of the License, or
 * (at your option) any later version.
 *
 * This program is distributed in the hope that it will be useful,
 * but WITHOUT ANY WARRANTY; without even the implied warranty of
 * MERCHANTABILITY or FITNESS FOR A PARTICULAR PURPOSE.  See the
 * GNU General Public License for more details.
 *
 * You should have received a copy of the GNU General Public License
 * along with this program.  If not, see <http://www.gnu.org/licenses/>.
 */
package org.neo4j.kernel.impl.proc;

import org.hamcrest.core.IsEqual;
import org.junit.Rule;
import org.junit.Test;
import org.junit.rules.ExpectedException;
import org.junit.rules.TemporaryFolder;

import java.io.File;
import java.io.IOException;
import java.net.URISyntaxException;
import java.net.URL;
import java.nio.file.Files;
import java.nio.file.Paths;
import java.util.Collections;
import java.util.List;
import java.util.Random;
import java.util.stream.Stream;
import java.util.zip.ZipException;

import org.neo4j.kernel.api.ResourceTracker;
import org.neo4j.kernel.api.StubResourceManager;
import org.neo4j.kernel.api.exceptions.ProcedureException;
import org.neo4j.kernel.api.proc.BasicContext;
import org.neo4j.kernel.api.proc.CallableProcedure;
import org.neo4j.kernel.api.proc.ProcedureSignature;
import org.neo4j.kernel.configuration.Config;
import org.neo4j.logging.AssertableLogProvider;
import org.neo4j.logging.Log;
import org.neo4j.logging.NullLog;
import org.neo4j.procedure.Context;
import org.neo4j.procedure.Name;
import org.neo4j.procedure.Procedure;
import org.neo4j.procedure.UserFunction;

import static java.util.stream.Collectors.toList;
import static org.apache.commons.lang3.StringEscapeUtils.escapeJava;
import static org.hamcrest.Matchers.contains;
import static org.hamcrest.Matchers.containsInAnyOrder;
import static org.junit.Assert.assertEquals;
import static org.junit.Assert.assertThat;
import static org.junit.Assert.fail;
import static org.mockito.Mockito.mock;
import static org.neo4j.graphdb.factory.GraphDatabaseSettings.procedure_unrestricted;
import static org.neo4j.helpers.collection.Iterators.asList;
import static org.neo4j.kernel.api.proc.Neo4jTypes.NTInteger;
import static org.neo4j.kernel.api.proc.ProcedureSignature.procedureSignature;


@SuppressWarnings( "WeakerAccess" )
public class ProcedureJarLoaderTest
{
    @Rule
    public TemporaryFolder tmpdir = new TemporaryFolder();
    @Rule
    public ExpectedException exception = ExpectedException.none();

    private Log log = mock( Log.class );
    private final ProcedureJarLoader jarloader =
            new ProcedureJarLoader( new ReflectiveProcedureCompiler( new TypeMappers(), new ComponentRegistry(),
                    registryWithUnsafeAPI(), log, procedureConfig() ), NullLog.getInstance() );
    private final ResourceTracker resourceTracker = new StubResourceManager();

    @Test
    public void shouldLoadProcedureFromJar() throws Throwable
    {
        // Given
        URL jar = createJarFor( ClassWithOneProcedure.class );

        // When
        List<CallableProcedure> procedures = jarloader.loadProceduresFromDir( parentDir( jar ) ).procedures();

        // Then
        List<ProcedureSignature> signatures = procedures.stream().map( CallableProcedure::signature ).collect( toList() );
        assertThat( signatures, contains(
                procedureSignature( "org","neo4j", "kernel", "impl", "proc", "myProcedure" ).out( "someNumber", NTInteger ).build() ));

        assertThat( asList( procedures.get( 0 ).apply( new BasicContext(), new Object[0], resourceTracker ) ),
                contains( IsEqual.equalTo( new Object[]{1337L} )) );
    }

    @Test
    public void shouldLoadProcedureFromJarWithSpacesInFilename() throws Throwable
    {
        // Given
        URL jar = new JarBuilder().createJarFor( tmpdir.newFile( new Random().nextInt() + " some spaces in filename.jar" ),
                ClassWithOneProcedure.class);

        // When
        List<CallableProcedure> procedures = jarloader.loadProceduresFromDir( parentDir( jar ) ).procedures();

        // Then
        List<ProcedureSignature> signatures = procedures.stream().map( CallableProcedure::signature ).collect( toList() );
        assertThat( signatures,
                contains( procedureSignature( "org", "neo4j", "kernel", "impl", "proc", "myProcedure" ).out( "someNumber", NTInteger ).build() ) );

        assertThat( asList( procedures.get( 0 ).apply( new BasicContext(), new Object[0], resourceTracker ) ),
                contains( IsEqual.equalTo( new Object[]{1337L} ) ) );
    }

    @Test
    public void shouldLoadProcedureWithArgumentFromJar() throws Throwable
    {
        // Given
        URL jar = createJarFor( ClassWithProcedureWithArgument.class );

        // When
        List<CallableProcedure> procedures = jarloader.loadProceduresFromDir( parentDir( jar ) ).procedures();

        // Then
        List<ProcedureSignature> signatures = procedures.stream().map( CallableProcedure::signature ).collect( toList() );
        assertThat( signatures, contains(
                procedureSignature( "org","neo4j", "kernel", "impl", "proc", "myProcedure" )
                        .in( "value", NTInteger )
                        .out( "someNumber", NTInteger )
                        .build() ));

        assertThat( asList(procedures.get( 0 ).apply( new BasicContext(), new Object[]{42L}, resourceTracker ) ),
                contains( IsEqual.equalTo( new Object[]{42L} )) );
    }

    @Test
    public void shouldLoadProcedureFromJarWithMultipleProcedureClasses() throws Throwable
    {
        // Given
        URL jar = createJarFor( ClassWithOneProcedure.class, ClassWithAnotherProcedure.class, ClassWithNoProcedureAtAll.class );

        // When
        List<CallableProcedure> procedures = jarloader.loadProceduresFromDir( parentDir( jar ) ).procedures();

        // Then
        List<ProcedureSignature> signatures = procedures.stream().map( CallableProcedure::signature ).collect( toList() );
        assertThat( signatures, containsInAnyOrder(
                procedureSignature( "org","neo4j", "kernel", "impl", "proc", "myOtherProcedure" ).out( "someNumber", NTInteger ).build(),
                procedureSignature( "org","neo4j", "kernel", "impl", "proc", "myProcedure" ).out( "someNumber", NTInteger ).build() ));
    }

    @Test
    public void shouldGiveHelpfulErrorOnInvalidProcedure() throws Throwable
    {
        // Given
        URL jar = createJarFor( ClassWithOneProcedure.class, ClassWithInvalidProcedure.class );

        // Expect
        exception.expect( ProcedureException.class );
        exception.expectMessage( String.format("Procedures must return a Stream of records, where a record is a concrete class%n" +
                "that you define, with public non-final fields defining the fields in the record.%n" +
                "If you''d like your procedure to return `boolean`, you could define a record class " +
                "like:%n" +
                "public class Output '{'%n" +
                "    public boolean out;%n" +
                "'}'%n" +
                "%n" +
                "And then define your procedure as returning `Stream<Output>`." ));

        // When
        jarloader.loadProceduresFromDir( parentDir( jar ) );
    }

    @Test
    public void shouldLoadProceduresFromDirectory() throws Throwable
    {
        // Given
        createJarFor( ClassWithOneProcedure.class );
        createJarFor( ClassWithAnotherProcedure.class );

        // When
        List<CallableProcedure> procedures = jarloader.loadProceduresFromDir( tmpdir.getRoot() ).procedures();

        // Then
        List<ProcedureSignature> signatures = procedures.stream().map( CallableProcedure::signature ).collect( toList() );
        assertThat( signatures, containsInAnyOrder(
                procedureSignature( "org","neo4j", "kernel", "impl", "proc", "myOtherProcedure" ).out( "someNumber", NTInteger ).build(),
                procedureSignature( "org","neo4j", "kernel", "impl", "proc", "myProcedure" ).out( "someNumber", NTInteger ).build() ));
    }

    @Test
    public void shouldGiveHelpfulErrorOnWildCardProcedure() throws Throwable
    {
        // Given
        URL jar = createJarFor( ClassWithWildCardStream.class );

        // Expect
        exception.expect( ProcedureException.class );
        exception.expectMessage( String.format("Procedures must return a Stream of records, where a record is a concrete class%n" +
                "that you define and not a Stream<?>." ));

        // When
        jarloader.loadProceduresFromDir( parentDir( jar ) );
    }

    @Test
    public void shouldGiveHelpfulErrorOnRawStreamProcedure() throws Throwable
    {
        // Given
        URL jar = createJarFor( ClassWithRawStream.class );

        // Expect
        exception.expect( ProcedureException.class );
        exception.expectMessage( String.format("Procedures must return a Stream of records, where a record is a concrete class%n" +
                "that you define and not a raw Stream." ));

        // When
        jarloader.loadProceduresFromDir( parentDir( jar ) );
    }

    @Test
    public void shouldGiveHelpfulErrorOnGenericStreamProcedure() throws Throwable
    {
        // Given
        URL jar = createJarFor( ClassWithGenericStream.class );

        // Expect
        exception.expect( ProcedureException.class );
        exception.expectMessage( String.format("Procedures must return a Stream of records, where a record is a concrete class%n" +
                "that you define and not a parameterized type such as java.util.List<org.neo4j" +
                ".kernel.impl.proc.ProcedureJarLoaderTest$Output>."));

        // When
<<<<<<< HEAD

        jarloader.loadProcedures( jar );
=======
        jarloader.loadProceduresFromDir( parentDir( jar ) );
    }

    @Test
    public void shouldLogHelpfullyWhenPluginJarIsCorrupt() throws Exception
    {
        // given
        URL theJar = createJarFor( ClassWithOneProcedure.class, ClassWithAnotherProcedure.class, ClassWithNoProcedureAtAll.class );
        corruptJar( theJar );

        AssertableLogProvider logProvider = new AssertableLogProvider( true );

        ProcedureJarLoader jarloader = new ProcedureJarLoader(
                new ReflectiveProcedureCompiler( new TypeMappers(), new ComponentRegistry(), registryWithUnsafeAPI(), log, procedureConfig() ),
                logProvider.getLog( ProcedureJarLoader.class ) );

        // when
        try
        {
            jarloader.loadProceduresFromDir( parentDir( theJar ) );
            fail( "Should have logged and thrown exception." );
        }
        catch ( ZipException expected )
        {
            // then
            logProvider.assertContainsLogCallContaining(
                    escapeJava( String.format( "Plugin jar file: %s corrupted.", new File( theJar.toURI() ).toPath() ) ) );
        }
    }

    @Test
    public void shouldWorkOnPathsWithSpaces() throws Exception
    {
        // given
        File fileWithSpacesInName = tmpdir.newFile( new Random().nextInt() + "  some spaces in the filename" + ".jar" );
        URL theJar = new JarBuilder().createJarFor( fileWithSpacesInName, ClassWithOneProcedure.class );
        corruptJar( theJar );

        AssertableLogProvider logProvider = new AssertableLogProvider( true );

        ProcedureJarLoader jarloader = new ProcedureJarLoader(
                new ReflectiveProcedureCompiler( new TypeMappers(), new ComponentRegistry(), registryWithUnsafeAPI(), log, procedureConfig() ),
                logProvider.getLog( ProcedureJarLoader.class ) );

        // when
        try
        {
            jarloader.loadProceduresFromDir( parentDir( theJar ) );
            fail( "Should have logged and thrown exception." );
        }
        catch ( ZipException expected )
        {
            // then
            logProvider.assertContainsLogCallContaining(
                    escapeJava( String.format( "Plugin jar file: %s corrupted.", fileWithSpacesInName.toPath() ) ) );
        }
>>>>>>> c4dd5eef
    }

    @Test
    public void shouldReturnEmptySetOnNullArgument() throws Exception
    {
        // given
        ProcedureJarLoader jarloader = new ProcedureJarLoader(
                new ReflectiveProcedureCompiler( new TypeMappers(), new ComponentRegistry(), registryWithUnsafeAPI(), log, procedureConfig() ),
                NullLog.getInstance() );

        // when
        ProcedureJarLoader.Callables callables = jarloader.loadProceduresFromDir( null );

        // then
        assertEquals( 0, callables.procedures().size() + callables.functions().size() );
    }

    private File parentDir( URL jar )
    {
        return new File( jar.getFile() ).getParentFile();
    }

    private void corruptJar( URL jar ) throws IOException, URISyntaxException
    {
        File jarFile = new File( jar.toURI() ).getCanonicalFile();
        long fileLength = jarFile.length();
        byte[] bytes = Files.readAllBytes( Paths.get( jar.toURI() ) );
        for ( long i = fileLength/2; i < fileLength; i++ )
        {
            bytes[(int) i] = 0;
        }
        Files.write( jarFile.toPath(), bytes );
    }

    private URL createJarFor( Class<?> ... targets ) throws IOException
    {
        return new JarBuilder().createJarFor( tmpdir.newFile( new Random().nextInt() + ".jar" ), targets );
    }

    public static class Output
    {
        public long someNumber = 1337; // Public because needed by a mapper

        public Output()
        {

        }

        public Output( long anotherNumber )
        {
            this.someNumber = anotherNumber;
        }
    }

    public static class ClassWithInvalidProcedure
    {
        @Procedure
        public boolean booleansAreNotAcceptableReturnTypes()
        {
            return false;
        }
    }

    public static class ClassWithOneProcedure
    {
        @Procedure
        public Stream<Output> myProcedure()
        {
            return Stream.of( new Output() );
        }
    }

    public static class ClassWithNoProcedureAtAll
    {
        void thisMethodIsEntirelyUnrelatedToAllThisExcitement()
        {

        }
    }

    public static class ClassWithAnotherProcedure
    {
        @Procedure
        public Stream<Output> myOtherProcedure()
        {
            return Stream.of( new Output() );
        }
    }

    public static class ClassWithProcedureWithArgument
    {
        @Procedure
        public Stream<Output> myProcedure( @Name( "value" ) long value )
        {
            return Stream.of( new Output( value ) );
        }
    }

    public static class ClassWithWildCardStream
    {
        @Procedure
        public Stream<?> wildCardProc()
        {
            return Stream.of( new Output() );
        }
    }

    public static class ClassWithRawStream
    {
        @Procedure
        public Stream rawStreamProc()
        {
            return Stream.of( new Output() );
        }
    }

    public static class ClassWithGenericStream
    {
        @Procedure
        public Stream<List<Output>> genericStream()
        {
            return Stream.of( Collections.singletonList( new Output() ));
        }
    }

    public static class ClassWithUnsafeComponent
    {
        @Context
        public UnsafeAPI api;

        @Procedure
        public Stream<Output> unsafeProcedure()
        {
            return Stream.of( new Output( api.getNumber() ) );
        }

        @UserFunction
        public long unsafeFunction()
        {
            return api.getNumber();
        }
    }

    public static class ClassWithUnsafeConfiguredComponent
    {
        @Context
        public UnsafeAPI api;

        @Procedure
        public Stream<Output> unsafeFullAccessProcedure()
        {
            return Stream.of( new Output( api.getNumber() ) );
        }

        @UserFunction
        public long unsafeFullAccessFunction()
        {
            return api.getNumber();
        }
    }

    private static class UnsafeAPI
    {
        public long getNumber()
        {
            return 7331;
        }
    }

    private ComponentRegistry registryWithUnsafeAPI()
    {
        ComponentRegistry allComponents = new ComponentRegistry();
        allComponents.register( UnsafeAPI.class, ctx -> new UnsafeAPI() );
        return allComponents;
    }

    private ProcedureConfig procedureConfig()
    {
        Config config = Config.defaults( procedure_unrestricted, "org.neo4j.kernel.impl.proc.unsafeFullAccess*" );
        return new ProcedureConfig( config );
    }
}<|MERGE_RESOLUTION|>--- conflicted
+++ resolved
@@ -236,10 +236,6 @@
                 ".kernel.impl.proc.ProcedureJarLoaderTest$Output>."));
 
         // When
-<<<<<<< HEAD
-
-        jarloader.loadProcedures( jar );
-=======
         jarloader.loadProceduresFromDir( parentDir( jar ) );
     }
 
@@ -296,7 +292,6 @@
             logProvider.assertContainsLogCallContaining(
                     escapeJava( String.format( "Plugin jar file: %s corrupted.", fileWithSpacesInName.toPath() ) ) );
         }
->>>>>>> c4dd5eef
     }
 
     @Test
