--- conflicted
+++ resolved
@@ -19,14 +19,11 @@
  */
 package org.neo4j.kernel.impl.nioneo.store;
 
-<<<<<<< HEAD
 import static org.junit.Assert.assertEquals;
 import static org.junit.Assert.assertNull;
 import static org.junit.Assert.assertTrue;
 import static org.neo4j.kernel.impl.util.StringLogger.DEV_NULL;
 
-=======
->>>>>>> e99f5aff
 import java.io.File;
 import java.io.IOException;
 import java.util.ArrayList;
@@ -42,6 +39,7 @@
 import javax.transaction.xa.XAResource;
 import javax.transaction.xa.Xid;
 
+import org.junit.After;
 import org.junit.Before;
 import org.junit.Ignore;
 import org.junit.Rule;
@@ -86,10 +84,6 @@
 import org.neo4j.test.TargetDirectory;
 import org.neo4j.test.TestGraphDatabaseFactory;
 
-import static org.junit.Assert.assertEquals;
-import static org.junit.Assert.assertNull;
-import static org.junit.Assert.assertTrue;
-
 public class TestNeoStore
 {
     private PropertyStore pStore;
@@ -280,7 +274,6 @@
         // xaCon.clearAllTransactions();
     }
 
-<<<<<<< HEAD
     @After
     public void tearDownNeoStore()
     {
@@ -313,8 +306,6 @@
         }
     }
 
-=======
->>>>>>> e99f5aff
     private PropertyIndex index( String key )
     {
         Iterator<PropertyIndex> itr = MyPropertyIndex.index( key ).iterator();
