/**
 * Copyright (c) 2002-2014 "Neo Technology,"
 * Network Engine for Objects in Lund AB [http://neotechnology.com]
 *
 * This file is part of Neo4j.
 *
 * Neo4j is free software: you can redistribute it and/or modify
 * it under the terms of the GNU General Public License as published by
 * the Free Software Foundation, either version 3 of the License, or
 * (at your option) any later version.
 *
 * This program is distributed in the hope that it will be useful,
 * but WITHOUT ANY WARRANTY; without even the implied warranty of
 * MERCHANTABILITY or FITNESS FOR A PARTICULAR PURPOSE.  See the
 * GNU General Public License for more details.
 *
 * You should have received a copy of the GNU General Public License
 * along with this program.  If not, see <http://www.gnu.org/licenses/>.
 */
package org.neo4j.graphdb.factory;

import java.util.ArrayList;

import org.junit.Test;
import org.neo4j.kernel.GraphDatabaseAPI;
import org.neo4j.kernel.configuration.Config;
import org.neo4j.kernel.impl.cache.Cache;
import org.neo4j.kernel.impl.cache.CacheProvider;
import org.neo4j.kernel.impl.cache.SoftCacheProvider;
import org.neo4j.kernel.impl.core.NodeImpl;
import org.neo4j.kernel.impl.core.RelationshipImpl;
import org.neo4j.kernel.impl.util.StringLogger;
import org.neo4j.kernel.monitoring.Monitors;
import org.neo4j.test.TestGraphDatabaseFactory;

import static org.junit.Assert.assertTrue;

public class SetCacheProvidersTest
{
    @Test
    public void testSetNoCache()
    {
        ArrayList<CacheProvider> cacheList = new ArrayList<>();
        TestGraphDatabaseFactory gdbf = new TestGraphDatabaseFactory();
        gdbf.setCacheProviders( cacheList );
        try
        {
            gdbf.newImpermanentDatabase();
        }
        catch ( IllegalArgumentException iae )
        {
            assertTrue( iae.getMessage().contains( "No provider for cache type" ) );
            assertTrue( iae.getMessage().contains( "register" ) );
            assertTrue( iae.getMessage().contains( "missing" ) );
        }
    }

    @Test
    public void testSetSoftRefCache()
    {
        ArrayList<CacheProvider> cacheList = new ArrayList<>();
        TestGraphDatabaseFactory gdbf = new TestGraphDatabaseFactory();
        CacheProvider cacheProvider = new SoftCacheProvider();
        CapturingCacheProvider capturingProvider = new CapturingCacheProvider( cacheProvider );
        cacheList.add( capturingProvider );
        gdbf.setCacheProviders( cacheList );
        GraphDatabaseAPI db = (GraphDatabaseAPI) gdbf.newImpermanentDatabase();
<<<<<<< HEAD
        assertTrue( capturingProvider.nodeCacheCalled );
        assertTrue( capturingProvider.relCacheCalled );
    }

    public class CapturingCacheProvider extends CacheProvider
    {
        private final CacheProvider cacheProvider;
        private boolean nodeCacheCalled, relCacheCalled;

        public CapturingCacheProvider( CacheProvider cacheProvider )
        {
            super( cacheProvider.getName(), cacheProvider.getDescription() );
            this.cacheProvider = cacheProvider;
        }

        @Override
        public Cache<NodeImpl> newNodeCache( StringLogger logger, Config config, Monitors monitors )
        {
            nodeCacheCalled = true;
            return cacheProvider.newNodeCache( logger, config, monitors );
        }

        @Override
        public Cache<RelationshipImpl> newRelationshipCache( StringLogger logger, Config config, Monitors monitors )
        {
            relCacheCalled = true;
            return cacheProvider.newRelationshipCache( logger, config, monitors );
        }
=======
        assertEquals( SoftCacheProvider.NAME, db.getDependencyResolver().resolveDependency( NodeManager.class )
                .getCacheType().getName() );
        db.shutdown();
>>>>>>> 8a6c706c
    }
}<|MERGE_RESOLUTION|>--- conflicted
+++ resolved
@@ -22,6 +22,7 @@
 import java.util.ArrayList;
 
 import org.junit.Test;
+
 import org.neo4j.kernel.GraphDatabaseAPI;
 import org.neo4j.kernel.configuration.Config;
 import org.neo4j.kernel.impl.cache.Cache;
@@ -65,9 +66,15 @@
         cacheList.add( capturingProvider );
         gdbf.setCacheProviders( cacheList );
         GraphDatabaseAPI db = (GraphDatabaseAPI) gdbf.newImpermanentDatabase();
-<<<<<<< HEAD
-        assertTrue( capturingProvider.nodeCacheCalled );
-        assertTrue( capturingProvider.relCacheCalled );
+        try
+        {
+            assertTrue( capturingProvider.nodeCacheCalled );
+            assertTrue( capturingProvider.relCacheCalled );
+        }
+        finally
+        {
+            db.shutdown();
+        }
     }
 
     public class CapturingCacheProvider extends CacheProvider
@@ -94,10 +101,5 @@
             relCacheCalled = true;
             return cacheProvider.newRelationshipCache( logger, config, monitors );
         }
-=======
-        assertEquals( SoftCacheProvider.NAME, db.getDependencyResolver().resolveDependency( NodeManager.class )
-                .getCacheType().getName() );
-        db.shutdown();
->>>>>>> 8a6c706c
     }
 }