<<<<<<< HEAD
2.3.0-SNAPSHOT
--------------
o Status codes of the 'transient' classification now cause transactions to be rolled back. This resolves several
  outstanding issues where deadlocks, network errors and other similar problems required clients to manually roll back
  transactions. Only ClientError and ClientNotification classified status codes leave open transactions running.

2.3.0-M01
---------
o Object cache (i.e. node/relationship/property data cached as java objects in heap) has been removed.
  This reduces heap usage as well as code complexity, while for most use cases maintaining or
  surpassing performance levels of 2.2.x. The following settings have been removed:
    - cache_type
    - node_cache_size
    - relationship_cache_size
    - node_cache_array_fraction
    - relationship_cache_array_fraction
    - cache.memory_ratio
    - high_performance_cache_min_log_interval
o When setting properties on node/relationship existing property record chain is scanned for room
  to fit the new property before creating a new property record. This will have writes pay
  a small cost, but benefit readers as the property store will be more dense.
o Replaced use of logback for internal logging with neo4j-logging API
o Allow GraphDatabaseFactory to accept a LogProvider for user logging, allowing
  programatic customization of user log output.
=======
2.2.4
-----
o Fixes #4910 - TransactionData incorrect when modifying/deleting relationships.
>>>>>>> e874bf1e

2.2.3
-----
o Fixes an issue where a shutdown of a database that had a panic might mark the database as cleanly shut down
  where it actually needed a recovery on next startup.
o Setting for specifying query logging `dbms.querylog.filename` now specifies a file, not a directory.
  This setting also now has no default, which means query logging is now disabled by default.
o Transaction event handlers can now reach relationship start/end node and type in afterCommit
  for created and deleted relationships without requiring a transaction.

2.2.2
-----
o Parallelized relationship import stage in the batch importer for better scalability
o Much better memory usage of :ID batch importer index, specifically around conflict resolutions.
o Properly propagates exceptions during startup of a database, regardless of whether or not shutdown throws exception.
o Much faster recovery after a non-clean shutdown or crash, due to transactions getting applied in batches.
o Fixes batch import issue with anonymous nodes, i.e. imported nodes w/o :ID. They could previously
  cause random failures during preparation of the IdMapper index.
o Reduced contention of updates to label scan store by using batching of concurrent transactions,
  similar to batched writes to the transaction log.
o Label scan store is built in parallel by the batch importer, to avoid waiting for it to build the first startup.
o Fixes an IdMapper encoding issue when using INTEGER id type which resulted in many unnecessary index conflicts,
  which in turn resulted in an unnecessarily high IdMapper memory consumption.

2.2.1
-----
o Fixed issue where counts could get not up to date values in db created with importer
o Importer doesn't set any empty array properties during import
o Fixed issue where importer could assign wrong sets of properties on relationships
  in the vicinity of "bad" relationships
o Fixed issue with AIOOBE during property encoding in importer
o Fixed race condition when taking a uniqueness constraint ONLINE which could let changes,
  that would violate the constraint, to be committed.
o Added ability to scan index in addition to scanning node store
o Fixed issue where importer IdMapper collision detection would use excessive memory
o Performance improvements to importer, specifically around preparing IdMapper

2.2.0
-----
o Fixed issue where index wasn't properly recovered if one with the same label/property
  had earlier been created and dropped
o Fixed race condition where a unique constraint is being created while
  concurrent transactions would violate the constraint
o Fixed concurrency issue in NodeLabelsCache
o Fixed a race between committing transaction and db shutting down
o Removed unnecessary call to IndexingService monitor on commit if no index changes
o Fixed inconsistent-read bugs in StandardStore
o Introduced user-friendly error message if Lucene index limits are going to be
  reached during a commit

2.2.0-RC1
---------
o Fixed race condition where constraint index would be made available before it was actually ready.
o Import tool allows user to specify a threshold of failed relationships (due to a missing node) to
  accept rather than throwing an exception as soon as one is encountered.
o Improved speed of rebuilding counts store by using import tool counts computer.
o Fixed bug where we could read past the last page of the counts store.
o Fixed issue where failed unique constraints weren't being correctly orphaned on recovery.

2.2.0-M04
---------
o Default logical log rotation threshold is now 250Mb, minimum 1Mb
o Import tool optimizations and a fixed Windows-specific memory issue around reading large files
o Treats newlines in indexes platform independent. Automatic upgrade from previous minor version available

2.2.0-M03
---------
o Fixes issue with open file limit when using frequent PERIODIC COMMITs during import
o Rename the mapped_memory_total_size setting to dbms.pagecache.memory
o Fix property uniqueness constraint violation during concurrent modifications
o messages.log was missing on windows
o Fix an issue where deleting consecutive relationships could corrupt the relationship cache
o Fix the ordering of how we write long strings to the property store, as well as node and
  relationship record, preventing not in use type exceptions

2.2.0-M02
---------
o Introduced GraphDatabaseService.execute(...) for executing cypher queries.
o For projects using Neo4j, usage of ImpermanentGraphDatabase testing facility
  requires explicit dependency on "test-jar" from the "neo4j-io" module.

2.2.0-M01
---------
o Configuration for store memory mapping values is now changed to be a
  single value that is shared across all stores
o New Muninn page cache offers more performant operation with reduced
  garbage collector strain
o Removes dependency on JTA
o Lucene logical logs (lucene.log.vXXX) and TransactionManager
  logs (tm_tx_log.X) are no longer created
o Logical logs are now renamed to neostore.transaction.db.vXXX
o Introduces batched writes, which especially benefit small transactions
  and multi-threaded workloads
o Log rotation no longer transfers transactions in flight between
  logs, removing a class of performance issues
o Introduces count store (neostore.counts.db) for use by the
  cost based Cypher planner
o Deprecated Function and Function2 interfaces, as they are internal utility APIs.
  Users may still use the new org.neo4j.function.Function interface, but these are no
  longer considered official API. Users are expected to choose a utility library like
  Guava or apache commons for their utility needs.
o Extends the Transaction interface with a new method `terminate()` that makes it possible
  to mark the transaction as terminated, which means it will be both marked for rollback
  as well as all further operations carried out within that transaction will throw
  a `TransactionTerminatedException` exception.
o Adds an import script (neo4j-import on Unix, Neo4jImport on Windows) for bulk import
  of data from CSV files

2.1.8
-----
o Fixes an issue in the batch inserter, where writing multiple labels would not
  sort them correctly, and writing the same label twice could introduce
  duplicate label records.
o Fixes an issue where we would fail to delete the index files of a uniqueness
  constraint, if the database crashed during the commit of the transaction that
  created said constraint _and_ the constraint cannot be brought online because
  duplicates have since been committed.
o Fixes an issue where recovery of transactions that creates, drops and recreates
  an index, could leave it in a state where it wouldn't accept new writes.

2.1.7
-----
o It is now possible to define the amount of memory to dedicate to
  mapping portions of the relationship type storage
o Recovery of the relationship type store no longer leads to
  excessive size use because of improper id use
o Batch importer will now throw ConstraintViolationException
  when a schema constraint is not respected
o Deleting a Node already deleted in the running transaction
  will now result in an EntityNotFoundException
o Constraint enforcement is now more strict courtesy of using
  an up to date Lucene index reader
o messages.log file is now properly created under Windows

2.1.6
-----
o Fixes issue with shutdown order for the store and the transaction log,
  which might result in record changes to not be applied in case of
  IO errors
o Fixes potential deadlock if a transaction starts when the database is
  shutting down
o Fixes potential ConcurrentModificationException from concurrent access to
  AutoIndexer configuration

2.1.5
-----
o Solves an issue where discrete remove+add operations on an existing property
  is not properly translated to a change operation, but rather is translated to
  an add operation
o Adds a property chain verification mechanism that detects duplicate property
  names for a given node/relationship as properties are loaded. It logs the
  state to the console, capped to 1 message every two hours
o Solves an issue where relationship removal from a node would lead to iteration
  over the relationships of that node to continue beyond the available relationship
  set
o Improves performance for index lookups during transactions by removing some
  exception handling
o Fixes issue with high id calculation that could lead to store file sizes being
  larger than required
o Fixes issue with property value equality definition in index state. It is now
  the same as for reading from indexes on disk

2.1.4
-----
o Fixes issue with label and property changes, triggered with multiple adds and removes
  of the same label/property in the same transaction
o Fixes issue with skipped relationships on transaction rollback
o Batch importer now properly closes the store on shutdown
o Upgrading a database no longer affects logging of normal operations
o Corrects updating of Cache when all relationships of a certain
  type are removed from a dense node
o Improves performance of index lookups within a transaction
o Corrects migration of transaction logs when performing store upgrades from 2.0 and 1.9
o Fixes race condition between committing and reading threads that might lead to
  duplicate relationships being returned

2.1.3
-----
o Fixed a bug where the BatchInserter would generate inconsistent uniqueness
  constraints.
o Fixed a bug where relationships sometimes were not loaded up for nodes that
  has many relationships in one direction, and none in the other direction.
o Fixes a memory leak in the object cache when the database was only creating
  new entities, i.e. when not reading or updating existing entities.
o Adds support for upgrading directly from 1.9 stores, in addition to the
  existing ability to upgrade from 2.0 stores.

2.1.2
-----
o Resolves a recovery issue, where multiple crashes in a row without clean shutdown or log rotation
  in between could lead to some transactions not being replayed on recovery
o BatchImporter properly zeroes out reused buffers, ensuring relationship record backpoints are properly
  setup during migration

1.9.9
-----
o Fixes issue in ReferenceCache which could lead to excessive
  memory usage
o Fixes potential ommission of relationships of a node when
  transactions that affect them are rolled back
o Fixes potential lock leak issue with the Lock Manager
  component
o Store files now no longer expand beyond what's necessary
  during shutdown and no longer contain spans of zeroe'd
  records
o Solves issue with excessive number of Remove commands in
  the lucene logs, caused by having auto indexing enabled
  and changing properties
o Auto indexing no longer attempts to remove properties that
  have been removed from the configuration as candidates for
  autoindexing
o Fixes issue where an exception during shutdown could lead
  to recovery not completing properly on next restart

2.1.0
-----
o Fixes potential leak of transaction state in entity locks that could
  lead to excess GC activity
o Fixes "illegal position" errors from persistence window pool
o Fixes potential race in XaLogicalLog that could lead to duplicate
  entries in the log
o Fixes a memory leak in DiskLayer that could happen through heavy
  properties on datasource restarts
o Index transactional state now properly distinguishes between indexes
  that refer to the same label but different properties. Previously
  it was possible to erroneously retrieve indexes that have not been
  committed yet if asking by label.
o Properly close IndexReaders, preventing potential file descriptor leaks.
o Fixes a bug that could cause locks to improperly clean up state
o Store upgrades will now migrate some transaction logs along with the
  store, allowing extraction of transactions without requiring
  new transactions to happen

2.1.0-RC2
---------
o Fixes issue where store upgrade could leave relationship ids to be reused by
  subsequent usage of the database

2.1.0-RC1
---------
o The traversal framework can now take Iterable<Node> as starting points
o The Iterable returned from getRelationships(...) can now be iterated more than once
o Improve the performance of the server by reducing the overhead of logging
o Further performance improvements for the upgrade process
o Improve performance by producing less work for the GC in various places
o Fixes a bug where the transaction log could get duplicate entries, making it unusable for recovery
o Fixes a bug where the database could leak memory after a mode switch in HA
o Fixes a bug where file descriptors would leak if more than one MERGE statement was executed in a transaction
o Fixes a bug where an uncommitted index creation in a transaction could interfer with observing the state
  of other existing indexes
o Fixes a bug where old transaction log files could prevent the database from upgrading to a newer version

2.1.0-M02
------------
o Widens recoverable failure scenarios for schema indexes
o Fix for recovery of schema changes in the case of 2PC transactions
o Compile on Java8. Fixes #2149
o Reduce synchronization in createTranasction path
o Made transaction service more resilient to user code leaking transactions.
o Performance improvements for upgrade process.

2.1.0-M01
------------
o Introduces utility methods for printing paths into a new class, org.neo4j.graphdb.traveral.Paths
o Deprecates several methods in the old traversal framework (org.neo4j.kernel.Traversal) that have been replaced by
  new utilities in the org.neo4j.graphdb.traversal library. No breaking changes made, but this flags for these features
  being removed in the next major version, 3.0.
o Relationship chains are now split by type and direction. Disk storage format changes, requires an upgrade.
o Fixes an issue with tx log reading in damaged log files
o Adds support for labels in transaction event handlers

2.0.2
-----
o Fixes an issue with tx log reading in severely damaged log files.
o Fixes a JVM deadlock issue between committing and a reading thread
o Can now handle more gracefully a larger set of failed index states
o Logical logs are now kept, by default, for 7 days to make backup more likely to choose incremental.
o Fix a cache poisoning issue where large properties would keep a reference to a closed
  store after a HA role switch. Manifested as NullPointerException when reading very large
  properties in rare cases.
o Logical logs are now kept, by default, for 7 days to make backup more likely to choose incremental.
o Fixes issue where store migration forgets about legacy indexes
o Datasource specific transaction application now respects global TM state
o Fixes an issue where indexes that have been dropped would fail recovery
  if commands to activate them were run in recovery.
o Fixes byte count monitoring
o Fixes issue with proper update of indexes that came from improper
  command execution order
o Fixes memory leak in XaResourceManager that could lead recovered
  transaction application to delay noticeably
o Fixes null pointer exceptions coming from LazyProperties being
  half loaded while a datasource restart happens

2.0.1
-----
o Improve speed of verifying unique constraints on constraint creation.
o Improve speed of creating label scan store in BatchInserter.
o Fixes issue with batch inserter which could lead to record not in use exception
  when adding properties
o Introduces monitoring for reads/writes to the logical log

2.0.0-RC1
---------
o BREAKING CHANGE: Reference node has been removed.
o BREAKING CHANGE: All classes under the org.neo4j.kernel package space, except
  those related to the traversal frameworks, are now deprecated and due to be moved
  into internal packages. This includes well-known classes such as EmbeddedGraphDatabase
  and HighlyAvailableGraphDatabase, both of which are replaced by GraphDatabaseFactory
  and HighlyAvailableGraphDatabaseFactory, respectively.
o BREAKING CHANGE: Removed deprecated settings from org.neo4j.graphdb.factory.GraphDatabaseSettings. These settings are
  no longer effective and can be removed without any effect.
o BREAKING CHANGE: Removed deprecated org.neo4j.graphdb.index.IndexProvider (and associated
  org.neo4j.graphdb.index.IndexIterable and org.neo4j.graphdb.index.IndexProviderKernelExtensionFactory). This has been
  replaced by the kernel extension mechanism.
o BREAKING CHANGE: Removed deprecated org.neo4j.graphdb.PropertyContainer#getPropertyValues(). Instead use
  org.neo4j.graphdb.PropertyContainer#getPropertyKeys() and org.neo4j.graphdb.PropertyContainer#getProperty(String).
o BREAKING CHANGE: Removed deprecated methods from org.neo4j.kernel.GraphDatabaseAPI: #getDiagnosticsManager(),
  #getMessageLog(), #getIdGeneratorFactory(), #getKernelData() and #getPersistenceSource(). These are internal
  components which Kernel clients should not need to access. The entire org.neo4j.kernel.GraphDatabaseAPI interface is
  deprecated and will be removed in future.
o BREAKING CHANGE: Deprecated constructors of EmbeddedReadOnlyDatabase and EmbeddedGraphDatabase have been removed,
  in favor of the long-advertised alternative GraphDatabaseFactory.
o BREAKING CHANGE: All deprecated methods in GraphDatabaseAPI have been removed in favor of getDependencyResolver().

2.0.0-M05
---------
o BREAKING CHANGE: GraphDatabaseSettings now only exposes Setting, deprecated settings classes have been removed.
o Fixed problems with array properties being updated multiple times in a single transaction
o Adds label store as an index
o Transaction now implements AutoClosable
o Distinguish between data and schema transactions
o Unique constraint validation for new data

2.0.0-M04
---------
o BREAKING CHANGE: Requires useage of Java 7
o BREAKING CHANGE: Transactions are now required for all operations throughout Java Core API,
  read operations as well as write operations.
o Defines proper equality for indexing of array properties.
o BREAKING CHANGE: Equality for indexing of number properties compares numbers independent of underlying primitive Java type.

2.0.0-M03
---------
o Read-only index results are closed properly

2.0.0-M02
---------
o Support for labels in the org.neo4j.unsafe.batchinsert APIs.
o BREAKING CHANGE: Replaced protected fields from org.neo4j.graphdb.factory.GraphDatabaseFactory with a single
  org.neo4j.graphdb.factory.GraphDatabaseFactoryState instance to avoid race conditions when creating multiple,
  lazily instantiated builders
o BREAKING CHANGE: org.neo4j.graphdb.index.BatchInserterIndex and org.neo4j.graphdb.index.BatchInserterIndexProvider
  has been removed in favor of the same interfaces available in org.neo4j.unsafe.batchinsert
o BREAKING CHANGE: The BatchInserter and the BatchGraphDatabase are not binary compatible with 1.9 due to some methods
  now taking a varargs array of labels as last argument.  Please recompile any code that depends on the BatchInserter.

2.0.0-M01
---------
o Adds support for adding, listing, removing, and testing of labels
o Adds support for creating, querying, and dropping label-based indexes

1.9.5 (2013-11-11)
------------------
o Fixed NPE in PersistenceWindowPool when concurrently loading non-mapped windows
o Fixed potential deadlock in PersistenceWindowPool cause by negative mark count
o Performance optimizations for best-first selector
o Database now waits on a timeout for transactions to finish before actually shutting
  down, while preventing new transactions from starting up

1.9.3 (2013-08-30)
------------------
o Remove hard dependency on Logback
o Introduction of logical_log_rotation_threshold to control log rotation.
o Autoconfigurator can handle cases where physical memory is less than the configured JVM heap
o Fixes index out of bounds errors when iterating over relationships
o Fixes race in persistent window pool which might lead to inconsistent data

1.9.2 (2013-07-16)
------------------
o When flushing persistent windows, do so only if dirty. This is a performance improvement
  for certain scenarios.
o Fixes bug where loading relationship chains with high ids would cause them to be
  ignored when iterating over them.

1.9.1 (2013-06-24)
------------------
o Fixes bug where creating an Index with an invalid configuration would not properly clean up
  the configuration for it.
o Fixes race condition that occasionally would make Node.getSingleRelationship() mistakenly fail.
o Fixes compliance for non-logback logging implementations
o Cleanup of transactions that fail commit happens under the same lock as the commit

1.9 (2013-05-13)
----------------
o Performance improvement on initial loading of relationship types during startup

1.9.RC2 (2013-04-30)
--------------------
o Fixes race conditions on usage of persistence windows' byte buffers that occasionally led to buffer over/underflows.

1.9.M05 (2013-03-05)
--------------------
o Concurrent modifications to relationship chains now do now lead to RecordNotInUse exceptions or
  cache poisoning
o Proper tx management will now make negative transaction counts impossible
o IndexProvider is now deprecated, replaced by KernelExtensionFactory
o Store locks are respected from read only instances too
o grab_file_lock configuration setting is now deprecated

1.9.M04 (2013-01-17)
--------------------
o Start entries are now explicitly marked as written, solves a bug that might cause recovery to fail

1.9.M02 (2012-11-30)
--------------------
o Made sure that auto-indexing removed graph elements from indexes when they are delete
o OrderByTypeExpander keeps ordering of type AND direction
o Fixed an issue where a lock on a store was sometimes not released
o Old GraphDatabaseSetting classes are now wrappers for Settings instances
o Fixes an issue where an incomplete 2PC transaction could cause recovery to not be triggered
o Optimizations for read performance
  - Cache refers to relationship types as ints instead of Strings.
  - Binary search on sorted arrays for finding properties and
    relationship types in the cache.
  - Less objects instantiated during getting and iterating relationships.
  - Reduced number of map lookups significantly for a getProperty call,
    especially outside transaction or in transactions without any changes.
    (previously 8 lookups whereof 2 synchronized, now down to as low as 2)
  - Uses ThreadLocal as mapper from thread to transaction
  - Refactored LockReleaser into TransactionState, associated with each
    transaction instead

1.9.M01 (2012-10-23)
--------------------
o XaDatasources now implement lifecycle and their registration with XaDatasourceManager triggers TxManager recovery
  on startup
o Neo4j logical log now handles running out of disk space at a critical point gracefully.
o Kernel extensions are now factories that create instances which participate in the database's lifecycle
o Fixes a race condition around relationship chain loading from multiple threads on the same node

1.8.RC1 (2012-09-05)
--------------------
o Removed contention around allocating and moving persistence windows so that a thread won't need to await
  another thread doing this refresh, instead just continue knowing that the windows will be optimally
  placed in a very near future.
o Removed contention around translating a key (as String) into the ID by using copy-on-write map instead
  of a concurrent hash map. Used in property key as well as relationship type translation.
o Fix for Node/Relationship#getPropertyValues() sometimes returning null values from the iterator.
o Important log messages from the transaction manager and the persistence window pool are now logged
  to messages.log, rather than to java.util.logging.

1.8.M07 (2012-08-08)
--------------------
o [DEPRECATION] Deprecated reference node. Indexes should be used for entry points in the graph
o Traversal framework backwards compatibility
  + Cleaned up any breaking changes
  + Removed Expander#addFilter
o Kernel JMX bean instance identifier is now reused and can optionally be set explicitly via forced_kernel_id config setting

1.8.M06 (2012-07-06)
--------------------
o Deprecated AbstractGraphDatabase.transactionRunning()
o Changed synchronization of applying transactions to prevent a deadlock scenario
o Original cause can be extracted from a transaction RollbackException

1.8.M05 (2012-06-25)
--------------------
o Configurable amount of logical logs to keep, by for example number of days or size on disk.
  keep_logical_logs configuration is extended to support values such as: "10 days", "200M size" a.s.o.
  Regardless of configuration there will always be at least the latest non-empty logical log left.
o Loosened contention in PersistenceWindowPool#acquire a bit not requiring any synchronization on the pool level.

1.8.M04 (2012-06-07)
--------------------
o Additions to the traversal framework:
  + Bidirectional traversals (with BidirectionalTraversalDescription). AllPaths/AllSimplePaths
    uses this feature and are now faster due to less relationships being traversed.
  + Multiple start nodes (as well as multiple end nodes for bidirectional traversals).
  + PathExpander (RelationshipExpander for Paths) which has the full Path passed in instead of
    just the end node of the path. It can also see and modify a user defined traversal branch state.
  + Metadata about the traversal, for the time being: number of relationships traversal and
    number paths returned.
  + Added Path#reverseNodes() and Path#reverseRelationships which gives all nodes/relationships in
    a path in reverse order (starting from the end node going back to the start node). More relevant
	in many scenarios as well as allowing for a more efficient implementation.
  + Sorting of traversal results, specify with TraversalDescription#sort(Comparable).
  + Some measure to reduce memory consumption and garbage generation during traversals.

1.8.M03 (2012-05-24)
--------------------
o Changed array map to CHM in property index manager, better multithreaded performance

1.8.M02 (2012-05-11)
--------------------
o Optimized short string and short array encoding algorithms
o Fixed problem with SpringTransactionManager during HA master switch

1.8.M01 (2012-04-26)
--------------------
o Byte array properties are handled in a more optimized way, increasing performance by a couple of times at least.
o Fix for an issue where update of cache when creating a relationship on a very dense node would take longer and longer time.
o Fix for an issue where a recovery would sometimes fail with it reporting that a start record already had been injected.

1.7 (2012-04-19)
----------------
o Moved BatchInserter to a different package.
o Fixed 'Record Not In Use' issue with creating and setting Node properties with the BatchInserter.
o Cleanup of configuration refactoring.

1.7.M03 (2012-04-11)
--------------------
o Refactoring of configuration and object instantiation.
o Removed old OSGi support in favor of the new and better one.
o Added possibility to use logback for logging.
o Renamed array cache to GC resistant cache (GCR) and moved it to enterprise.
o Fixed problem with GCR cache that could cause it to calculate incorrect size.
o Fixed problem with closing of messages.log on windows

1.7.M02 (2012-03-26)
--------------------
o Added lock free atomic array cache that avoids triggering full GCs.
o Added GC monitor that will keep track on how much the JVM blocks application threads.
o Fix for an issue where upgrading indices with an unclean shutdown.
o Replaced ArrayMap in TxManager with CHM.

1.7.M01 (2012-03-12)
--------------------
o Fixed bug in PropertyStore that during recovery would throw exception if the last record was incomplete.
o Fixes to transaction log start position caching which mitigates a performance issue and fixes a caching issue during rotation.
o Fixed a couple of issue around copying incomplete transaction to new log during a log rotation.
o Fixed a property cache poisoning bug and some stale references leaking.
o Lots of improved toString() of internal classes and better exception messages.
o Fixed a data race issue between threads removing the same property while the node is evicted from cache.
o Fixed an issue where a property record in the logical log was missing its owner.
o Added a checksum on a start record for a transaction combining Xid/master/me to get a pretty unique verification of equality.
o Log messages in messages.log are now printed in UTC time zone so that it's the same across servers.
o Fix for an issue where a full rebuild of an id generator (rebuild_idgenerators_fast=false) could result
  in exception when adding free ids.
o FileSystemAbstraction is in use everywhere instead of touch the FS directly.
o Fix for issue which would close an id generator as clean if a startup failed at the wrong time, which would make
  the id generator diverge from the store it held ids for and possible truncate that store file the next clean shutdown.

1.6 (2012-01-19)
----------------
o Minor performance optimization in property handling code.

1.6.M03 (2012-01-12)
--------------------
o Added means of introspecting locks taken by the LockManager.
o Added a diagnostics API.
o Added Index#putIfAbsent which ensures uniquely put key/value pair for an entity.
o Added UniqueFactory which gets or creates entities uniquely using Index#putIfAbsent
o Fixed an issue with upgrading an 1.5.M02 store where a "store version" record wouldn't be added and which caused problems after non-clean shutdown.
o Fixed an issue where sometimes dual start entries for a transaction would be added in the logical log.

1.6.M02 (2011-12-16)
--------------------
o Lower memory usage of ImpermanentGraphDatabase.
o Abstracted stores that stores id/name pairs into AbstractNameStore/AbstractNameRecord and removed lots of duplicated code.
o Fixed a race condition in the property cache which cuold poison the cache.
o Fixed an issue where a JVM crash in the wrong place would make the next startup rename the current logical log without
  incrementing the logVersion, making the next log rename fail.
o Start records in the logical log aren't written until the transaction starts preparing/committing. This fixes an issue
  with the logical log not being rotated sometimes.
o Added AbstractGraphDatabase#tx() which returns a TransactionBuilder possible of configuring the transaction to be "unforced"
  meaning that logical logs won't be forced when committing. Means better performance for small non-critical transactions.
o Reduced number of proxy object instantiation and node record loading in general.
o Added a wrapping graphdb abstraction, which makes instances survive even if the underlying db restarts.
o Detached LogExtractor from XaLogicaLog so that it can be used without having a db running.
o Added an API for progress indication. With a default implementation that prints dots (every 0.5%) and percentages
  (every 10%) to a PrintStream.
o Added Transaction#acquire{Read,Write}Lock for manually grabbing locks on nodes/relationships. Such locks can also be released earlier than tx.finish.

1.6.M01 (2011-11-24)
--------------------
o ImpermantentGraphDatabase now uses purely in-memory structures for speed during tests. It's done on a FileChannel level
  so that every other aspect of the database is intact, just that the bytes end up in ByteBuffers instead of files.
o Fixed an issue with evaluators not executing correctly for the start node of a traversal.
o Fixed an issue with BufferOverflowException thrown sometimes during extraction of prepared transactions.
o Added graph properties, i.e. properties that belongs to the graph itself as opposed to a specific node or relationship.
  Useful for extensions which would like to store configuration and what not.
o Better multi-line support in shell, as well as case insensitive app names.
o GraphDatabaseService#getAllNodes and #getRelationshipTypes @Deprecated and moved to GlobalGraphOperations class,
  where also #getAllRelationships is implemented.

1.5 (2011-10-18)
----------------
o Bug fixes for batch inserter and migration regarding new store format.
o Incremented log format version and added store version as a record in NeoStore for extra safety regarding migration.
o Lots of useful system/environment logging added to messages.log to help investiation of problems immensely.

1.5.M02 (2011-10-10)
--------------------
o Changes in 1.4.2
o [STORE FORMAT CHANGE] New layout of the property store(s) which results in roughly a 30% reduction in size on disk as well as fewer I/O read operations for reading properties.

1.4.2 (2011-09-27)
------------------
o Fixed bug where properties could temporarily disappear from cache if adding/removing properties on an entity in the same tx.
o Removed XaLogicalLog#getCommittedTransaction, which focused on extracting a single transaction and instead implemented getLogExtractor.
  It returns a LogExtractor which extracts transactions and keeps state after each extracted tx making it ideal to extract tx ranges.
  The implementation has got very limited and short-lived synchronization blocks.
o Fixed an issue where XaLogicalLog#applyCommittedTransaction didn't check log rotation.
o Fixed some issues with updating tx start position cache on log rotation.
o Keeping of logical logs is enabled if previous logs are discovered and configuration not explicitly disallowing it.
o Added DumpLogicalLog for index logs.
o Added an kernel panic event about TxManager set to "not OK" (and isn't able to begin any new transaction).

1.5.M01 (2011-08-31)
--------------------
o Changes in 1.4.1
o Auto indexing hooks in on each operation instead of transaction events.
o Fixed an issue where logical logs wouldn't be rotated if all transactions happened via applyPreparedTransaction (as in HA).
o Several recovery fixes which could produce an invalid state of the log files after a 2PC recovery.
o Loosened some synchronized regarding applying and getting committed transactions.
o Transaction semantics regarding call to success after failure was sync:ed with documentation.
o messages.log is rotated at 100Mb (configurable) and keeps at most three history files.
o Fixed bug where XaLogicalLog#applyTxWithoutTxId wouldn't force the logical log.
o Removed synchronization on TransactionImpl#toString() to avoid a deadlock issue.
o Fixed bug in StringLogger where it would stop logging to the underlying writer if an I/O error occurred or it was intermittently closed.

1.4.1 (2011-08-02)
------------------
o Improved file lock for an open database. Previously the file lock could be released after a full backup.
o Fixed a NPE exception during committing relationships to a NodeImpl representation.
o Fixed a data visibility issue for properties on newly created entities.
o Fixed a data visibility issue for relationships for nodes that didn't have the full relationship chain loaded.
o Fixed an issue where deleted relationships could be visible too long within the transaction deleting them.
o More relevant logging in messages.log.

1.4 (2011-07-08)
----------------
o Fixed a bug in TxLog which sometimes wouldn't write out data to the log file properly during shutdown.

1.4.M05 (2011-06-22)
--------------------
o Improved performance for recovery and extract of transaction when running HA using buffered reads to log.
o Fixed bug that returned wrong representation of cached values for longs and ints.
o Fixed bug with spurious wakeups that could cause threads to receive interrupts by the kernel in wrong context.
o Fixed invalidation problem where there were more than one iterator loading a relationship chain lazily.
o Changed ordering of writes for records during commit to make sure other transactions can't read inconsistent state.
o Fixed performance bug when loading relationship chains that caused the arrays to be resized to many times.

1.4.M04 (2011-06-10)
--------------------
o Added the ability to auto index properties for database primitives
o Locks on database primitives acquired by neostore XAResources are now released during afterCompletion()
  of the global transaction. This allows for nodes and relationships to be used as monitors in distributed
  settings.

1.4.M03 (2011-05-26)
--------------------
o Kernel now supports self relationships or "loops".
o Added new relationship direction aware cache on nodes speeding up traversals by direction.
o Reduced memory usage by relationships.
o Reduced call stack removing the EventConsumer/ResourceConnection wrappers glue between nioneo and kernel.
o Fixed bug in global tx log that did not mark transactions finished when closed then crashed.
o Fixed cache invalidation when applying external transaction.

1.4.M02 (2011-05-12)
--------------------
o Changed the default implementation of the logical log to a DirectMappedLogBuffer.
o Changed the TxLog to use a DirectMappedLogBuffer instead of its ad hoc implementation.
o Added a configuration parameter (Config.USE_MEMORY_MAPPED_LOG) for controlling the log implementation (mmapped vs buffered)
  separately from the store files with a default value of 'false'.

1.3.M05 (2011-03-24)
--------------------
o Added support for HA and backup on Windows.
o Updated index API documentation.

1.3.M04 (2011-03-10)
--------------------
o A database can now contain 32 billion nodes/relationships and 64 billion properties.
o Fixed some issues with files not being closed, which also makes all tests pass on Windows.

1.3.M03 (2011-02-24)
--------------------
o Incremental and full backups can now be performed over the network (configurable port) using backup tool.
o Added optimized (compressed) storage for short strings.
o Refactored KernelExtension to make it easier to write implementations that follow the contract.
o Some refactorings and improvements around logging.

1.3.M02 (2011-02-10)
-----------------------
o Fixed a write performance bug in rotate of logical log.
o Modified persistence window allocation to be more optimistic when expanding a store file.

1.3-1.3 (2011-01-27)
--------------------

o Fix for a traverser issue where the first relationship could sometimes be skipped when choosing to traverse over relationships.
o Added SubProcess concept to ease development of tests which spawns other JVMs.
o More memory efficient extraction of transaction streams from logs.
o Better and safer upgrades from older index store formats.

1.2-1.2 (2010-12-29)
--------------------
o Made it possible to detect if recovery was performed as part of startup of the current instance.
o Fix for an issue that sometimes excluded the first relationship when iterating over the relationships of a traversal.

1.2-1.2.M06 (2010-12-21)
------------------------
- Fixed an issues with PruneEvaluators getting invoked with the start node as argument.
PruneEvaluators was never invoked with the start node before the arrival of Evaluator interface.
- Added logging of recovery completion.
- Added TransactionData#isDeleted(Node) and #isDeleted(Relationship) and also made
the collection to hold these a HashSet instead of ArrayList. This allows fast
lookups for asking if a node/relationship is deleted in a transaction.
- More flexible caching (can instantiate an arbitrary Cache object).

1.2-1.2.M05 (2010-12-02)
------------------------

-API
o Added a BatchInserterIndex.setCacheCapacity(String key, int size) method
  which can be used to enable cache for certain keys for a batch inserter
  index so that lookups will be significantly faster.
o Traversal: Added Evaluator which is a merge between PruneEvaluator and
  filter (Predicate<Path> during traversal). This allows for more flexible
  evaluators and also more performant because a pruner/filter can be merged
  together where it has a full view of the decision making.

-Optimizations
o A memory leak was fixed, leading to decreased memory usage.

1.2-1.2.M04 (2010-11-18)
------------------------

o Added ImpermanentDatabase to aid in testing

o Better toString method

1.2-1.2.M03 (2010-11-04)
------------------------

o Monitoring/management over JMX was moved to the neo4j-management component.

-API
o Added ability to get the names of existing integrated indexes:
  o Index#getName() and Index#getConfiguration()
  o IndexManager#nodeIndexNames() and #relationshipIndexNames()
o Added utility to expand traversals using a relationship type in any direction:
  o Traversal.expanderForTypes(RelationshipType)

1.2-1.2.M02 (2010-10-21)
------------------------

o HA branch merged into trunk
o Made the "soft reference" cache type default.

-New features
o Added GraphDatabaseService#index() which exposes an integrated index framework.

-Optimizations
o Getting relationships requires less cache lookups and is therefore faster.

1.2-1.2.M01 (2010-10-08)
------------------------

-New features
o Kernel extensions - additional services for the Neo4j Kernel are loaded
  automatically if they are present on the classpath.
o The ability to inject Kernel extensions in a running instance through JVM
  agents. This is used for loading the shell on an running instance.

-API
o Traversal: Uniqueness is now instantiated through a factory, with
  the previous enum (moved to org.neo4j.kernel) as default implementation.
o Filters in a traversal description are additive (just as PruneEvaluators).

-Bug fixes
o Circumvented the fact that Class.forName() sometimes throws a
  NoClassDefFoundError instead of ClassNotFoundException.

-Optimizations
o NodeImpl/RelationshipImpl takes less memory since they no longer have
  reference to NodeManager.
o Fixed some low-level throughput/concurrency issues.
o Added (default) weak reference cache option. Control with f.ex. "cache_type=weak"

1.1 (2010-07-29)
----------------

-New features
o Auto configuration by looking at available RAM and heap.
o New event framework, see http://wiki.neo4j.org/content/Event_framework
o JMX enabled kernel.
o New traversal framework, see http://wiki.neo4j.org/content/Traversal_Framework
o Block size for strings and arrays are now configurable when creating a new db.
o Read only operations can now execute without a transaction.

-API
o Added a method to get the GraphDatabaseService on Node and Relationship.
o Moved the commons component utilities into kernel component,
  see helpers package.

-Bug fixes
o Fixed issues with logical log and active log that could cause recovery
  to throw an exception.
o Fixed buffer overflow for large string/array properties.
o Fixed bug that could cause leak of NodeImpl.


1.0 (2010-02-16)
----------------

-API
o Updated javadoc.

-Bug fixes
o Fixed leak of non committed property changes to other transactions.
o Fixed cache duplication bug of relationships.
o Fixed problem that could cause other exception to be thrown than
  NotFoundException on getNodeById/RelationshipById.
o Fixed problem with recovery when LuceneFulltextIndex entries existed
  in global transaction log.
o BatchInserter now throws exception when trying to create a relationship
  with same start and end node.
o Fixed problem with broken entries in logical log that could cause recovery
  to throw an exception.

1.0-rc (2010-01-10)
------------------

o API: moved API to org.neo4j.grapdb and implementation to
  org.neo4j.kernel.impl

1.0-b11 (2009-12-27)
--------------------

- Minor Enhancements, changes and tweaks
o Removed compile-time dependency on shell component.
o Batch inserter now has a NeoService version.
o Minor tweak of concurrency characteristics of array map implementation.

-Bug fixes
o Fixed problem with half entries in global tx log (due to full disk).
o Fixed some bugs in batch inserter.

1.0-b10 (2009-11-02)
--------------------

-Enhancements, new features and major changes
o Core: Read-only mode. It is now possible to start multiple read only
  NeoServices to the same store (using EmbeddedReadOnlyNeo).
o Core:  Improved depth first traversal speed on nodes with many
  relationships by loading relationships on demand. This will also
  reduce the stress on GC when traversing over a node with many
  relationships since much fewer objects will be created.

-Minor enhancements, changes and tweaks
o Core: Faster rebuild of id generators after a crash
o Core: Exception cleanup removing bad code either catching Throwable or
  throwing RuntimeException.
o Core: Fixed so a read only NeoService can apply a logical log from a
  backup.

-Bug Fixes
o Fixed a bug when using plain buffers instead of memory mapped ones that
  could case recovery to fail due to buffers not being flushed properly.


1.0-b9 (2009-08-14)
-------------------

-Enhancements
o Core: New 'batch insert' mode, see http://wiki.neo4j.org/content/Batch_Insert,
  typically used for initial import of bulk data.
o Core: Added a "Windows mode" that uses plain Java buffers instead of mmap().
o Core: Expanded id space for all primitives by adding one more bit.
o Core: Read only transactions have been optimized to have much less overhead.
o Core: New cache implementation based on soft references, which employs faster
  gets and is more concurrent and memory efficient.
o Core: OSGi enabled [thanks Andreas Kollegger]

-Minor enhancements, changes and tweaks
o Shell: Added a traverser command for creating custom traversers.
o Shell: Added support of setting and listing array types.
o Shell: "cd" command can now position itself on a relationship.
o Shell: Output of "man" command has been improved.

-Bug fixes
o Core: Fixed all known batch inserter bugs.
o Core: Fixed a bug that could cause multiple remove of same property to fail
  (should just return null if it doesn't exist).


1.0-b8 (2009-05-03)
-------------------

-Enhancements, new features and major changes
o API: Added NeoService.getAllNodes for iterating across the entire node space
  and getRelationshipTypes() to get all reltypes in the underlying store.
o Core: Added logical log rotation and online-backup core features.
o Core: Reduced memory footprint and object allocation.
o Core: Moved all constraint checks to nioneo resulting in performance increase.
o Core: Improved traversal speed reworking set oriented caches to use arrays.

-Smaller enhancements, changes and tweaks
o API: Added a convenience implementation ofRelationshipType for dynamically
  created and named relationship types: DynamicRelationshipType.
o API: Deprecated PropertyContainer.getPropertyValues() to be removed in later
  releases.
o Core: Removed event manager dependency since it needs a rewrite (event
  generation still to be completely specified).
o Core: Transaction events have been removed, need proper specification.
o Core: Removed read lock on loading of non-cached node/relationship,
  replaced with reentrant lock stripe.
o Core: Persistence row windows in nioneo now only load data if acquired for
  read operation.
o Core: Upgraded to JTA 1.1
o Core: Improved some error messages.
o Core: EmbeddedNeo.toString now reports object id and neo store path.
o Core: Cleaned up logging messages during recovery.
o Core: Increased default block size for string and array stores to better
  fit avg. data sets out there.

-Bug fixes
o Core: Fixed missing close on TM's active log file.
o Core: A bug with copy on write "diff" maps that could cause wrong cached value
  to be read (for both properties and relationships) has been fixed.
o Core: Fixed an issue with non committed properties/relationships
  modifications leaking to other transactions (in cache layer during cache
  resize).
o Core: Fixed bug in property index manager that could cause created index
  not to be published at the right time.
o Core: Fixed bug that allowed for relationship/property loads on deleted
  node (in same tx).
o Core: Fixed some bugs caused by use of JTA tx synchronization hooks (we can't
  use them when ordering is required).
o Core: Fixed bug with relationship type store not handling "holes" correctly.
o Core: Fixed problem with multiple calls to close() on XaDataSources
o Core: Removed use IOException( Throwable ) since it is not in Java 1.5
o Core: Parsing of memory mapped settings can now handle G (1024*1024*1024).
o Core: Fixed silent catch of NotFoundException in traverser implementation.

-Notes
o Testing on Windows Vista platform has revealed a strange performance
  degradation for b8 that we've yet to find the cause of. The problem becomes
  more visible when running many concurrent transactions/threads hammering
  requests to Neo (10x performance decrease has been observed on same hardware).
  For production systems we recommend using GNU Linux or Solaris OS with Sun's
  1.6 JVM for best performance.


1.0-b7 (2008-09-29)
------------------

o API: Removed a number of deprecated methods (primarily for relationship type
  management) from EmbeddedNeo as per warning in the previous release.
o API: Transaction is now an interface.
o API: TraversalPosition now has an isStartNode() method.
o API: NotFound and NotInTransaction runtime exceptions have been moved from
  internal impl package to the api package.
o API: getRelationshipById is now exposed in NeoService.
o API: A common base interface for Node and Relationship has been added that
  contains the set/get/remove property operations.
o Core: Made it easy to embed Neo4j in a Spring application. Spring can also be
  configured to use Neo4j's transaction manager.
o Core: All known bugs have been fixed.
o Core: Removed singletons and made everything IoC.
o Core: Lots of minor optimization and improvements above native store
  layer (nioneo).
o Core: Cleanup of code (removed non used code) and improved exception handling.
o Core: Improved read performance and parallelism by implementing MVCC-like
  features. No locks are now taken during read-only operations, instead
  concurrent operations are working against snapshot versions. Rather than full
  versioning, for higher performance diffs are kept and applied to the right
  transactions (those that have modified data). Result is that read operations
  will execute taking no locks, make full use of what has already been cached
  and can execute concurrently with a transaction that modify the same data.
  Write operations will take locks and use diffs instead of full copy on write
  (this proved to be faster and scale better than actually doing a in memory
  copy of the required data).


1.0-b6 (2007-11-19)
-------------------

o API: Added a NeoService interface that EmbededNeo implements. Left a number
  of methods in EmbeddedNeo for backwards compatibility. They will be removed
  the next release.
o API: Changed relationship types to be dynamic, i.e. created in underlying
  store when they are first used. This means that clients won't have to
  register them with EmbeddedNeo at startup.
o API: The semantics of relationship type equivalence has changed from being
  based strictly on object identity to being based on name() equality.
o API: A a new method isType() has been added to Relatinship. Due to the less
  intuitive ways to check reltype equivalence, it's the prefered way to check
  whether a relationship is of a particular type.
o API: Added convenience methods hasRelationship(...) to Node.
o API: Added a convenience method notStartNode() to TraversalPositions to
  clean up the code (less cumbersome null-checks for edge cases) for evaluator
  implementations.
o Shell: Now detects and lists all available commands dynamically.
o Shell: Integration with Groovy for easy evaluation of Groovy scripts.
o Shell: Now auto-reconnects to server.
o Shell: Polish like cleaner output, filters to ls and bash-style prompt with
  variable expansion.
o Core: Lots of performance tweaks and improvements.
o Core: The internal version of the datastores have been changed. This release
  will transparently upgrade old versions of the store files so there's nothing
  manual involved. But after that, previous releases of Neo won't be able to
  read the store files.
o Core: Testing and robustification on Windows.
o Core: Now fully supports array properties for all primitives and Strings.<|MERGE_RESOLUTION|>--- conflicted
+++ resolved
@@ -1,4 +1,3 @@
-<<<<<<< HEAD
 2.3.0-SNAPSHOT
 --------------
 o Status codes of the 'transient' classification now cause transactions to be rolled back. This resolves several
@@ -23,11 +22,10 @@
 o Replaced use of logback for internal logging with neo4j-logging API
 o Allow GraphDatabaseFactory to accept a LogProvider for user logging, allowing
   programatic customization of user log output.
-=======
+
 2.2.4
 -----
 o Fixes #4910 - TransactionData incorrect when modifying/deleting relationships.
->>>>>>> e874bf1e
 
 2.2.3
 -----
