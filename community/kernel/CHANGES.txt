--- conflicted
+++ resolved
@@ -1,4 +1,3 @@
-<<<<<<< HEAD
 2.0.0-M02
 ---------
 o Support for labels in the org.neo4j.unsafe.batchinsert APIs.
@@ -14,11 +13,10 @@
 ---------
 o Adds support for adding, listing, removing, and testing of labels
 o Adds support for creating, querying, and dropping label-based indexes
-=======
+
 1.9.RC2 (2013-04-30)
 --------------------
 o Fixes race conditions on usage of persistence windows' byte buffers that occasionally led to buffer over/underflows.
->>>>>>> 9084dac7
 
 1.9.M05 (2013-03-05)
 --------------------
