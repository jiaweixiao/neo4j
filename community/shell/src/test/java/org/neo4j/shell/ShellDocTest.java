/**
 * Copyright (c) 2002-2013 "Neo Technology,"
 * Network Engine for Objects in Lund AB [http://neotechnology.com]
 *
 * This file is part of Neo4j.
 *
 * Neo4j is free software: you can redistribute it and/or modify
 * it under the terms of the GNU General Public License as published by
 * the Free Software Foundation, either version 3 of the License, or
 * (at your option) any later version.
 *
 * This program is distributed in the hope that it will be useful,
 * but WITHOUT ANY WARRANTY; without even the implied warranty of
 * MERCHANTABILITY or FITNESS FOR A PARTICULAR PURPOSE.  See the
 * GNU General Public License for more details.
 *
 * You should have received a copy of the GNU General Public License
 * along with this program.  If not, see <http://www.gnu.org/licenses/>.
 */
package org.neo4j.shell;

import static org.junit.Assert.assertEquals;
import static org.junit.Assert.assertTrue;
import static org.junit.Assert.fail;
import static org.neo4j.visualization.asciidoc.AsciidocHelper.createGraphVizWithNodeId;

import java.io.PrintWriter;

import org.junit.Test;
import org.neo4j.graphdb.GraphDatabaseService;
import org.neo4j.graphdb.factory.GraphDatabaseSetting;
import org.neo4j.kernel.GraphDatabaseAPI;
import org.neo4j.shell.kernel.GraphDatabaseShellServer;
import org.neo4j.test.ImpermanentGraphDatabase;
import org.neo4j.test.TestGraphDatabaseFactory;

public class ShellDocTest
{
    private AppCommandParser parse( final String line ) throws Exception
    {
        return new AppCommandParser( new GraphDatabaseShellServer( null ), line );
    }

    @Test
    public void testParserEasy() throws Exception
    {
        AppCommandParser parser = parse( "ls -la" );
        assertEquals( "ls", parser.getAppName() );
        assertEquals( 2, parser.options().size() );
        assertTrue( parser.options().containsKey( "l" ) );
        assertTrue( parser.options().containsKey( "a" ) );
        assertTrue( parser.arguments().isEmpty() );
    }

    @Test
    public void testParserArguments() throws Exception
    {
        AppCommandParser parser = parse( "set -t java.lang.Integer key value" );
        assertEquals( "set", parser.getAppName() );
        assertTrue( parser.options().containsKey( "t" ) );
        assertEquals( "java.lang.Integer", parser.options().get( "t" ) );
        assertEquals( 2, parser.arguments().size() );
        assertEquals( "key", parser.arguments().get( 0 ) );
        assertEquals( "value", parser.arguments().get( 1 ) );
        assertException( "set -tsd" );
    }

    @Test
    public void testEnableRemoteShell() throws Exception
    {
        int port = 8085;
        GraphDatabaseService graphDb = new TestGraphDatabaseFactory().
                newImpermanentDatabaseBuilder().
                setConfig( ShellSettings.remote_shell_enabled, GraphDatabaseSetting.TRUE ).
                setConfig( ShellSettings.remote_shell_port, "" + port ).
                newGraphDatabase();
        ShellLobby.newClient( port );
        graphDb.shutdown();
    }

    @Test
    public void testEnableServerOnDefaultPort() throws Exception
    {
        GraphDatabaseService graphDb = new TestGraphDatabaseFactory().newImpermanentDatabaseBuilder().
                setConfig( ShellSettings.remote_shell_enabled, GraphDatabaseSetting.TRUE ).
                newGraphDatabase();
        try
        {
            ShellLobby.newClient();
        }
        finally
        {
            graphDb.shutdown();
        }
    }

    @Test
    public void testRemoveReferenceNode() throws Exception
    {
        GraphDatabaseAPI db = new ImpermanentGraphDatabase();
        final GraphDatabaseShellServer server = new GraphDatabaseShellServer( db, false );

        Documenter doc = new Documenter( "sample session", server );
        doc.add( "pwd", "", "where are we?" );
        doc.add( "set name \"Jon\"", "", "On the current node, set the key \"name\" to value \"Jon\"" );
        doc.add( "start n=node(0) return n;", "Jon", "send a cypher query" );
        doc.add( "mkrel -c -d i -t LIKES --np \"{'app':'foobar'}\"", "", "make an incoming relationship of type " +
                "LIKES, create the end node with the node properties specified." );
        doc.add( "ls", "1", "where are we?" );
        doc.add( "cd 1", "", "change to the newly created node" );
        doc.add( "ls -avr", "LIKES", "list relationships, including relationshship id" );

        doc.add( "mkrel -c -d i -t KNOWS --np \"{'name':'Bob'}\"", "", "create one more KNOWS relationship and the " +
                "end node" );
        doc.add( "pwd", "0", "print current history stack" );
        doc.add( "ls -avr", "KNOWS", "verbose list relationships" );
        doc.run();
        doc.add( "rmnode -f 0", "", "delete node 0 (reference node)" );
        doc.add( "cd", "", "cd back to the reference node" );
        doc.add( "pwd", "(?)", "the reference node doesn't exist now" );
        doc.add( "mknode --cd --np \"{'name':'Neo'}\"", "", "create a new node and go to it" );
        server.shutdown();
        db.shutdown();
    }

    @Test
    public void testDumpCypherResultSimple() throws Exception
    {
        GraphDatabaseAPI db = new ImpermanentGraphDatabase();
        final GraphDatabaseShellServer server = new GraphDatabaseShellServer( db, false );

        Documenter doc = new Documenter( "simple cypher result dump", server );
        doc.add( "mknode --cd --np \"{'name':'Neo'}\"", "", "create a new node and go to it" );
        doc.add( "mkrel -c -d i -t LIKES --np \"{'app':'foobar'}\"", "", "create a relationship" );
        doc.add( "dump START n=node({self}) MATCH (n)-[r]-(m) return n,r,m;",
                "create (_1 {`name`:\"Neo\"})", "Export the cypher statement results" );
        doc.run();
        server.shutdown();
        db.shutdown();
    }

    @Test
    public void testDumpDatabase() throws Exception
    {
        GraphDatabaseAPI db = new ImpermanentGraphDatabase();
        final GraphDatabaseShellServer server = new GraphDatabaseShellServer( db, false );

        Documenter doc = new Documenter( "database dump", server );
        doc.add( "mknode --cd --np \"{'name':'Neo'}\"", "", "create a new node and go to it" );
        doc.add( "mkrel -c -d i -t LIKES --np \"{'app':'foobar'}\"", "", "make an incoming relationship of type " +
                "LIKES, create the end node with the node properties specified." );
        doc.add( "dump", "(_1 {`name`:\"Neo\"})", "Export the whole database" );
        doc.run();
        server.shutdown();
        db.shutdown();
    }


    @Test
    public void testMatrix() throws Exception
    {
        GraphDatabaseAPI db = (GraphDatabaseAPI) new TestGraphDatabaseFactory().newImpermanentDatabaseBuilder()
                .loadPropertiesFromURL( getClass().getResource( "/autoindex.properties" ) ).newGraphDatabase();
        final GraphDatabaseShellServer server = new GraphDatabaseShellServer( db, false );

        Documenter doc = new Documenter( "a matrix example", server );
        doc.add( "mkrel -t ROOT -c -v", "created",
                "create the Thomas Andersson node" );
        doc.add( "cd 1", "", "go to the new node" );
        doc.add( "set name \"Thomas Andersson\"", "", "set the name property" );
        doc.add( "mkrel -t KNOWS -cv", "", "create Thomas direct friends" );
        doc.add( "cd 2", "", "go to the new node" );
        doc.add( "set name \"Trinity\"", "", "set the name property" );
        doc.add( "cd ..", "", "go back in the history stack" );
        doc.add( "mkrel -t KNOWS -cv", "", "create Thomas direct friends" );
        doc.add( "cd 3", "", "go to the new node" );
        doc.add( "set name \"Morpheus\"", "", "set the name property" );
        doc.add( "mkrel -t KNOWS 2", "", "create relationship to Trinity" );

        doc.add( "ls -rv", "", "list the relationships of node 3" );
        doc.add( "cd -r 2", "", "change the current position to relationship #2" );

        doc.add( "set -t int age 3", "", "set the age property on the relationship" );
        doc.add( "cd ..", "", "back to Morpheus" );
        doc.add( "cd -r 3", "", "next relationsip" );
        doc.add( "set -t int age 90", "", "set the age property on the relationship" );
        doc.add( "cd start", "", "position to the start node of the current relationship" );

        doc.add( "", "", "We're now standing on Morpheus node, so let's create the rest of the friends." );
        doc.add( "mkrel -t KNOWS -c", "", "new node" );
        doc.add( "ls -r", "", "list relationships on the current node" );
        doc.add( "cd 4", "", "go to Cypher" );
        doc.add( "set name Cypher", "", "set the name" );
        doc.add( "mkrel -ct KNOWS", "", "create new node from Cypher" );
        //TODO: how to list outgoing relationships?
        //doc.add( "ls -rd out", "", "list relationships" );
        doc.add( "ls -r", "", "list relationships" );
        doc.add( "cd 5", "", "go to the Agent Smith node" );
        doc.add( "set name \"Agent Smith\"", "", "set the name" );
        doc.add( "mkrel -cvt CODED_BY", "", "outgoing relationship and new node" );
        doc.add( "cd 6", "", "go there" );
        doc.add( "set name \"The Architect\"", "", "set the name" );
        doc.add( "cd", "", "go to the first node in the history stack" );

        doc.add( "", "", "" );
        doc.add( "start morpheus = node:node_auto_index(name='Morpheus') " +
                "match morpheus-[:KNOWS]-zionist " +
                "return zionist.name;",
                "Trinity",
                "Morpheus' friends, looking up Morpheus by name in the Neo4j autoindex" );
<<<<<<< HEAD
        doc.add( "cypher 2.0 start morpheus = node:node_auto_index(name='Morpheus') " +
=======
        doc.add( "cypher 1.9 start morpheus = node:node_auto_index(name='Morpheus') " +
>>>>>>> 8a66e154
                "match morpheus-[:KNOWS]-zionist " +
                "return zionist.name;",
                "Cypher",
                "Morpheus' friends, looking up Morpheus by name in the Neo4j autoindex" );
        doc.add( "profile start morpheus = node:node_auto_index(name='Morpheus') " +
                "match morpheus-[:KNOWS]-zionist " +
                "return zionist.name;",
                "ColumnFilter",
                "profile the query by displaying more query execution information" );
        doc.run();
        server.shutdown();
        PrintWriter writer = doc.getWriter( "shell-matrix-example-graph" );
        writer.println( createGraphVizWithNodeId( "Shell Matrix Example", db,
                "graph" ) );
        writer.flush();
        writer.close();
        db.shutdown();
    }

    private void assertException( final String command )
    {
        try
        {
            this.parse( command );
            fail( "Should fail" );
        }
        catch ( Exception e )
        {
            // Good
        }
    }
}<|MERGE_RESOLUTION|>--- conflicted
+++ resolved
@@ -208,11 +208,7 @@
                 "return zionist.name;",
                 "Trinity",
                 "Morpheus' friends, looking up Morpheus by name in the Neo4j autoindex" );
-<<<<<<< HEAD
         doc.add( "cypher 2.0 start morpheus = node:node_auto_index(name='Morpheus') " +
-=======
-        doc.add( "cypher 1.9 start morpheus = node:node_auto_index(name='Morpheus') " +
->>>>>>> 8a66e154
                 "match morpheus-[:KNOWS]-zionist " +
                 "return zionist.name;",
                 "Cypher",
