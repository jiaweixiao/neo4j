/*
 * Copyright (c) 2002-2019 "Neo4j,"
 * Neo4j Sweden AB [http://neo4j.com]
 *
 * This file is part of Neo4j.
 *
 * Neo4j is free software: you can redistribute it and/or modify
 * it under the terms of the GNU General Public License as published by
 * the Free Software Foundation, either version 3 of the License, or
 * (at your option) any later version.
 *
 * This program is distributed in the hope that it will be useful,
 * but WITHOUT ANY WARRANTY; without even the implied warranty of
 * MERCHANTABILITY or FITNESS FOR A PARTICULAR PURPOSE.  See the
 * GNU General Public License for more details.
 *
 * You should have received a copy of the GNU General Public License
 * along with this program.  If not, see <http://www.gnu.org/licenses/>.
 */
package org.neo4j.kernel.api.impl.fulltext;

import org.apache.lucene.document.Document;

import java.io.IOException;
import java.io.UncheckedIOException;
import java.util.Collection;
import java.util.HashMap;
import java.util.Map;

import org.neo4j.internal.schema.IndexDescriptor;
import org.neo4j.kernel.api.impl.index.DatabaseIndex;
import org.neo4j.kernel.api.impl.schema.populator.LuceneIndexPopulator;
import org.neo4j.kernel.api.index.IndexSample;
import org.neo4j.kernel.api.index.IndexUpdater;
import org.neo4j.storageengine.api.IndexEntryUpdate;
import org.neo4j.storageengine.api.NodePropertyAccessor;
<<<<<<< HEAD
=======
import org.neo4j.storageengine.api.schema.IndexSample;
import org.neo4j.values.storable.Value;
import org.neo4j.values.storable.Values;
>>>>>>> e3b7d907

public class FulltextIndexPopulator extends LuceneIndexPopulator<DatabaseIndex<FulltextIndexReader>>
{
    private final IndexDescriptor descriptor;
    private final String[] propertyNames;

    FulltextIndexPopulator( IndexDescriptor descriptor, DatabaseIndex<FulltextIndexReader> luceneFulltext, String[] propertyNames )
    {
        super( luceneFulltext );
        this.descriptor = descriptor;
        this.propertyNames = propertyNames;
    }

    @Override
    public void add( Collection<? extends IndexEntryUpdate<?>> updates )
    {
        try
        {
            for ( IndexEntryUpdate<?> update : updates )
            {
                writer.updateDocument( LuceneFulltextDocumentStructure.newTermForChangeOrRemove( update.getEntityId() ), updateAsDocument( update ) );
            }
        }
        catch ( IOException e )
        {
            throw new UncheckedIOException( e );
        }
    }

    @Override
    public void verifyDeferredConstraints( NodePropertyAccessor propertyAccessor )
    {
        //Fulltext index does not care about constraints.
    }

    @Override
    public IndexUpdater newPopulatingUpdater( NodePropertyAccessor accessor )
    {
        return new PopulatingFulltextIndexUpdater();
    }

    @Override
    public void includeSample( IndexEntryUpdate<?> update )
    {
        //Index sampling is not our thing, really.
    }

    @Override
    public IndexSample sampleResult()
    {
        return new IndexSample();
    }

    @Override
    public Map<String,Value> indexConfig()
    {
        Map<String,Value> map = new HashMap<>();
        map.put( FulltextIndexSettings.INDEX_CONFIG_ANALYZER, Values.stringValue( descriptor.analyzerName() ) );
        map.put( FulltextIndexSettings.INDEX_CONFIG_EVENTUALLY_CONSISTENT, Values.booleanValue( descriptor.isEventuallyConsistent() ) );
        return map;
    }

    private Document updateAsDocument( IndexEntryUpdate<?> update )
    {
        return LuceneFulltextDocumentStructure.documentRepresentingProperties( update.getEntityId(), propertyNames, update.values() );
    }

    private class PopulatingFulltextIndexUpdater implements IndexUpdater
    {
        @Override
        public void process( IndexEntryUpdate<?> update )
        {
            assert update.indexKey().schema().equals( descriptor.schema() );
            try
            {
                switch ( update.updateMode() )
                {
                case ADDED:
                    long nodeId = update.getEntityId();
                    luceneIndex.getIndexWriter().updateDocument( LuceneFulltextDocumentStructure.newTermForChangeOrRemove( nodeId ),
                            LuceneFulltextDocumentStructure.documentRepresentingProperties( nodeId, propertyNames, update.values() ) );

                case CHANGED:
                    long nodeId1 = update.getEntityId();
                    luceneIndex.getIndexWriter().updateDocument( LuceneFulltextDocumentStructure.newTermForChangeOrRemove( nodeId1 ),
                            LuceneFulltextDocumentStructure.documentRepresentingProperties( nodeId1, propertyNames, update.values() ) );
                    break;
                case REMOVED:
                    luceneIndex.getIndexWriter().deleteDocuments( LuceneFulltextDocumentStructure.newTermForChangeOrRemove( update.getEntityId() ) );
                    break;
                default:
                    throw new UnsupportedOperationException();
                }
            }
            catch ( IOException e )
            {
                throw new UncheckedIOException( e );
            }
        }

        @Override
        public void close()
        {
        }
    }
}<|MERGE_RESOLUTION|>--- conflicted
+++ resolved
@@ -27,6 +27,7 @@
 import java.util.HashMap;
 import java.util.Map;
 
+import org.neo4j.internal.schema.IndexConfig;
 import org.neo4j.internal.schema.IndexDescriptor;
 import org.neo4j.kernel.api.impl.index.DatabaseIndex;
 import org.neo4j.kernel.api.impl.schema.populator.LuceneIndexPopulator;
@@ -34,12 +35,7 @@
 import org.neo4j.kernel.api.index.IndexUpdater;
 import org.neo4j.storageengine.api.IndexEntryUpdate;
 import org.neo4j.storageengine.api.NodePropertyAccessor;
-<<<<<<< HEAD
-=======
-import org.neo4j.storageengine.api.schema.IndexSample;
 import org.neo4j.values.storable.Value;
-import org.neo4j.values.storable.Values;
->>>>>>> e3b7d907
 
 public class FulltextIndexPopulator extends LuceneIndexPopulator<DatabaseIndex<FulltextIndexReader>>
 {
@@ -97,8 +93,9 @@
     public Map<String,Value> indexConfig()
     {
         Map<String,Value> map = new HashMap<>();
-        map.put( FulltextIndexSettings.INDEX_CONFIG_ANALYZER, Values.stringValue( descriptor.analyzerName() ) );
-        map.put( FulltextIndexSettings.INDEX_CONFIG_EVENTUALLY_CONSISTENT, Values.booleanValue( descriptor.isEventuallyConsistent() ) );
+        IndexConfig indexConfig = descriptor.schema().getIndexConfig();
+        map.put( FulltextIndexSettings.INDEX_CONFIG_ANALYZER, indexConfig.get( FulltextIndexSettings.INDEX_CONFIG_ANALYZER ) );
+        map.put( FulltextIndexSettings.INDEX_CONFIG_EVENTUALLY_CONSISTENT, indexConfig.get( FulltextIndexSettings.INDEX_CONFIG_EVENTUALLY_CONSISTENT ) );
         return map;
     }
 
