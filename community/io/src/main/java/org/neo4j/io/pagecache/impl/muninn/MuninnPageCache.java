/*
 * Copyright (c) 2002-2018 "Neo Technology,"
 * Network Engine for Objects in Lund AB [http://neotechnology.com]
 *
 * This file is part of Neo4j.
 *
 * Neo4j is free software: you can redistribute it and/or modify
 * it under the terms of the GNU General Public License as published by
 * the Free Software Foundation, either version 3 of the License, or
 * (at your option) any later version.
 *
 * This program is distributed in the hope that it will be useful,
 * but WITHOUT ANY WARRANTY; without even the implied warranty of
 * MERCHANTABILITY or FITNESS FOR A PARTICULAR PURPOSE.  See the
 * GNU General Public License for more details.
 *
 * You should have received a copy of the GNU General Public License
 * along with this program.  If not, see <http://www.gnu.org/licenses/>.
 */
package org.neo4j.io.pagecache.impl.muninn;

import java.io.File;
import java.io.IOException;
import java.io.UncheckedIOException;
import java.nio.file.OpenOption;
import java.nio.file.StandardOpenOption;
import java.util.ArrayList;
import java.util.Arrays;
import java.util.List;
import java.util.Optional;
import java.util.concurrent.Executor;
import java.util.concurrent.ThreadLocalRandom;
import java.util.concurrent.TimeUnit;
import java.util.concurrent.atomic.AtomicInteger;
import java.util.concurrent.locks.LockSupport;

import org.neo4j.io.fs.DefaultFileSystemAbstraction;
import org.neo4j.io.fs.FileSystemAbstraction;
import org.neo4j.io.mem.MemoryAllocator;
import org.neo4j.io.pagecache.IOLimiter;
import org.neo4j.io.pagecache.PageCache;
import org.neo4j.io.pagecache.PageCacheOpenOptions;
import org.neo4j.io.pagecache.PageSwapperFactory;
import org.neo4j.io.pagecache.PagedFile;
import org.neo4j.io.pagecache.tracing.EvictionRunEvent;
import org.neo4j.io.pagecache.tracing.FlushEventOpportunity;
import org.neo4j.io.pagecache.tracing.MajorFlushEvent;
import org.neo4j.io.pagecache.tracing.PageCacheTracer;
import org.neo4j.io.pagecache.tracing.PageFaultEvent;
import org.neo4j.io.pagecache.tracing.cursor.PageCursorTracerSupplier;
import org.neo4j.memory.GlobalMemoryTracker;
import org.neo4j.memory.MemoryAllocationTracker;
import org.neo4j.io.pagecache.tracing.cursor.context.VersionContextSupplier;
import org.neo4j.unsafe.impl.internal.dragons.UnsafeUtil;

import static org.neo4j.util.FeatureToggles.flag;
import static org.neo4j.util.FeatureToggles.getInteger;

/**
 * The Muninn {@link org.neo4j.io.pagecache.PageCache page cache} implementation.
 * <pre>
 *                                                                      ....
 *                                                                .;okKNWMUWN0ko,
 *        O'er Mithgarth Hugin and Munin both                   ;0WMUNINNMUNINNMUNOdc:.
 *        Each day set forth to fly;                          .OWMUNINNMUNI  00WMUNINNXko;.
 *        For Hugin I fear lest he come not home,            .KMUNINNMUNINNMWKKWMUNINNMUNIN0l.
 *        But for Munin my care is more.                    .KMUNINNMUNINNMUNINNWKkdlc:::::::'
 *                                                        .lXMUNINNMUNINNMUNINXo'
 *                                                    .,lONMUNINNMUNINNMUNINNk'
 *                                              .,cox0NMUNINNMUNINNMUNINNMUNI:
 *                                         .;dONMUNINNMUNINNMUNINNMUNINNMUNIN'
 *                                   .';okKWMUNINNMUNINNMUNINNMUNINNMUNINNMUx
 *                              .:dkKNWMUNINNMUNINNMUNINNMUNINNMUNINNMUNINNN'
 *                        .';lONMUNINNMUNINNMUNINNMUNINNMUNINNMUNINNMUNINNWl
 *                       .:okXWMUNINNMUNINNMUNINNMUNINNMUNINNMUNINNMUNINNM0'
 *                   .,oONMUNINNMUNINNMUNINNMUNINNMUNINNMUNINNMUNINNMUNINNo
 *             .';lx0NMUNINNMUNINNMUNINNMUNINNMUNINNMUNINNMUNINNMUNINNMUN0'
 *          ;kKWMUNINNMUNINNMUNINNMUNINNMUNINNMUNINNMUNINNMUNINNMUNINNMWx'
 *        .,kWMUNINNMUNINNMUNINNMUNINNMUNINNMUNINNMUNINNMUNINNMUNINNMXd'
 *   .;lkKNMUNINNMUNINNMUNINNMUNINNMUNINNMUNINNMUNINNMUNINNMUNINNMNx;'
 *   .oNMUNINNMWNKOxoc;'';:cdkKNWMUNINNMUNINNMUNINNMUNINNMUNINWKx;'
 *    lkOkkdl:'´                `':lkWMUNINNMUNINNMUNINN0kdoc;'
 *                                  c0WMUNINNMUNINNMUWx'
 *                                   .;ccllllxNMUNIXo'
 *                                           lWMUWkK;   .
 *                                           OMUNK.dNdc,....
 *                                           cWMUNlkWWWO:cl;.
 *                                            ;kWO,....',,,.
 *                                              cNd
 *                                               :Nk.
 *                                                cWK,
 *                                             .,ccxXWd.
 *                                                   dWNkxkOdc::;.
 *                                                    cNNo:ldo:.
 *                                                     'xo.   ..
 * </pre>
 * <p>
 *     In Norse mythology, Huginn (from Old Norse "thought") and Muninn (Old Norse
 *     "memory" or "mind") are a pair of ravens that fly all over the world, Midgard,
 *     and bring information to the god Odin.
 * </p>
 * <p>
 *     This implementation of {@link org.neo4j.io.pagecache.PageCache} is optimised for
 *     configurations with large memory capacities and large stores, and uses sequence
 *     locks to make uncontended reads and writes fast.
 * </p>
 */
public class MuninnPageCache implements PageCache
{
    public static final byte ZERO_BYTE =
            (byte) (flag( MuninnPageCache.class, "brandedZeroByte", false ) ? 0x0f : 0);

    // The amount of memory we need for every page, both its buffer and its meta-data.
    private static final int MEMORY_USE_PER_PAGE = PAGE_SIZE + PageList.META_DATA_BYTES_PER_PAGE;

    // Keep this many pages free and ready for use in faulting.
    // This will be truncated to be no more than half of the number of pages
    // in the cache.
    private static final int pagesToKeepFree = getInteger(
            MuninnPageCache.class, "pagesToKeepFree", 30 );

    // This is how many times that, during cooperative eviction, we'll iterate through the entire set of pages looking
    // for a page to evict, before we give up and throw CacheLiveLockException. This MUST be greater than 1.
    private static final int cooperativeEvictionLiveLockThreshold = getInteger(
            MuninnPageCache.class, "cooperativeEvictionLiveLockThreshold", 100 );

    // This is a pre-allocated constant, so we can throw it without allocating any objects:
    @SuppressWarnings( "ThrowableInstanceNeverThrown" )
    private static final IOException oomException = new IOException(
            "OutOfMemoryError encountered in the page cache background eviction thread" );

    // The field offset to unsafely access the freelist field.
    private static final long freelistOffset =
            UnsafeUtil.getFieldOffset( MuninnPageCache.class, "freelist" );

    // This is used as a poison-pill signal in the freelist, to inform any
    // page faulting thread that it is now no longer possible to queue up and
    // wait for more pages to be evicted, because the page cache has been shut
    // down.
    private static final FreePage shutdownSignal = new FreePage( 0 );

    // A counter used to identify which background threads belong to which page cache.
    private static final AtomicInteger pageCacheIdCounter = new AtomicInteger();

    // This Executor runs all the background threads for all page cache instances. It allows us to reuse threads
    // between multiple page cache instances, which is of no consequence in normal usage, but is quite useful for the
    // many, many tests that create and close page caches all the time. We DO NOT want to take an Executor in through
    // the constructor of the PageCache, because the Executors have too many configuration options, many of which are
    // highly troublesome for our use case; caller-runs, bounded submission queues, bounded thread count, non-daemon
    // thread factories, etc.
    private static final Executor backgroundThreadExecutor = BackgroundThreadExecutor.INSTANCE;

    private static final List<OpenOption> ignoredOpenOptions = Arrays.asList( (OpenOption) StandardOpenOption.APPEND,
            StandardOpenOption.READ, StandardOpenOption.WRITE, StandardOpenOption.SPARSE );

    private final int pageCacheId;
    private final PageSwapperFactory swapperFactory;
    private final int cachePageSize;
    private final int keepFree;
    private final PageCacheTracer pageCacheTracer;
    private final PageCursorTracerSupplier pageCursorTracerSupplier;
    private final VersionContextSupplier versionContextSupplier;
    final PageList pages;
    // All PageCursors are initialised with their pointers pointing to the victim page. This way, we don't have to throw
    // exceptions on bounds checking failures; we can instead return the victim page pointer, and permit the page
    // accesses to take place without fear of segfaulting newly allocated cursors.
    final long victimPage;

    // The freelist is a thread-safe linked-list of FreePage objects, or an AtomicInteger, or null.
    // Initially, the field is an AtomicInteger that counts from zero to the max page count, at which point all of the
    // pages have been put in use. Once this happens, the field is set to null to allow the background eviction thread
    // to start its work. From that point on, the field will operate as a concurrent stack of FreePage objects. The
    // eviction thread pushes newly freed FreePage objects onto the stack, and page faulting threads pops FreePage
    // objects from the stack. The FreePage objects are single-use, to avoid running into the ABA-problem.
    @SuppressWarnings( "unused" ) // This field is accessed via Unsafe.
    private volatile Object freelist;

    // Linked list of mappings - guarded by synchronized(this)
    private volatile FileMapping mappedFiles;

    // The thread that runs the eviction algorithm. We unpark this when we've run out of
    // free pages to grab.
    private volatile Thread evictionThread;
    // True if the eviction thread is currently parked, without someone having
    // signalled it to wake up. This is used as a weak guard for unparking the
    // eviction thread, because calling unpark too much (from many page
    // faulting threads) can cause contention on the locks protecting that
    // threads scheduling meta-data in the OS kernel.
    private volatile boolean evictorParked;
    private volatile IOException evictorException;

    // Flag for when page cache is closed - writes guarded by synchronized(this), reads can be unsynchronized
    private volatile boolean closed;

    // Only used by ensureThreadsInitialised while holding the monitor lock on this MuninnPageCache instance.
    private boolean threadsInitialised;

    // 'true' (the default) if we should print any exceptions we get when unmapping a file.
    private boolean printExceptionsOnClose;
    /**
     * Compute the amount of memory needed for a page cache with the given number of 8 KiB pages.
     * @param pageCount The number of pages
     * @return The memory required for the buffers and meta-data of the given number of pages
     */
    public static long memoryRequiredForPages( long pageCount )
    {
        return pageCount * MEMORY_USE_PER_PAGE;
    }

    /**
     * Create page cache.
     * @param swapperFactory page cache swapper factory
     * @param maxPages maximum number of pages
     * @param pageCacheTracer global page cache tracer
     * @param pageCursorTracerSupplier supplier of thread local (transaction local) page cursor tracer that will provide
     * thread local page cache statistics
     * @param versionContextSupplier supplier of thread local (transaction local) version context that will provide
     * access to thread local version context
     */
    public MuninnPageCache(
            PageSwapperFactory swapperFactory,
            int maxPages,
            PageCacheTracer pageCacheTracer,
            PageCursorTracerSupplier pageCursorTracerSupplier,
            VersionContextSupplier versionContextSupplier )
    {
        this( swapperFactory,
                // Cast to long prevents overflow:
                MemoryAllocator.createAllocator( "" + memoryRequiredForPages( maxPages ), GlobalMemoryTracker.INSTANCE ),
                PAGE_SIZE,
                pageCacheTracer,
                pageCursorTracerSupplier,
                versionContextSupplier );
    }

    /**
     * Create page cache.
     * @param swapperFactory page cache swapper factory
     * @param memoryAllocator the source of native memory the page cache should use
     * @param pageCacheTracer global page cache tracer
     * @param pageCursorTracerSupplier supplier of thread local (transaction local) page cursor tracer that will provide
     * thread local page cache statistics
     * @param versionContextSupplier supplier of thread local (transaction local) version context that will provide
     *        access to thread local version context
     */
    public MuninnPageCache(
            PageSwapperFactory swapperFactory,
            MemoryAllocator memoryAllocator,
            PageCacheTracer pageCacheTracer,
            PageCursorTracerSupplier pageCursorTracerSupplier,
            VersionContextSupplier versionContextSupplier )
    {
        this( swapperFactory, memoryAllocator, PAGE_SIZE, pageCacheTracer, pageCursorTracerSupplier, versionContextSupplier );
    }

    /**
     * Constructor variant that allows setting a non-standard cache page size.
     * Only ever use this for testing.
     */
    @SuppressWarnings( "DeprecatedIsStillUsed" )
    @Deprecated
    public MuninnPageCache(
            PageSwapperFactory swapperFactory,
            MemoryAllocator memoryAllocator,
            int cachePageSize,
            PageCacheTracer pageCacheTracer,
            PageCursorTracerSupplier pageCursorTracerSupplier,
            VersionContextSupplier versionContextSupplier )
    {
        verifyHacks();
        verifyCachePageSizeIsPowerOfTwo( cachePageSize );
        int maxPages = calculatePageCount( memoryAllocator, cachePageSize );

        // Expose the total number of pages
        pageCacheTracer.maxPages( maxPages );
        MemoryAllocationTracker memoryTracker = GlobalMemoryTracker.INSTANCE;

        this.pageCacheId = pageCacheIdCounter.incrementAndGet();
        this.swapperFactory = swapperFactory;
        this.cachePageSize = cachePageSize;
        this.keepFree = Math.min( pagesToKeepFree, maxPages / 2 );
        this.pageCacheTracer = pageCacheTracer;
        this.pageCursorTracerSupplier = pageCursorTracerSupplier;
        this.versionContextSupplier = versionContextSupplier;
        this.printExceptionsOnClose = true;
        long alignment = swapperFactory.getRequiredBufferAlignment();
        this.victimPage = VictimPageReference.getVictimPage( cachePageSize, memoryTracker );
        this.pages = new PageList( maxPages, cachePageSize, memoryAllocator, new SwapperSet(), victimPage, alignment );

        setFreelistHead( new AtomicInteger() );
    }

    private static void verifyHacks()
    {
        // Make sure that we have access to theUnsafe.
        UnsafeUtil.assertHasUnsafe();
    }

    private static void verifyCachePageSizeIsPowerOfTwo( int cachePageSize )
    {
        int exponent = 31 - Integer.numberOfLeadingZeros( cachePageSize );
        if ( 1 << exponent != cachePageSize )
        {
            throw new IllegalArgumentException(
                    "Cache page size must be a power of two, but was " + cachePageSize );
        }
    }

    private static int calculatePageCount( MemoryAllocator memoryAllocator, int cachePageSize )
    {
        long memoryPerPage = cachePageSize + PageList.META_DATA_BYTES_PER_PAGE;
        long maxPages = memoryAllocator.availableMemory() / memoryPerPage;
        int minimumPageCount = 2;
        if ( maxPages < minimumPageCount )
        {
            throw new IllegalArgumentException( String.format(
                    "Page cache must have at least %s pages (%s bytes of memory), but was given %s pages.",
                    minimumPageCount, minimumPageCount * memoryPerPage, maxPages ) );
        }
        maxPages = Math.min( maxPages, PageList.MAX_PAGES );
        return Math.toIntExact( maxPages );
    }

    @Override
    public synchronized PagedFile map( File file, int filePageSize, OpenOption... openOptions ) throws IOException
    {
        assertHealthy();
        ensureThreadsInitialised();
        if ( filePageSize > cachePageSize )
        {
            throw new IllegalArgumentException(
                    "Cannot map files with a filePageSize (" + filePageSize + ") that is greater than the " +
                    "cachePageSize (" + cachePageSize + ")" );
        }
        file = file.getCanonicalFile();
        boolean createIfNotExists = false;
        boolean truncateExisting = false;
        boolean deleteOnClose = false;
        boolean anyPageSize = false;
        for ( OpenOption option : openOptions )
        {
            if ( option.equals( StandardOpenOption.CREATE ) )
            {
                createIfNotExists = true;
            }
            else if ( option.equals( StandardOpenOption.TRUNCATE_EXISTING ) )
            {
                truncateExisting = true;
            }
            else if ( option.equals( StandardOpenOption.DELETE_ON_CLOSE ) )
            {
                deleteOnClose = true;
            }
            else if ( option.equals( PageCacheOpenOptions.ANY_PAGE_SIZE ) )
            {
                anyPageSize = true;
            }
            else if ( !ignoredOpenOptions.contains( option ) )
            {
                throw new UnsupportedOperationException( "Unsupported OpenOption: " + option );
            }
        }

        FileMapping current = mappedFiles;

        // find an existing mapping
        while ( current != null )
        {
            if ( current.file.equals( file ) )
            {
                MuninnPagedFile pagedFile = current.pagedFile;
                if ( pagedFile.pageSize() != filePageSize && !anyPageSize )
                {
                    String msg = "Cannot map file " + file + " with " +
                            "filePageSize " + filePageSize + " bytes, " +
                            "because it has already been mapped with a " +
                            "filePageSize of " + pagedFile.pageSize() +
                            " bytes.";
                    throw new IllegalArgumentException( msg );
                }
                if ( truncateExisting )
                {
                    throw new UnsupportedOperationException( "Cannot truncate a file that is already mapped" );
                }
                pagedFile.incrementRefCount();
                pagedFile.markDeleteOnClose( deleteOnClose );
                return pagedFile;
            }
            current = current.next;
        }

        if ( filePageSize < Long.BYTES )
        {
            throw new IllegalArgumentException(
                    "Cannot map files with a filePageSize (" + filePageSize + ") that is less than " +
                    Long.BYTES + " bytes" );
        }

        // there was no existing mapping
        MuninnPagedFile pagedFile = new MuninnPagedFile(
                file,
                this,
                filePageSize,
                swapperFactory,
                pageCacheTracer,
                pageCursorTracerSupplier,
                versionContextSupplier,
                createIfNotExists,
                truncateExisting );
        pagedFile.incrementRefCount();
        pagedFile.markDeleteOnClose( deleteOnClose );
        current = new FileMapping( file, pagedFile );
        current.next = mappedFiles;
        mappedFiles = current;
        pageCacheTracer.mappedFile( file );
        return pagedFile;
    }

    @Override
    public synchronized Optional<PagedFile> getExistingMapping( File file ) throws IOException
    {
        assertHealthy();
        ensureThreadsInitialised();

        file = file.getCanonicalFile();
        MuninnPagedFile pagedFile = tryGetMappingOrNull( file );
        if ( pagedFile != null )
        {
            pagedFile.incrementRefCount();
            return Optional.of( pagedFile );
        }
        return Optional.empty();
    }

    private MuninnPagedFile tryGetMappingOrNull( File file )
    {
        FileMapping current = mappedFiles;

        // find an existing mapping
        while ( current != null )
        {
            if ( current.file.equals( file ) )
            {
                return current.pagedFile;
            }
            current = current.next;
        }

        // no mapping exists
        return null;
    }

    @Override
    public synchronized List<PagedFile> listExistingMappings() throws IOException
    {
        assertHealthy();
        ensureThreadsInitialised();

        List<PagedFile> list = new ArrayList<>();
        FileMapping current = mappedFiles;

        while ( current != null )
        {
            // Note that we are NOT incrementing the reference count here.
            // Calling code is expected to be able to deal with asynchronously closed PagedFiles.
            MuninnPagedFile pagedFile = current.pagedFile;
            list.add( pagedFile );
            current = current.next;
        }
        return list;
    }

    /**
     * Note: Must be called while synchronizing on the MuninnPageCache instance.
     */
    private void ensureThreadsInitialised() throws IOException
    {
        if ( threadsInitialised )
        {
            return;
        }
        threadsInitialised = true;

        try
        {
            backgroundThreadExecutor.execute( new EvictionTask( this ) );
        }
        catch ( Exception e )
        {
            IOException exception = new IOException( e );
            try
            {
                close();
            }
            catch ( Exception closeException )
            {
                exception.addSuppressed( closeException );
            }
            throw exception;
        }
    }

    synchronized void unmap( MuninnPagedFile file )
    {
        if ( file.decrementRefCount() )
        {
            // This was the last reference!
            // Find and remove the existing mapping:
            FileMapping prev = null;
            FileMapping current = mappedFiles;

            while ( current != null )
            {
                if ( current.pagedFile == file )
                {
                    if ( prev == null )
                    {
                        mappedFiles = current.next;
                    }
                    else
                    {
                        prev.next = current.next;
                    }
                    pageCacheTracer.unmappedFile( current.file );
                    flushAndCloseWithoutFail( file );
                    break;
                }
                prev = current;
                current = current.next;
            }
        }
    }

    private void flushAndCloseWithoutFail( MuninnPagedFile file )
    {
        boolean flushedAndClosed = false;
        boolean printedFirstException = false;
        do
        {
            try
            {
                file.flushAndForceForClose();
                file.closeSwapper();
                flushedAndClosed = true;
            }
            catch ( IOException e )
            {
                if ( printExceptionsOnClose && !printedFirstException )
                {
                    printedFirstException = true;
                    try
                    {
                        e.printStackTrace();
                    }
                    catch ( Exception ignore )
                    {
                    }
                }
            }
        }
        while ( !flushedAndClosed );
    }

    public void setPrintExceptionsOnClose( boolean enabled )
    {
        this.printExceptionsOnClose = enabled;
    }

    @Override
    public void flushAndForce() throws IOException
    {
        flushAndForce( IOLimiter.unlimited() );
    }

    @Override
    public synchronized void flushAndForce( IOLimiter limiter ) throws IOException
    {
        if ( limiter == null )
        {
            throw new IllegalArgumentException( "IOLimiter cannot be null" );
        }
        assertNotClosed();
        flushAllPages( limiter );
        clearEvictorException();
    }

    private void flushAllPages( IOLimiter limiter ) throws IOException
    {
        try ( MajorFlushEvent cacheFlush = pageCacheTracer.beginCacheFlush() )
        {
            FileMapping fileMapping = mappedFiles;
            while ( fileMapping != null )
            {
                try ( MajorFlushEvent fileFlush = pageCacheTracer.beginFileFlush( fileMapping.pagedFile.swapper ) )
                {
                    FlushEventOpportunity flushOpportunity = fileFlush.flushEventOpportunity();
                    fileMapping.pagedFile.flushAndForceInternal( flushOpportunity, false, limiter );
                }
                fileMapping = fileMapping.next;
            }
            syncDevice();
        }
    }

    void syncDevice()
    {
        swapperFactory.syncDevice();
    }

    @Override
    public synchronized void close()
    {
        if ( closed )
        {
            return;
        }

        FileMapping files = mappedFiles;
        if ( files != null )
        {
            StringBuilder msg = new StringBuilder(
                    "Cannot close the PageCache while files are still mapped:" );
            while ( files != null )
            {
                int refCount = files.pagedFile.getRefCount();
                msg.append( "\n\t" );
                msg.append( files.file );
                msg.append( " (" ).append( refCount );
                msg.append( refCount == 1 ? " mapping)" : " mappings)" );
                files = files.next;
            }
            throw new IllegalStateException( msg.toString() );
        }

        closed = true;

        interrupt( evictionThread );
        evictionThread = null;

        // Close the page swapper factory last. If this fails then we will still consider ourselves closed.
        swapperFactory.close();
    }

    private void interrupt( Thread thread )
    {
        if ( thread != null )
        {
            thread.interrupt();
        }
    }

    @Override
    protected void finalize() throws Throwable
    {
        close();
        super.finalize();
    }

    private void assertHealthy() throws IOException
    {
        assertNotClosed();
        IOException exception = evictorException;
        if ( exception != null )
        {
            throw new IOException( "Exception in the page eviction thread", exception );
        }
    }

    private void assertNotClosed()
    {
        if ( closed )
        {
            throw new IllegalStateException( "The PageCache has been shut down" );
        }
    }

    @Override
    public int pageSize()
    {
        return cachePageSize;
    }

    @Override
    public long maxCachedPages()
    {
        return pages.getPageCount();
    }

    @Override
    public FileSystemAbstraction getCachedFileSystem()
    {
        return swapperFactory.getFileSystemAbstraction();
    }

    @Override
<<<<<<< HEAD
    public void reportEvents()
    {
        pageCursorTracerSupplier.get().reportEvents();
=======
    public boolean fileSystemSupportsFileOperations()
    {
        // Default filesystem supports direct file access.
        return getCachedFileSystem() instanceof DefaultFileSystemAbstraction;
>>>>>>> 735da4f5
    }

    int getPageCacheId()
    {
        return pageCacheId;
    }

    long grabFreeAndExclusivelyLockedPage( PageFaultEvent faultEvent ) throws IOException
    {
        // Review the comment on the freelist field before making changes to
        // this part of the code.
        // Whatever the case, we're going to the head-pointer of the freelist,
        // and in doing so, we can discover a number of things.
        // We can discover a MuninnPage object, in which case we can try to
        // CAS the freelist pointer to the value of the MuninnPage.nextFree
        // pointer, and if this succeeds then we've grabbed that page.
        // We can discover a FreePage object, in which case we'll do a similar
        // dance by attempting to CAS the freelist to the FreePage objects next
        // pointer, and again, if we succeed then we've grabbed the MuninnPage
        // given by the FreePage object.
        // We can discover a null-pointer, in which case the freelist has just
        // been emptied for whatever it contained before. New FreePage objects
        // are eventually going to be added to the freelist, but we are not
        // going to wait around for that to happen. If the freelist is empty,
        // then we do our own eviction to get a free page.
        // If we find a FreePage object on the freelist, then it is important
        // to check and see if it is the shutdownSignal instance. If that's the
        // case, then the page cache has been shut down, and we should throw an
        // exception from our page fault routine.
        Object current;
        for (;;)
        {
            assertHealthy();
            current = getFreelistHead();
            if ( current == null )
            {
                unparkEvictor();
                long pageRef = cooperativelyEvict( faultEvent );
                if ( pageRef != 0 )
                {
                    return pageRef;
                }
            }
            else if ( current instanceof AtomicInteger )
            {
                int pageCount = pages.getPageCount();
                AtomicInteger counter = (AtomicInteger) current;
                int pageId = counter.get();
                if ( pageId < pageCount && counter.compareAndSet( pageId, pageId + 1 ) )
                {
                    return pages.deref( pageId );
                }
                if ( pageId >= pageCount )
                {
                    compareAndSetFreelistHead( current, null );
                }
            }
            else if ( current instanceof FreePage )
            {
                FreePage freePage = (FreePage) current;
                if ( freePage == shutdownSignal )
                {
                    throw new IllegalStateException( "The PageCache has been shut down." );
                }

                if ( compareAndSetFreelistHead( freePage, freePage.next ) )
                {
                    return freePage.pageRef;
                }
            }
        }
    }

    private long cooperativelyEvict( PageFaultEvent faultEvent ) throws IOException
    {
        int iterations = 0;
        int pageCount = pages.getPageCount();
        int clockArm = ThreadLocalRandom.current().nextInt( pageCount );
        boolean evicted = false;
        long pageRef;
        do
        {
            assertHealthy();
            if ( getFreelistHead() != null )
            {
                return 0;
            }

            if ( clockArm == pageCount )
            {
                if ( iterations == cooperativeEvictionLiveLockThreshold )
                {
                    throw cooperativeEvictionLiveLock();
                }
                iterations++;
                clockArm = 0;
            }

            pageRef = pages.deref( clockArm );
            if ( pages.isLoaded( pageRef ) && pages.decrementUsage( pageRef ) )
            {
                evicted = pages.tryEvict( pageRef, faultEvent );
            }
            clockArm++;
        }
        while ( !evicted );
        return pageRef;
    }

    private CacheLiveLockException cooperativeEvictionLiveLock()
    {
        return new CacheLiveLockException(
                "Live-lock encountered when trying to cooperatively evict a page during page fault. " +
                "This happens when we want to access a page that is not in memory, so it has to be faulted in, but " +
                "there are no free memory pages available to accept the page fault, so we have to evict an existing " +
                "page, but all the in-memory pages are currently locked by other accesses. If those other access are " +
                "waiting for our page fault to make progress, then we have a live-lock, and the only way we can get " +
                "out of it is by throwing this exception. This should be extremely rare, but can happen if the page " +
                "cache size is tiny and the number of concurrently running transactions is very high. You should be " +
                "able to get around this problem by increasing the amount of memory allocated to the page cache " +
                "with the `dbms.memory.pagecache.size` setting. Please contact Neo4j support if you need help tuning " +
                "your database." );
    }

    private void unparkEvictor()
    {
        if ( evictorParked )
        {
            evictorParked = false;
            LockSupport.unpark( evictionThread );
        }
    }

    private void parkEvictor( long parkNanos )
    {
        // Only called from the background eviction thread!
        evictorParked = true;
        LockSupport.parkNanos( this, parkNanos );
        evictorParked = false;
    }

    private Object getFreelistHead()
    {
        return UnsafeUtil.getObjectVolatile( this, freelistOffset );
    }

    private boolean compareAndSetFreelistHead( Object expected, Object update )
    {
        return UnsafeUtil.compareAndSwapObject(
                this, freelistOffset, expected, update );
    }

    private void setFreelistHead( Object newFreelistHead )
    {
        UnsafeUtil.putObjectVolatile( this, freelistOffset, newFreelistHead );
    }

    /**
     * Scan through all the pages, one by one, and decrement their usage stamps.
     * If a usage reaches zero, we try-write-locking it, and if we get that lock,
     * we evict the page. If we don't, we move on to the next page.
     * Once we have enough free pages, we park our thread. Page-faulting will
     * unpark our thread as needed.
     */
    void continuouslySweepPages()
    {
        evictionThread = Thread.currentThread();
        int clockArm = 0;

        while ( !closed )
        {
            int pageCountToEvict = parkUntilEvictionRequired( keepFree );
            try ( EvictionRunEvent evictionRunEvent = pageCacheTracer.beginPageEvictions( pageCountToEvict ) )
            {
                clockArm = evictPages( pageCountToEvict, clockArm, evictionRunEvent );
            }
        }

        // The last thing we do, is signalling the shutdown of the cache via
        // the freelist. This signal is looked out for in grabFreePage.
        setFreelistHead( shutdownSignal );
    }

    private int parkUntilEvictionRequired( int keepFree )
    {
        // Park until we're either interrupted, or the number of free pages drops
        // bellow keepFree.
        long parkNanos = TimeUnit.MILLISECONDS.toNanos( 10 );
        for (;;)
        {
            parkEvictor( parkNanos );
            if ( Thread.interrupted() || closed )
            {
                return 0;
            }

            Object freelistHead = getFreelistHead();

            if ( freelistHead == null )
            {
                return keepFree;
            }
            else if ( freelistHead.getClass() == FreePage.class )
            {
                int availablePages = ((FreePage) freelistHead).count;
                if ( availablePages < keepFree )
                {
                    return keepFree - availablePages;
                }
            }
            else if ( freelistHead.getClass() == AtomicInteger.class )
            {
                AtomicInteger counter = (AtomicInteger) freelistHead;
                long count = pages.getPageCount() - counter.get();
                if ( count < keepFree )
                {
                    return count < 0 ? keepFree : (int) (keepFree - count);
                }
            }
        }
    }

    int evictPages( int pageCountToEvict, int clockArm, EvictionRunEvent evictionRunEvent )
    {
        while ( pageCountToEvict > 0 && !closed )
        {
            if ( clockArm == pages.getPageCount() )
            {
                clockArm = 0;
            }

            if ( closed )
            {
                // The page cache has been shut down.
                return 0;
            }

            long pageRef = pages.deref( clockArm );
            if ( pages.isLoaded( pageRef ) && pages.decrementUsage( pageRef ) )
            {
                try
                {
                    if ( pages.tryEvict( pageRef, evictionRunEvent ) )
                    {
                        clearEvictorException();
                        pageCountToEvict--;
                        addFreePageToFreelist( pageRef );
                    }
                }
                catch ( IOException e )
                {
                    evictorException = e;
                }
                catch ( OutOfMemoryError oom )
                {
                    evictorException = oomException;
                }
                catch ( Throwable th )
                {
                    evictorException = new IOException(
                            "Eviction thread encountered a problem", th );
                }
            }

            clockArm++;
        }

        return clockArm;
    }

    void addFreePageToFreelist( long pageRef )
    {
        Object current;
        FreePage freePage = new FreePage( pageRef );
        do
        {
            current = getFreelistHead();
            if ( current instanceof AtomicInteger && ((AtomicInteger) current).get() > pages.getPageCount() )
            {
                current = null;
            }
            freePage.setNext( current );
        }
        while ( !compareAndSetFreelistHead( current, freePage ) );
    }

    void clearEvictorException()
    {
        if ( evictorException != null )
        {
            evictorException = null;
        }
    }

    @Override
    public String toString()
    {
        StringBuilder sb = new StringBuilder();
        sb.append( "MuninnPageCache[ \n" );
        for ( int i = 0; i < pages.getPageCount(); i++ )
        {
            sb.append( ' ' );
            pages.toString( pages.deref( i ), sb );
            sb.append( '\n' );
        }
        sb.append( ']' ).append( '\n' );
        return sb.toString();
    }

    void vacuum( SwapperSet swappers )
    {
        if ( getFreelistHead() instanceof AtomicInteger && swappers.countAvailableIds() > 200 )
        {
            return; // We probably still have plenty of free pages left. Don't bother vacuuming just yet.
        }
        swappers.vacuum( swapperIds ->
        {
            int pageCount = pages.getPageCount();
            try ( EvictionRunEvent evictions = pageCacheTracer.beginPageEvictions( 0 ) )
            {
                for ( int i = 0; i < pageCount; i++ )
                {
                    long pageRef = pages.deref( i );
                    while ( swapperIds.test( pages.getSwapperId( pageRef ) ) )
                    {
                        if ( pages.tryEvict( pageRef, evictions ) )
                        {
                            addFreePageToFreelist( pageRef );
                            break;
                        }
                    }
                }
            }
            catch ( IOException e )
            {
                throw new UncheckedIOException( e );
            }
        } );
    }
}<|MERGE_RESOLUTION|>--- conflicted
+++ resolved
@@ -48,9 +48,9 @@
 import org.neo4j.io.pagecache.tracing.PageCacheTracer;
 import org.neo4j.io.pagecache.tracing.PageFaultEvent;
 import org.neo4j.io.pagecache.tracing.cursor.PageCursorTracerSupplier;
+import org.neo4j.io.pagecache.tracing.cursor.context.VersionContextSupplier;
 import org.neo4j.memory.GlobalMemoryTracker;
 import org.neo4j.memory.MemoryAllocationTracker;
-import org.neo4j.io.pagecache.tracing.cursor.context.VersionContextSupplier;
 import org.neo4j.unsafe.impl.internal.dragons.UnsafeUtil;
 
 import static org.neo4j.util.FeatureToggles.flag;
@@ -693,16 +693,16 @@
     }
 
     @Override
-<<<<<<< HEAD
     public void reportEvents()
     {
         pageCursorTracerSupplier.get().reportEvents();
-=======
+    }
+
+    @Override
     public boolean fileSystemSupportsFileOperations()
     {
         // Default filesystem supports direct file access.
         return getCachedFileSystem() instanceof DefaultFileSystemAbstraction;
->>>>>>> 735da4f5
     }
 
     int getPageCacheId()
