/*
 * Copyright (c) 2002-2018 "Neo Technology,"
 * Network Engine for Objects in Lund AB [http://neotechnology.com]
 *
 * This file is part of Neo4j.
 *
 * Neo4j is free software: you can redistribute it and/or modify
 * it under the terms of the GNU General Public License as published by
 * the Free Software Foundation, either version 3 of the License, or
 * (at your option) any later version.
 *
 * This program is distributed in the hope that it will be useful,
 * but WITHOUT ANY WARRANTY; without even the implied warranty of
 * MERCHANTABILITY or FITNESS FOR A PARTICULAR PURPOSE.  See the
 * GNU General Public License for more details.
 *
 * You should have received a copy of the GNU General Public License
 * along with this program.  If not, see <http://www.gnu.org/licenses/>.
 */
package org.neo4j.io.pagecache;

import java.io.File;
import java.io.IOException;
import java.nio.file.OpenOption;
import java.util.List;
import java.util.Optional;

import org.neo4j.io.fs.FileSystemAbstraction;

public class DelegatingPageCache implements PageCache
{
    private final PageCache delegate;

    public DelegatingPageCache( PageCache delegate )
    {
        this.delegate = delegate;
    }

    @Override
    public PagedFile map( File file, int pageSize, OpenOption... openOptions ) throws IOException
    {
        return delegate.map( file, pageSize, openOptions );
    }

    @Override
    public Optional<PagedFile> getExistingMapping( File file ) throws IOException
    {
        return delegate.getExistingMapping( file );
    }

    @Override
    public List<PagedFile> listExistingMappings() throws IOException
    {
        return delegate.listExistingMappings();
    }

    @Override
    public int pageSize()
    {
        return delegate.pageSize();
    }

    @Override
    public void close()
    {
        delegate.close();
    }

    @Override
    public long maxCachedPages()
    {
        return delegate.maxCachedPages();
    }

    @Override
    public FileSystemAbstraction getCachedFileSystem()
    {
        return delegate.getCachedFileSystem();
    }

    @Override
<<<<<<< HEAD
    public void reportEvents()
    {
        delegate.reportEvents();
    }

    @Override
=======
>>>>>>> 735da4f5
    public void flushAndForce( IOLimiter limiter ) throws IOException
    {
        delegate.flushAndForce( limiter );
    }

    @Override
    public void flushAndForce() throws IOException
    {
        delegate.flushAndForce();
    }

    @Override
    public boolean fileSystemSupportsFileOperations()
    {
        return delegate.fileSystemSupportsFileOperations();
    }
}<|MERGE_RESOLUTION|>--- conflicted
+++ resolved
@@ -79,15 +79,12 @@
     }
 
     @Override
-<<<<<<< HEAD
     public void reportEvents()
     {
         delegate.reportEvents();
     }
 
     @Override
-=======
->>>>>>> 735da4f5
     public void flushAndForce( IOLimiter limiter ) throws IOException
     {
         delegate.flushAndForce( limiter );
