/*
 * Copyright (c) 2002-2018 "Neo Technology,"
 * Network Engine for Objects in Lund AB [http://neotechnology.com]
 *
 * This file is part of Neo4j.
 *
 * Neo4j is free software: you can redistribute it and/or modify
 * it under the terms of the GNU General Public License as published by
 * the Free Software Foundation, either version 3 of the License, or
 * (at your option) any later version.
 *
 * This program is distributed in the hope that it will be useful,
 * but WITHOUT ANY WARRANTY; without even the implied warranty of
 * MERCHANTABILITY or FITNESS FOR A PARTICULAR PURPOSE.  See the
 * GNU General Public License for more details.
 *
 * You should have received a copy of the GNU General Public License
 * along with this program.  If not, see <http://www.gnu.org/licenses/>.
 */
package org.neo4j.server;

import org.junit.After;
import org.junit.Before;
import org.junit.Rule;
import org.junit.Test;
import org.junit.rules.TemporaryFolder;

import java.io.File;
import java.util.Map;
import java.util.concurrent.TimeUnit;

import org.neo4j.graphdb.config.Setting;
import org.neo4j.kernel.configuration.BoltConnector;
import org.neo4j.kernel.configuration.Config;
<<<<<<< HEAD
import org.neo4j.ports.allocation.PortAuthority;
=======
import org.neo4j.kernel.configuration.Settings;
>>>>>>> 858e14d2
import org.neo4j.test.server.ExclusiveServerTestBase;

import static org.hamcrest.Matchers.equalTo;
import static org.hamcrest.Matchers.is;
import static org.junit.Assert.assertEquals;
import static org.junit.Assert.assertThat;
import static org.neo4j.bolt.v1.transport.integration.Neo4jWithSocket.DEFAULT_CONNECTOR_KEY;
import static org.neo4j.graphdb.factory.GraphDatabaseSettings.data_directory;
import static org.neo4j.graphdb.factory.GraphDatabaseSettings.forced_kernel_id;
import static org.neo4j.graphdb.factory.GraphDatabaseSettings.logs_directory;
import static org.neo4j.helpers.collection.MapUtil.store;
import static org.neo4j.helpers.collection.MapUtil.stringMap;
import static org.neo4j.server.configuration.ServerSettings.script_enabled;
import static org.neo4j.test.assertion.Assert.assertEventually;

public abstract class BaseBootstrapperTestIT extends ExclusiveServerTestBase
{
    @Rule
    public TemporaryFolder tempDir = new TemporaryFolder();

    protected ServerBootstrapper bootstrapper;

    @Before
    public void before()
    {
        bootstrapper = newBootstrapper();
    }

    @After
    public void after()
    {
        if ( bootstrapper != null )
        {
            bootstrapper.stop();
        }
    }

    protected abstract ServerBootstrapper newBootstrapper();

    @Test
    public void shouldStartStopNeoServerWithoutAnyConfigFiles() throws Throwable
    {
        // When
        int resultCode = ServerBootstrapper.start( bootstrapper,
                "--home-dir", tempDir.newFolder( "home-dir" ).getAbsolutePath(),
                "-c", configOption( data_directory, tempDir.getRoot().getAbsolutePath() ),
                "-c", configOption( logs_directory, tempDir.getRoot().getAbsolutePath() ),
<<<<<<< HEAD
=======
                // The `script_enabled=true` setting is needed because the global javascript context must be
                // initialised in sandboxed mode to allow testing traversal endpoint scripting:
                "-c", configOption( script_enabled, Settings.TRUE ),
                "-c", "dbms.connector.https.listen_address=localhost:0",
>>>>>>> 858e14d2
                "-c", "dbms.connector.http.type=HTTP",
                "-c", "dbms.connector.http.enabled=true",
                "-c", "dbms.connector.http.listen_address=localhost:" + PortAuthority.allocatePort(),
                "-c", "dbms.connector.https.type=HTTP",
                "-c", "dbms.connector.https.enabled=true",
                "-c", "dbms.connector.https.listen_address=localhost:" + PortAuthority.allocatePort(),
                "-c", new BoltConnector( DEFAULT_CONNECTOR_KEY ).listen_address.name() + "=localhost:" + PortAuthority.allocatePort(),
                "-c", "dbms.backup.enabled=false"
        );

        // Then
        assertEquals( ServerBootstrapper.OK, resultCode );
        assertEventually( "Server was not started", bootstrapper::isRunning, is( true ), 1, TimeUnit.MINUTES );
    }

    @Test
    public void canSpecifyConfigFile() throws Throwable
    {
        // Given
        File configFile = tempDir.newFile( Config.DEFAULT_CONFIG_FILE_NAME );

        Map<String, String> properties = stringMap( forced_kernel_id.name(), "ourcustomvalue" );
        properties.putAll( ServerTestUtils.getDefaultRelativeProperties() );
        properties.put( "dbms.connector.http.type", "HTTP" );
        properties.put( "dbms.connector.http.enabled", "true" );
        properties.put( "dbms.connector.http.listen_address", "localhost:0" );
        properties.put( new BoltConnector( DEFAULT_CONNECTOR_KEY ).listen_address.name(), "localhost:0" );

        store( properties, configFile );

        // When
        ServerBootstrapper.start( bootstrapper,
                "--home-dir", tempDir.newFolder( "home-dir" ).getAbsolutePath(),
                "--config-dir", configFile.getParentFile().getAbsolutePath() );

        // Then
        assertThat( bootstrapper.getServer().getConfig().get( forced_kernel_id ), equalTo( "ourcustomvalue" ) );
    }

    @Test
    public void canOverrideConfigValues() throws Throwable
    {
        // Given
        File configFile = tempDir.newFile( Config.DEFAULT_CONFIG_FILE_NAME);

        Map<String, String> properties = stringMap( forced_kernel_id.name(), "thisshouldnotshowup" );
        properties.putAll( ServerTestUtils.getDefaultRelativeProperties() );
        properties.put( "dbms.connector.http.type", "HTTP" );
        properties.put( "dbms.connector.http.enabled", "true" );
        properties.put( "dbms.connector.http.listen_address", "localhost:0" );
        properties.put( new BoltConnector( DEFAULT_CONNECTOR_KEY ).listen_address.name(), "localhost:0" );

        store( properties, configFile );

        // When
        ServerBootstrapper.start( bootstrapper,
                "--home-dir", tempDir.newFolder( "home-dir" ).getAbsolutePath(),
                "--config-dir", configFile.getParentFile().getAbsolutePath(),
                "-c", configOption( forced_kernel_id, "mycustomvalue" ) );

        // Then
        assertThat( bootstrapper.getServer().getConfig().get( forced_kernel_id ), equalTo( "mycustomvalue" ) );
    }

    protected String configOption( Setting<?> setting, String value )
    {
        return setting.name() + "=" + value;
    }
}<|MERGE_RESOLUTION|>--- conflicted
+++ resolved
@@ -32,11 +32,8 @@
 import org.neo4j.graphdb.config.Setting;
 import org.neo4j.kernel.configuration.BoltConnector;
 import org.neo4j.kernel.configuration.Config;
-<<<<<<< HEAD
+import org.neo4j.kernel.configuration.Settings;
 import org.neo4j.ports.allocation.PortAuthority;
-=======
-import org.neo4j.kernel.configuration.Settings;
->>>>>>> 858e14d2
 import org.neo4j.test.server.ExclusiveServerTestBase;
 
 import static org.hamcrest.Matchers.equalTo;
@@ -84,13 +81,10 @@
                 "--home-dir", tempDir.newFolder( "home-dir" ).getAbsolutePath(),
                 "-c", configOption( data_directory, tempDir.getRoot().getAbsolutePath() ),
                 "-c", configOption( logs_directory, tempDir.getRoot().getAbsolutePath() ),
-<<<<<<< HEAD
-=======
                 // The `script_enabled=true` setting is needed because the global javascript context must be
                 // initialised in sandboxed mode to allow testing traversal endpoint scripting:
                 "-c", configOption( script_enabled, Settings.TRUE ),
                 "-c", "dbms.connector.https.listen_address=localhost:0",
->>>>>>> 858e14d2
                 "-c", "dbms.connector.http.type=HTTP",
                 "-c", "dbms.connector.http.enabled=true",
                 "-c", "dbms.connector.http.listen_address=localhost:" + PortAuthority.allocatePort(),
