/**
 * Copyright (c) 2002-2014 "Neo Technology,"
 * Network Engine for Objects in Lund AB [http://neotechnology.com]
 *
 * This file is part of Neo4j.
 *
 * Neo4j is free software: you can redistribute it and/or modify
 * it under the terms of the GNU General Public License as published by
 * the Free Software Foundation, either version 3 of the License, or
 * (at your option) any later version.
 *
 * This program is distributed in the hope that it will be useful,
 * but WITHOUT ANY WARRANTY; without even the implied warranty of
 * MERCHANTABILITY or FITNESS FOR A PARTICULAR PURPOSE.  See the
 * GNU General Public License for more details.
 *
 * You should have received a copy of the GNU General Public License
 * along with this program.  If not, see <http://www.gnu.org/licenses/>.
 */
package org.neo4j.server.webadmin.rest;

import java.net.URI;
import java.util.Map;

import javax.ws.rs.core.Response;
import javax.ws.rs.core.UriInfo;

import org.junit.Test;

import org.neo4j.kernel.logging.DevNullLoggingService;
import org.neo4j.server.CommunityNeoServer;
import org.neo4j.server.configuration.Configurator;
import org.neo4j.server.rest.repr.formats.JsonFormat;
import org.neo4j.test.server.EntityOutputFormat;

import static org.hamcrest.Matchers.containsString;
<<<<<<< HEAD
import static org.junit.Assert.*;
import static org.mockito.Mockito.*;
=======
import static org.junit.Assert.assertEquals;
import static org.junit.Assert.assertThat;
import static org.mockito.Mockito.mock;
import static org.mockito.Mockito.when;
>>>>>>> 126745c3

public class RootServiceDocTest
{
    @Test
    public void shouldAdvertiseServicesWhenAsked() throws Exception
    {
        UriInfo uriInfo = mock( UriInfo.class );
        URI uri = new URI( "http://example.org:7474/" );
        when( uriInfo.getBaseUri() ).thenReturn( uri );

<<<<<<< HEAD
        RootService svc = new RootService( new CommunityNeoServer(mock(Configurator.class)) );
=======
        RootService svc = new RootService( new CommunityNeoServer( DevNullLoggingService.DEV_NULL ) );
>>>>>>> 126745c3
        EntityOutputFormat output = new EntityOutputFormat( new JsonFormat(), null, null );
        Response serviceDefinition = svc.getServiceDefinition( uriInfo, output );

        assertEquals( 200, serviceDefinition.getStatus() );
        Map<String, Object> result = (Map<String, Object>) output.getResultAsMap()
                .get( "services" );

        assertThat( result.get( "console" )
                .toString(), containsString( String.format( "%sserver/console", uri.toString() ) ) );
        assertThat( result.get( "jmx" )
                .toString(), containsString( String.format( "%sserver/jmx", uri.toString() ) ) );
        assertThat( result.get( "monitor" )
                .toString(), containsString( String.format( "%sserver/monitor", uri.toString() ) ) );
    }
}<|MERGE_RESOLUTION|>--- conflicted
+++ resolved
@@ -34,15 +34,10 @@
 import org.neo4j.test.server.EntityOutputFormat;
 
 import static org.hamcrest.Matchers.containsString;
-<<<<<<< HEAD
-import static org.junit.Assert.*;
-import static org.mockito.Mockito.*;
-=======
 import static org.junit.Assert.assertEquals;
 import static org.junit.Assert.assertThat;
 import static org.mockito.Mockito.mock;
 import static org.mockito.Mockito.when;
->>>>>>> 126745c3
 
 public class RootServiceDocTest
 {
@@ -53,11 +48,8 @@
         URI uri = new URI( "http://example.org:7474/" );
         when( uriInfo.getBaseUri() ).thenReturn( uri );
 
-<<<<<<< HEAD
-        RootService svc = new RootService( new CommunityNeoServer(mock(Configurator.class)) );
-=======
-        RootService svc = new RootService( new CommunityNeoServer( DevNullLoggingService.DEV_NULL ) );
->>>>>>> 126745c3
+        RootService svc = new RootService( new CommunityNeoServer( mock( Configurator.class ),
+                DevNullLoggingService.DEV_NULL ) );
         EntityOutputFormat output = new EntityOutputFormat( new JsonFormat(), null, null );
         Response serviceDefinition = svc.getServiceDefinition( uriInfo, output );
 
