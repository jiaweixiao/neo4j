--- conflicted
+++ resolved
@@ -36,12 +36,8 @@
     private final GraphDatabaseFacade db;
     private final KernelTransaction.Type type;
     private final LoginContext loginContext;
-<<<<<<< HEAD
     private final ClientConnectionInfo connectionInfo;
-    private long customTransactionTimeout;
-=======
     private final long customTransactionTimeout;
->>>>>>> 9219471f
     private final ThreadToStatementContextBridge bridge;
 
     private InternalTransaction tx;
