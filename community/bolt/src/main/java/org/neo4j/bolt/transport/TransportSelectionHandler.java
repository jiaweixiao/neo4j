/*
 * Copyright (c) 2002-2018 "Neo4j,"
 * Neo4j Sweden AB [http://neo4j.com]
 *
 * This file is part of Neo4j.
 *
 * Neo4j is free software: you can redistribute it and/or modify
 * it under the terms of the GNU General Public License as published by
 * the Free Software Foundation, either version 3 of the License, or
 * (at your option) any later version.
 *
 * This program is distributed in the hope that it will be useful,
 * but WITHOUT ANY WARRANTY; without even the implied warranty of
 * MERCHANTABILITY or FITNESS FOR A PARTICULAR PURPOSE.  See the
 * GNU General Public License for more details.
 *
 * You should have received a copy of the GNU General Public License
 * along with this program.  If not, see <http://www.gnu.org/licenses/>.
 */
package org.neo4j.bolt.transport;

import io.netty.buffer.ByteBuf;
import io.netty.channel.ChannelHandlerContext;
import io.netty.channel.ChannelPipeline;
import io.netty.handler.codec.ByteToMessageDecoder;
import io.netty.handler.codec.http.HttpObjectAggregator;
import io.netty.handler.codec.http.HttpServerCodec;
import io.netty.handler.codec.http.websocketx.WebSocketFrameAggregator;
import io.netty.handler.codec.http.websocketx.WebSocketServerProtocolHandler;
import io.netty.handler.ssl.SslContext;
import io.netty.handler.ssl.SslHandler;

import java.util.List;

import org.neo4j.bolt.BoltChannel;
import org.neo4j.bolt.logging.BoltMessageLogging;
<<<<<<< HEAD
import org.neo4j.bolt.transport.pipeline.ProtocolHandshaker;
import org.neo4j.bolt.transport.pipeline.WebSocketFrameTranslator;
=======
import org.neo4j.helpers.Exceptions;
import org.neo4j.logging.Log;
>>>>>>> 24db6766
import org.neo4j.logging.LogProvider;

import static org.neo4j.bolt.transport.pipeline.ProtocolHandshaker.BOLT_MAGIC_PREAMBLE;

public class TransportSelectionHandler extends ByteToMessageDecoder
{
    private static final String WEBSOCKET_MAGIC = "GET ";
    private static final int MAX_WEBSOCKET_HANDSHAKE_SIZE = 65536;
    private static final int MAX_WEBSOCKET_FRAME_SIZE = 65536;

    private final String connector;
    private final SslContext sslCtx;
    private final boolean encryptionRequired;
    private final boolean isEncrypted;
    private final LogProvider logging;
    private final BoltMessageLogging boltLogging;
<<<<<<< HEAD
    private final BoltProtocolPipelineInstallerFactory handlerFactory;
=======
    private final Map<Long, Function<BoltChannel, BoltMessagingProtocolHandler>> protocolVersions;
    private final Log log;
>>>>>>> 24db6766

    TransportSelectionHandler( String connector, SslContext sslCtx, boolean encryptionRequired, boolean isEncrypted, LogProvider logging,
            BoltProtocolPipelineInstallerFactory handlerFactory, BoltMessageLogging boltLogging )
    {
        this.connector = connector;
        this.sslCtx = sslCtx;
        this.encryptionRequired = encryptionRequired;
        this.isEncrypted = isEncrypted;
        this.logging = logging;
        this.boltLogging = boltLogging;
<<<<<<< HEAD
        this.handlerFactory = handlerFactory;
=======
        this.log = logging.getLog( TransportSelectionHandler.class );
        this.protocolVersions = protocolVersions;
>>>>>>> 24db6766
    }

    @Override
    protected void decode( ChannelHandlerContext ctx, ByteBuf in, List<Object> out )
    {
        // Will use the first five bytes to detect a protocol.
        if ( in.readableBytes() < 5 )
        {
            return;
        }

        if ( detectSsl( in ) )
        {
            enableSsl( ctx );
        }
        else if ( isHttp( in ) )
        {
            switchToWebsocket( ctx );
        }
        else if ( isBoltPreamble( in ) )
        {
            switchToSocket( ctx );
        }
        else
        {
            // TODO: send a alert_message for a ssl connection to terminate the handshake
            in.clear();
            ctx.close();
        }
    }

    @Override
    public void exceptionCaught( ChannelHandlerContext ctx, Throwable cause ) throws Exception
    {
<<<<<<< HEAD
        logging.getLog( getClass() ).error( "Fatal error occurred during protocol selection for connection: " + ctx.channel(), cause );
        ctx.close();
=======
        try
        {
            // Netty throws a NativeIoException on connection reset - directly importing that class
            // caused a host of linking errors, because it depends on JNI to work. Hence, we just
            // test on the message we know we'll get.
            if ( Exceptions.contains( cause, e -> e.getMessage().contains( "Connection reset by peer" ) ) )
            {
                log.warn( "Fatal error occurred when initialising pipeline, " +
                        "remote peer unexpectedly closed connection: %s", ctx.channel() );
            }
            else
            {
                log.error( "Fatal error occurred when initialising pipeline: " + ctx.channel(), cause );
            }
        }
        finally
        {
            ctx.close();
        }
>>>>>>> 24db6766
    }

    private boolean isBoltPreamble( ByteBuf in )
    {
        return in.getInt( 0 ) == BOLT_MAGIC_PREAMBLE;
    }

    private boolean detectSsl( ByteBuf buf )
    {
        return sslCtx != null && SslHandler.isEncrypted( buf );
    }

    private boolean isHttp( ByteBuf buf )
    {
        for ( int i = 0; i < WEBSOCKET_MAGIC.length(); ++i )
        {
            if ( buf.getUnsignedByte( buf.readerIndex() + i ) != WEBSOCKET_MAGIC.charAt( i ) )
            {
                return false;
            }
        }
        return true;
    }

    private void enableSsl( ChannelHandlerContext ctx )
    {
        ChannelPipeline p = ctx.pipeline();
        p.addLast( sslCtx.newHandler( ctx.alloc() ) );
        p.addLast( new TransportSelectionHandler( connector, null, encryptionRequired, true, logging, handlerFactory, boltLogging ) );
        p.remove( this );
    }

    private void switchToSocket( ChannelHandlerContext ctx )
    {
        ChannelPipeline p = ctx.pipeline();
        p.addLast( newHandshaker( ctx ) );
        p.remove( this );
    }

    private void switchToWebsocket( ChannelHandlerContext ctx )
    {
        ChannelPipeline p = ctx.pipeline();
        p.addLast(
                new HttpServerCodec(),
                new HttpObjectAggregator( MAX_WEBSOCKET_HANDSHAKE_SIZE ),
                new WebSocketServerProtocolHandler( "/", null, false, MAX_WEBSOCKET_FRAME_SIZE ),
                new WebSocketFrameAggregator( MAX_WEBSOCKET_FRAME_SIZE ),
                new WebSocketFrameTranslator(),
                newHandshaker( ctx ) );
        p.remove( this );
    }

    private ProtocolHandshaker newHandshaker( ChannelHandlerContext ctx )
    {
        return new ProtocolHandshaker( handlerFactory, BoltChannel.open( connector, ctx.channel(), boltLogging.newLogger( ctx.channel() ) ), logging,
                encryptionRequired, isEncrypted );
    }
}<|MERGE_RESOLUTION|>--- conflicted
+++ resolved
@@ -34,13 +34,10 @@
 
 import org.neo4j.bolt.BoltChannel;
 import org.neo4j.bolt.logging.BoltMessageLogging;
-<<<<<<< HEAD
 import org.neo4j.bolt.transport.pipeline.ProtocolHandshaker;
 import org.neo4j.bolt.transport.pipeline.WebSocketFrameTranslator;
-=======
 import org.neo4j.helpers.Exceptions;
 import org.neo4j.logging.Log;
->>>>>>> 24db6766
 import org.neo4j.logging.LogProvider;
 
 import static org.neo4j.bolt.transport.pipeline.ProtocolHandshaker.BOLT_MAGIC_PREAMBLE;
@@ -57,12 +54,8 @@
     private final boolean isEncrypted;
     private final LogProvider logging;
     private final BoltMessageLogging boltLogging;
-<<<<<<< HEAD
     private final BoltProtocolPipelineInstallerFactory handlerFactory;
-=======
-    private final Map<Long, Function<BoltChannel, BoltMessagingProtocolHandler>> protocolVersions;
     private final Log log;
->>>>>>> 24db6766
 
     TransportSelectionHandler( String connector, SslContext sslCtx, boolean encryptionRequired, boolean isEncrypted, LogProvider logging,
             BoltProtocolPipelineInstallerFactory handlerFactory, BoltMessageLogging boltLogging )
@@ -73,12 +66,8 @@
         this.isEncrypted = isEncrypted;
         this.logging = logging;
         this.boltLogging = boltLogging;
-<<<<<<< HEAD
         this.handlerFactory = handlerFactory;
-=======
         this.log = logging.getLog( TransportSelectionHandler.class );
-        this.protocolVersions = protocolVersions;
->>>>>>> 24db6766
     }
 
     @Override
@@ -113,10 +102,6 @@
     @Override
     public void exceptionCaught( ChannelHandlerContext ctx, Throwable cause ) throws Exception
     {
-<<<<<<< HEAD
-        logging.getLog( getClass() ).error( "Fatal error occurred during protocol selection for connection: " + ctx.channel(), cause );
-        ctx.close();
-=======
         try
         {
             // Netty throws a NativeIoException on connection reset - directly importing that class
@@ -136,7 +121,6 @@
         {
             ctx.close();
         }
->>>>>>> 24db6766
     }
 
     private boolean isBoltPreamble( ByteBuf in )
