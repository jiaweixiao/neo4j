--- conflicted
+++ resolved
@@ -19,24 +19,13 @@
  */
 package org.neo4j.bolt.transport.pipeline;
 
-<<<<<<< HEAD
-=======
 import io.netty.bootstrap.Bootstrap;
 import io.netty.channel.Channel;
 import io.netty.channel.ChannelFuture;
 import io.netty.channel.ChannelHandlerContext;
->>>>>>> 4ec76ba0
 import io.netty.channel.ChannelInboundHandler;
+import io.netty.channel.ChannelInitializer;
 import io.netty.channel.embedded.EmbeddedChannel;
-<<<<<<< HEAD
-import org.junit.After;
-import org.junit.Test;
-
-import org.neo4j.bolt.runtime.BoltConnection;
-import org.neo4j.logging.AssertableLogProvider;
-import org.neo4j.logging.internal.NullLogService;
-import org.neo4j.logging.internal.SimpleLogService;
-=======
 import io.netty.channel.nio.NioEventLoopGroup;
 import io.netty.channel.socket.SocketChannel;
 import io.netty.channel.socket.nio.NioSocketChannel;
@@ -50,8 +39,8 @@
 import org.neo4j.bolt.runtime.BoltConnection;
 import org.neo4j.logging.AssertableLogProvider;
 import org.neo4j.logging.NullLog;
->>>>>>> 4ec76ba0
-
+
+import static io.netty.buffer.ByteBufUtil.writeUtf8;
 import static org.hamcrest.Matchers.equalTo;
 import static org.hamcrest.Matchers.startsWith;
 import static org.mockito.ArgumentMatchers.any;
@@ -134,8 +123,6 @@
 
         verify( next, never() ).exceptionCaught( any(), any() );
     }
-<<<<<<< HEAD
-=======
 
     @Test
     public void shouldNotLogExceptionsWhenEvenLoopIsShuttingDown() throws Exception
@@ -224,23 +211,18 @@
 
         // Then
         logProvider.assertExactly( AssertableLogProvider.inLog( HouseKeeper.class ).warn(
-                "Fatal error occurred when handling a client connection, " +
-                        "remote peer unexpectedly closed connection: %s", channel ) );
+                "Fatal error occurred when handling a client connection, " + "remote peer unexpectedly closed connection: %s", channel ) );
     }
 
     private static Bootstrap newBootstrap( HouseKeeper houseKeeper )
     {
-        return new Bootstrap()
-                .group( new NioEventLoopGroup( 1 ) )
-                .channel( NioSocketChannel.class )
-                .handler( new ChannelInitializer<SocketChannel>()
-                {
-                    @Override
-                    protected void initChannel( SocketChannel ch ) throws Exception
-                    {
-                        ch.pipeline().addLast( houseKeeper );
-                    }
-                } );
-    }
->>>>>>> 4ec76ba0
+        return new Bootstrap().group( new NioEventLoopGroup( 1 ) ).channel( NioSocketChannel.class ).handler( new ChannelInitializer<SocketChannel>()
+        {
+            @Override
+            protected void initChannel( SocketChannel ch ) throws Exception
+            {
+                ch.pipeline().addLast( houseKeeper );
+            }
+        } );
+    }
 }