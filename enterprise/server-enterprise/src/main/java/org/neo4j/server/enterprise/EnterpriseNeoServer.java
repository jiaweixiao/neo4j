--- conflicted
+++ resolved
@@ -41,58 +41,34 @@
 
 public class EnterpriseNeoServer extends AdvancedNeoServer
 {
-<<<<<<< HEAD
 
-    public EnterpriseNeoServer( Configurator configurator )
-=======
-	public EnterpriseNeoServer( Configurator configurator, Logging logging )
->>>>>>> f26fcad2
+    public EnterpriseNeoServer( Configurator configurator, Logging logging )
     {
-	    super( logging );
+        super( logging );
         this.configurator = configurator;
         init();
     }
 
     @Override
-<<<<<<< HEAD
     protected PreFlightTasks createPreflightTasks()
     {
         return new PreFlightTasks(
+                logging,
                 // TODO: This check should be done in the bootrapper,
                 // and verification of config should be done by the new
                 // config system.
                 //new EnsureEnterpriseNeo4jPropertiesExist(configurator.configuration()),
                 new EnsurePreparedForHttpLogging(configurator.configuration()),
                 new PerformUpgradeIfNecessary(getConfiguration(),
-                        configurator.getDatabaseTuningProperties(), System.out),
+                        configurator.getDatabaseTuningProperties(), System.out, logging ),
                 new PerformRecoveryIfNecessary(getConfiguration(),
-                        configurator.getDatabaseTuningProperties(), System.out));
+                        configurator.getDatabaseTuningProperties(), System.out, logging ));
     }
 
     @Override
     protected Database createDatabase()
     {
-        return new EnterpriseDatabase( configurator );
-=======
-	protected PreFlightTasks createPreflightTasks()
-    {
-		return new PreFlightTasks( logging,
-				// TODO: This check should be done in the bootrapper,
-				// and verification of config should be done by the new
-				// config system.
-				//new EnsureEnterpriseNeo4jPropertiesExist(configurator.configuration()),
-				new EnsurePreparedForHttpLogging(configurator.configuration()),
-				new PerformUpgradeIfNecessary(getConfiguration(),
-						configurator.getDatabaseTuningProperties(), System.out, logging),
-				new PerformRecoveryIfNecessary(getConfiguration(),
-						configurator.getDatabaseTuningProperties(), System.out, logging));
-	}
-
-    @Override
-	protected Database createDatabase()
-    {
-    	return new EnterpriseDatabase( configurator, logging );
->>>>>>> f26fcad2
+        return new EnterpriseDatabase( configurator, logging );
     }
 
     @SuppressWarnings( "unchecked" )
@@ -100,16 +76,11 @@
     protected Iterable<ServerModule> createServerModules()
     {
         return mix( asList(
-<<<<<<< HEAD
-                (ServerModule) new MasterInfoServerModule( webServer, getConfiguration() ) ),
-=======
                 (ServerModule) new MasterInfoServerModule( webServer, getConfiguration(), logging ) ),
->>>>>>> f26fcad2
                 super.createServerModules() );
     }
 
     @Override
-<<<<<<< HEAD
     protected InterruptThreadTimer createInterruptStartupTimer()
     {
         // If we are in HA mode, database startup can take a very long time, so
@@ -120,18 +91,6 @@
             long startupTimeout = getConfiguration().getInt(Configurator.STARTUP_TIMEOUT, 0) * 1000;
             InterruptThreadTimer stopStartupTimer;
             if(startupTimeout > 0)
-=======
-	protected InterruptThreadTimer createInterruptStartupTimer()
-    {
-    	// If we are in HA mode, database startup can take a very long time, so
-    	// we default to disabling the startup timeout here, unless explicitly overridden
-    	// by configuration.
-    	if(getConfiguration().getString( Configurator.DB_MODE_KEY, "single" ).equalsIgnoreCase("ha"))
-    	{
-    		long startupTimeout = getConfiguration().getInt(Configurator.STARTUP_TIMEOUT, 0) * 1000;
-    		InterruptThreadTimer stopStartupTimer;
-    		if(startupTimeout > 0)
->>>>>>> f26fcad2
             {
                 stopStartupTimer = InterruptThreadTimer.createTimer(
                         startupTimeout,
@@ -140,21 +99,12 @@
             {
                 stopStartupTimer = InterruptThreadTimer.createNoOpTimer();
             }
-<<<<<<< HEAD
             return stopStartupTimer;
         } else
         {
             return super.createInterruptStartupTimer();
         }
     }
-=======
-    		return stopStartupTimer;
-    	} else
-    	{
-    		return super.createInterruptStartupTimer();
-    	}
-	}
->>>>>>> f26fcad2
 
     @Override
     public Iterable<AdvertisableService> getServices()
