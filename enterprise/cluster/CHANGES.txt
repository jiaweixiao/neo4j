<<<<<<< HEAD
=======

2.1.0-RC1
---------
o Fixes a number of issues when multiple leader elections are in flight concurrently

>>>>>>> 77a2cef0
2.1.0-M02
---------
o Throttles debug output of clustering code in messages.log
o Fix issue with cluster bricking if specific message lost when master leaves

2.1.0-M01
---------
o Solves issue with join denied when restarting a failed instance before it times out on the master.
o Instances will now not form clusters on startup unless they managed to contact
  every other instance in initial_hosts setting.

<<<<<<< HEAD
=======
2.0.3
-----
o Fixes issue where an instance could revert into SLAVE mode while shutting down.

>>>>>>> 77a2cef0
2.0.2
-----
o Fixes issue where failed instances would not be able to rejoin the cluster after restart
o Throttles output of learn failure messages that could create big messages.log files
o Adds INSTANCE_ID header to every message, solving class of problems where
  reusing a URI would cause denied entry errors
o Introduces throttle in the message logging of cluster transitions

2.0.1
-----
o Fixes message reordering issue
o Fixes a Paxos instance reuse issue
o Cluster join denial now includes cluster configuration
o Fixes issues with proper Payload values passed around

1.9.5 (2013-11-11)
------------------
o Fixed a bug around channel handling which might lead to messages being delayed and leading
  to false heartbeat failures
o It is now possible to specify 0.0.0.0 for ha.cluster_server and properly wait for messages
  on all interfaces
o Removed all usage of getHostName() that might lead to problems on instances with improperly
  configured DNS
o Fixed election bug which might lead to infinite wait on elections
o Fixed election bug which might lead to votes being discarded and result in the wrong master
  being elected
o Instances no longer expect heartbeats from themselves so they can't timeout on their own
o Instances will now ignore suspicions from ex cluster members
o Instances will now ignore suspicions for themselves

1.9.4 (2013-09-19)
------------------
o Suspicions on failed instances are now printed only once, no longer
  spamming messages.log.
o Fixed issue where a failing cluster instance might delay messages between
  the rest of the instances.

1.9.3 (2013-08-30)
------------------
o Fixes issue which might lead to eternal elections
o UUID for Available messages is now ignored, allowing for upgrades from 1.9.2

1.9.1 (2013-07-16)
------------------
o Fixes bug where a single instance cluster will perpetually try to perform elections

1.9 (2013-05-13)
----------------
o Coordinator doesn't ask itself for snapshots, solving a bug where starting an arbiter first would make the
  cluster unresponsive.

1.9.RC2 (2013-04-30)
--------------------
o Upgrades to Netty 3.6.3
o Elections don't start when a quorum is not available, fixing a certain class of race conditions when quorum is lost
o The joining of an instance is now interpreted as a heartbeat, fixing a class of race conditions when an instance joins
  and immediately dies

1.9.RC1 (2013-04-15)
--------------------
o Removes URL discovery mechanism for clustering
o Moves from URI as an instance id to integers - they must be specified manually. The new setting is
  ClusterSettings.server_id
o Instances can now be replaced if they have marked as fail if a new instance with the same id joins the cluster
o For a cluster to be formed now a majority of instances as configured in initial_hosts must be available
o Fixes around cluster formation from instances concurrently starting up
o Explicit join denial is now possible if an instance tries to join using a server_id already in use

1.9.M05 (2013-03-05)
--------------------
o Election happens for all roles when an instance comes online
o Snapshots are no longer received automatically on cluster join
o Instances starting concurrently will now discover each other instead of each starting
  their own cluster
o Acceptor store now does not grow unbounded and is garbage collected
o Learn requests are made towards and responded from all cluster members
o Cluster server will now by default bind to all interfaces (0.0.0.0)

1.9.M04 (2013-01-17)
--------------------
o Warning is now printed if an instance that is not part of ha.initial_hosts tries to join the cluster
o Snapshots are now prunned when received during cluster joining
o Logging cleanup

1.9.M02 (2012-11-30)
--------------------
o Moved shared logic, commonly referred to as cluster client into a ClusterClient class.
o Reduced amount of threads used by Paxos by using fixed size thread pools
o Paxos cluster membership management improved by introducing memberIsUnavailable and cleanup of roles
o allow_init_cluster setting is now respected

1.9.M01 (2012-10-23)
--------------------
o Initial release<|MERGE_RESOLUTION|>--- conflicted
+++ resolved
@@ -1,11 +1,8 @@
-<<<<<<< HEAD
-=======
 
 2.1.0-RC1
 ---------
 o Fixes a number of issues when multiple leader elections are in flight concurrently
 
->>>>>>> 77a2cef0
 2.1.0-M02
 ---------
 o Throttles debug output of clustering code in messages.log
@@ -17,13 +14,10 @@
 o Instances will now not form clusters on startup unless they managed to contact
   every other instance in initial_hosts setting.
 
-<<<<<<< HEAD
-=======
 2.0.3
 -----
 o Fixes issue where an instance could revert into SLAVE mode while shutting down.
 
->>>>>>> 77a2cef0
 2.0.2
 -----
 o Fixes issue where failed instances would not be able to rejoin the cluster after restart
