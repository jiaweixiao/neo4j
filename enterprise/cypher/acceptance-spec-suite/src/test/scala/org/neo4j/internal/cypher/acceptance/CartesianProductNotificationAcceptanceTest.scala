--- conflicted
+++ resolved
@@ -127,11 +127,8 @@
     csvBufferSize = CSVResources.DEFAULT_BUFFER_SIZE,
     nonIndexedLabelWarningThreshold = 10000L,
     planWithMinimumCardinalityEstimates = false,
-<<<<<<< HEAD
-    disableCompiledExpressions = false
-=======
+    disableCompiledExpressions = false,
     lenientCreateRelationship = true
->>>>>>> 0b6adcf4
   )
   private lazy val monitors = WrappedMonitors(kernelMonitors)
   private val metricsFactory = CachedMetricsFactory(SimpleMetricsFactory)
