/*
 * Copyright (c) 2002-2017 "Neo Technology,"
 * Network Engine for Objects in Lund AB [http://neotechnology.com]
 *
 * This file is part of Neo4j.
 *
 * Neo4j is free software: you can redistribute it and/or modify
 * it under the terms of the GNU Affero General Public License as
 * published by the Free Software Foundation, either version 3 of the
 * License, or (at your option) any later version.
 *
 * This program is distributed in the hope that it will be useful,
 * but WITHOUT ANY WARRANTY; without even the implied warranty of
 * MERCHANTABILITY or FITNESS FOR A PARTICULAR PURPOSE.  See the
 * GNU Affero General Public License for more details.
 *
 * You should have received a copy of the GNU Affero General Public License
 * along with this program. If not, see <http://www.gnu.org/licenses/>.
 */
package org.neo4j.internal.cypher.acceptance

import org.neo4j.cypher.internal.runtime.CreateTempFileTestSupport
import org.neo4j.cypher.{ExecutionEngineFunSuite, QueryStatisticsTestSupport}
import org.neo4j.internal.cypher.acceptance.CypherComparisonSupport.{Configs, TestConfiguration}

class CreateAcceptanceTest extends ExecutionEngineFunSuite with QueryStatisticsTestSupport with CypherComparisonSupport
  with CreateTempFileTestSupport {

  //Rule planners will start working after next patch relese
  val conf: TestConfiguration = Configs.Interpreted - Configs.AllRulePlanners - Configs.Version2_3

  test("handle null value in property map from parameter for create node") {
    val query = "CREATE (a {props}) RETURN a.foo, a.bar"

    val result = executeWith(conf, query, params = Map("props" -> Map("foo" -> null, "bar" -> "baz")))

    result.toSet should equal(Set(Map("a.foo" -> null, "a.bar" -> "baz")))
    assertStats(result, nodesCreated = 1, propertiesWritten = 1)
  }

  test("handle null value in property map from parameter for create node with SET") {
    createNode(("foo", 42), ("bar", "fu"))
    val query = "MATCH (a) SET a = {props} RETURN a.foo, a.bar"

<<<<<<< HEAD
    val result = executeWith(Configs.Interpreted - Configs.SlottedInterpreted - Configs.Cost2_3,
            query, params = Map("props" -> Map("foo" -> null, "bar" -> "baz")))
=======
    val result = executeWith(Configs.CommunityInterpreted - Configs.Cost2_3, query, params = Map("props" -> Map("foo" -> null, "bar" -> "baz")))
>>>>>>> dcc44b16

    result.toSet should equal(Set(Map("a.foo" -> null, "a.bar" -> "baz")))
    assertStats(result, propertiesWritten = 2)
  }

  test("handle null value in property map from parameter for create relationship") {
    val query = "CREATE (a)-[r:REL {props}]->() RETURN r.foo, r.bar"

<<<<<<< HEAD
    val result = executeWith(Configs.Interpreted - Configs.Cost2_3,
      query, params = Map("props" -> Map("foo" -> null, "bar" -> "baz")))
=======
    val result = executeWith(Configs.Interpreted - Configs.Cost2_3, query, params = Map("props" -> Map("foo" -> null, "bar" -> "baz")))
>>>>>>> dcc44b16

    result.toSet should equal(Set(Map("r.foo" -> null, "r.bar" -> "baz")))
    assertStats(result, nodesCreated = 2, relationshipsCreated = 1, propertiesWritten = 1)
  }

  test("handle null value in property map from parameter") {
    val query = "CREATE (a {props})-[r:REL {props}]->() RETURN a.foo, a.bar, r.foo, r.bar"

    val result = executeWith(conf, query, params = Map("props" -> Map("foo" -> null, "bar" -> "baz")))

    result.toSet should equal(Set(Map("a.foo" -> null, "a.bar" -> "baz", "r.foo" -> null, "r.bar" -> "baz")))
    assertStats(result, nodesCreated = 2, relationshipsCreated = 1, propertiesWritten = 2)
  }

  //Not TCK material
  test("should have bound node recognized after projection with WITH + LOAD CSV") {
    val url = createCSVTempFileURL(writer => writer.println("Foo"))

    val query = s"CREATE (a) WITH a LOAD CSV FROM '$url' AS line CREATE (b) CREATE (a)<-[:T]-(b)"

    val result = executeWith(Configs.CommunityInterpreted - Configs.Cost2_3, query)

    assertStats(result, nodesCreated = 2, relationshipsCreated = 1)
  }

  //Not TCK material
  test("should have bound node recognized after projection with WITH + CALL") {
    val query = "CREATE (a:L) WITH a CALL db.labels() YIELD label CREATE (b) CREATE (a)<-[:T]-(b)"

    val result = executeWith(Configs.CommunityInterpreted - Configs.Version2_3 - Configs.AllRulePlanners, query)

    assertStats(result, nodesCreated = 2, relationshipsCreated = 1, labelsAdded = 1)
  }

  //Not TCK material
  test("should have bound node recognized after projection with WITH + FOREACH") {
    val query = "CREATE (a) WITH a FOREACH (i in [] | SET a.prop = 1) CREATE (b) CREATE (a)<-[:T]-(b)"

    val result = executeWith(Configs.CommunityInterpreted - Configs.Cost2_3, query)

    assertStats(result, nodesCreated = 2, relationshipsCreated = 1)
  }

  //Not TCK material
  test("should handle pathological create query") {

    val amount = 200

    val query = "CREATE" + List.fill(amount)("(:Bar)-[:FOO]->(:Baz)").mkString(", ")

    val result = executeWith(Configs.Interpreted - Configs.Cost2_3, query)

    assertStats(result, nodesCreated = 2 * amount, relationshipsCreated = amount, labelsAdded = 2 * amount)

    // Should not get StackOverflowException
    result.executionPlanDescription()
  }

  test("should allow create, delete and return in one go (relationship)") {
    val typ = "ThisIsTheRelationshipType"
    val query = s"CREATE ()-[r:$typ]->() DELETE r RETURN type(r)"
    val result = executeWith(Configs.CommunityInterpreted - Configs.Cost2_3, query)
    result.toList should equal(List(Map("type(r)" -> typ)))
  }

  test("should create nodes with label and property with slotted runtime") {
    //TODO: Remove this test once we can create relationships in slotted runtime
    val createdNumber = 1

    val query = "CREATE" + List.fill(createdNumber)("(:Bar{prop: 1})").mkString(", ")

    val result = executeWith(Configs.Interpreted - Configs.Cost2_3, query)

    assertStats(result, nodesCreated = createdNumber, labelsAdded = createdNumber, propertiesWritten = createdNumber)

    // Should not get StackOverflowException
    result.executionPlanDescription()
  }

  //Not TCK material
  // This test exposed a bug in the slotted runtime where it could mix up long slots with ref slots
  test("should not accidentally create relationship between the wrong nodes") {
    val a = createLabeledNode("A")
    val b = createLabeledNode("B")

    val query =
      """
        |MATCH (a:A), (b:B)
        |WITH a, b as x
        |CREATE (x)-[r:T]->(x)
        |WITH r
        |MATCH (:B)-[:T]->(:B)
        |RETURN count(*) as c
      """.stripMargin

    val result = graph.execute(query)

    assert(result.hasNext)
    result.next.get("c") shouldEqual(1)
  }
}<|MERGE_RESOLUTION|>--- conflicted
+++ resolved
@@ -42,12 +42,7 @@
     createNode(("foo", 42), ("bar", "fu"))
     val query = "MATCH (a) SET a = {props} RETURN a.foo, a.bar"
 
-<<<<<<< HEAD
-    val result = executeWith(Configs.Interpreted - Configs.SlottedInterpreted - Configs.Cost2_3,
-            query, params = Map("props" -> Map("foo" -> null, "bar" -> "baz")))
-=======
     val result = executeWith(Configs.CommunityInterpreted - Configs.Cost2_3, query, params = Map("props" -> Map("foo" -> null, "bar" -> "baz")))
->>>>>>> dcc44b16
 
     result.toSet should equal(Set(Map("a.foo" -> null, "a.bar" -> "baz")))
     assertStats(result, propertiesWritten = 2)
@@ -56,12 +51,7 @@
   test("handle null value in property map from parameter for create relationship") {
     val query = "CREATE (a)-[r:REL {props}]->() RETURN r.foo, r.bar"
 
-<<<<<<< HEAD
-    val result = executeWith(Configs.Interpreted - Configs.Cost2_3,
-      query, params = Map("props" -> Map("foo" -> null, "bar" -> "baz")))
-=======
     val result = executeWith(Configs.Interpreted - Configs.Cost2_3, query, params = Map("props" -> Map("foo" -> null, "bar" -> "baz")))
->>>>>>> dcc44b16
 
     result.toSet should equal(Set(Map("r.foo" -> null, "r.bar" -> "baz")))
     assertStats(result, nodesCreated = 2, relationshipsCreated = 1, propertiesWritten = 1)
