/*
 * Copyright (c) 2002-2018 "Neo4j,"
 * Neo4j Sweden AB [http://neo4j.com]
 *
 * This file is part of Neo4j Enterprise Edition. The included source
 * code can be redistributed and/or modified under the terms of the
 * GNU AFFERO GENERAL PUBLIC LICENSE Version 3
 * (http://www.fsf.org/licensing/licenses/agpl-3.0.html) with the
 * Commons Clause, as found in the associated LICENSE.txt file.
 *
 * This program is distributed in the hope that it will be useful,
 * but WITHOUT ANY WARRANTY; without even the implied warranty of
 * MERCHANTABILITY or FITNESS FOR A PARTICULAR PURPOSE.  See the
 * GNU Affero General Public License for more details.
 *
 * Neo4j object code can be licensed independently from the source
 * under separate terms from the AGPL. Inquiries can be directed to:
 * licensing@neo4j.com
 *
 * More information is also available at:
 * https://neo4j.com/licensing/
 */
package org.neo4j.internal.cypher.acceptance

import java.io.{File, PrintWriter}
import java.net.{URL, URLConnection, URLStreamHandler, URLStreamHandlerFactory}
import java.nio.file.Files
import java.util.Collections.emptyMap

import org.neo4j.cypher._
<<<<<<< HEAD
import org.neo4j.cypher.internal.runtime.CreateTempFileTestSupport
=======
import org.neo4j.cypher.internal.frontend.v3_4.helpers.StringHelper.RichString
import org.neo4j.cypher.internal.runtime.{CreateTempFileTestSupport, InternalExecutionResult}
import org.neo4j.cypher.internal.v3_4.logical.plans.NodeIndexSeek
>>>>>>> f7a5ce5c
import org.neo4j.graphdb.QueryExecutionException
import org.neo4j.graphdb.config.Configuration
import org.neo4j.graphdb.factory.GraphDatabaseSettings
import org.neo4j.graphdb.security.URLAccessRule
import org.neo4j.internal.cypher.acceptance.CypherComparisonSupport._
import org.neo4j.test.{TestEnterpriseGraphDatabaseFactory, TestGraphDatabaseFactory}
import org.opencypher.v9_0.util.helpers.StringHelper.RichString
import org.scalatest.BeforeAndAfterAll

import scala.collection.JavaConverters._

class LoadCsvAcceptanceTest
  extends ExecutionEngineFunSuite
    with BeforeAndAfterAll
    with QueryStatisticsTestSupport
    with CreateTempFileTestSupport
    with CypherComparisonSupport
    with RunWithConfigTestSupport
    with ResourceTracking {

  private val expectedToFail = Configs.AbsolutelyAll - Configs.Compiled - Configs.Cost2_3

  override protected def initTest(): Unit = {
    super.initTest()
    trackResources(graph)
  }

  private def csvUrls(f: PrintWriter => Unit): Seq[String] = Seq(
    createCSVTempFileURL(f),
    createGzipCSVTempFileURL(f),
    createZipCSVTempFileURL(f)
  )

  test("import three rows with headers and match from import using index hint") {
    // Given
    val urls = csvUrls({
      writer =>
        writer.println("USERID,OrderId,field1,field2")
        writer.println("1, '4', 1, '4'")
        writer.println("2, '5', 2, '5'")
        writer.println("3, '6', 3, '6'")
    })

    graph.execute(
      s"""LOAD CSV WITH HEADERS FROM '${urls.head}' AS row
          | CREATE (user:User{userID: row.USERID})
          | CREATE (order:Order{orderID: row.OrderId})
          | CREATE (user)-[acc:ORDERED]->(order)
          | RETURN count(*)""".stripMargin
    ).resultAsString()

    resourceMonitor.assertClosedAndClear(1)

    graph.createIndex("User", "userID")

    // when & then
    for (url <- urls) {
      val result = executeWith(Configs.Interpreted - Configs.Version2_3,
        s"""LOAD CSV WITH HEADERS FROM '$url' AS row
            | MATCH (user:User{userID: row.USERID}) USING INDEX user:User(userID)
            | MATCH (order:Order{orderID: row.OrderId})
            | MATCH (user)-[acc:ORDERED]->(order)
            | SET acc.field1=row.field1,
            | acc.field2=row.field2
            | RETURN count(*); """.stripMargin,
        planComparisonStrategy = ComparePlansWithAssertion(_ should includeSomewhere.atLeastNTimes(1, aPlan("NodeIndexSeek").containingVariables("user"))
          , expectPlansToFail = Configs.AllRulePlanners))

      resourceMonitor.assertClosedAndClear(1)
      assertStats(result, propertiesWritten = 6)
      result.executionPlanDescription() should includeSomewhere.atLeastNTimes(1, aPlan("NodeIndexSeek").containingVariables("user"))
    }
  }

  test("import should not be eager") {
    createNode(Map("OrderId" -> "4", "field1" -> "REPLACE_ME"))

    val url = createCSVTempFileURL({
      writer =>
        writer.println("OrderId,field1")
        writer.println("4,hi")
        writer.println("5,yo")
        writer.println("6,bye")
    })

    val result = executeWith(Configs.UpdateConf,
      s"""LOAD CSV WITH HEADERS FROM '$url' AS row
         | WITH row.field1 as field, row.OrderId as order
         | MATCH (o) WHERE o.OrderId = order
         | SET o.field1 = field""".stripMargin,
      planComparisonStrategy = ComparePlansWithAssertion(_ should not( includeSomewhere.aPlan("Eager")),expectPlansToFail = Configs.Cost3_1))

    resourceMonitor.assertClosedAndClear(1)
    assertStats(result, nodesCreated = 0, propertiesWritten = 1)
  }

  test("import three strings") {
    val urls = csvUrls({
      writer =>
        writer.println("'Foo'")
        writer.println("'Foo'")
        writer.println("'Foo'")
    })

    for (url <- urls) {
      val result = executeWith(Configs.UpdateConf, s"LOAD CSV FROM '$url' AS line CREATE (a {name: line[0]}) RETURN a.name")
      resourceMonitor.assertClosedAndClear(1)
      assertStats(result, nodesCreated = 3, propertiesWritten = 3)
    }
  }

  test("make sure to release all possible locks/references on input files") {
    val path = Files.createTempFile("file",".csv")

    Files.write(path,"foo".getBytes)
    assert(Files.exists(path))

    val filePathForQuery = path.normalize().toUri
    val result = execute(s"LOAD CSV FROM '$filePathForQuery' AS line CREATE (a {name: line[0]}) RETURN a.name")
    assertStats(result, nodesCreated = 1, propertiesWritten = 1)
    resourceMonitor.assertClosedAndClear(1)

    assert(Files.deleteIfExists(path))
  }

  test("import three numbers") {
    val urls = csvUrls({
      writer =>
        writer.println("1")
        writer.println("2")
        writer.println("3")
    })
    for (url <- urls) {
      val result = executeWith(Configs.UpdateConf, s"LOAD CSV FROM '$url' AS line CREATE (a {number: line[0]}) RETURN a.number")
      assertStats(result, nodesCreated = 3, propertiesWritten = 3)
      resourceMonitor.assertClosedAndClear(1)

      result.columnAs[Long]("a.number").toList === List("")
    }
  }

  test("import three rows numbers and strings") {
    val urls = csvUrls({
      writer =>
        writer.println("1, 'Aadvark'")
        writer.println("2, 'Babs'")
        writer.println("3, 'Cash'")
    })
    for (url <- urls) {
      val result = executeWith(Configs.UpdateConf, s"LOAD CSV FROM '$url' AS line CREATE (a {name: line[0]}) RETURN a.name")
      assertStats(result, nodesCreated = 3, propertiesWritten = 3)
      resourceMonitor.assertClosedAndClear(1)
    }
  }

  test("import three rows with headers") {
    val urls = csvUrls({
      writer =>
        writer.println("id,name")
        writer.println("1, 'Aadvark'")
        writer.println("2, 'Babs'")
        writer.println("3, 'Cash'")
    })
    for (url <- urls) {
      val result = executeWith(Configs.UpdateConf,
        s"LOAD CSV WITH HEADERS FROM '$url' AS line CREATE (a {id: line.id, name: line.name}) RETURN a.name"
      )

      resourceMonitor.assertClosedAndClear(1)
      assertStats(result, nodesCreated = 3, propertiesWritten = 6)
    }
  }

  test("import three rows with headers messy data") {

    val urls = csvUrls({
      writer =>
        writer.println("id,name,x")
        writer.println("1,'Aardvark',0")
        writer.println("2,'Babs'")
        writer.println("3,'Cash',1")
        writer.println("4,'Dice',\"\"")
        writer.println("5,'Emerald',")
    })
    for (url <- urls) {
      val result =executeWith(Configs.UpdateConf, s"LOAD CSV WITH HEADERS FROM '$url' AS line RETURN line.x")
      resourceMonitor.assertClosedAndClear(1)
      assert(result.toList === List(
        Map("line.x" -> "0"),
        Map("line.x" -> null),
        Map("line.x" -> "1"),
        Map("line.x" -> ""),
        Map("line.x" -> null))
      )
    }
  }

  test("import three rows with headers messy data with predicate") {
    val urls = csvUrls({
      writer =>
        writer.println("id,name,x")
        writer.println("1,'Aardvark',0")
        writer.println("2,'Babs'")
        writer.println("3,'Cash',1")
        writer.println("4,'Dice',\"\"")
        writer.println("5,'Emerald',")
    })
    for (url <- urls) {
      val result = executeWith(Configs.UpdateConf + Configs.SlottedInterpreted, s"LOAD CSV WITH HEADERS FROM '$url' AS line WITH line WHERE line.x IS NOT NULL RETURN line.name")
      resourceMonitor.assertClosedAndClear(1)
      assert(result.toList === List(
        Map("line.name" -> "'Aardvark'"),
        Map("line.name" -> "'Cash'"),
        Map("line.name" -> "'Dice'"))
      )
    }
  }

  test("should handle quotes") {
    val urls = csvUrls({
      writer =>
        writer.println("String without quotes")
        writer.println("'String, with single quotes'")
        writer.println("\"String, with double quotes\"")
        writer.println( """"String with ""quotes"" in it"""")
    })
    for (url <- urls) {
      val result = executeWith(Configs.UpdateConf, s"LOAD CSV FROM '$url' AS line RETURN line as string").toList
      resourceMonitor.assertClosedAndClear(1)
      assert(result === List(
        Map("string" -> Seq("String without quotes")),
        Map("string" -> Seq("'String", " with single quotes'")),
        Map("string" -> Seq("String, with double quotes")),
        Map("string" -> Seq( """String with "quotes" in it"""))))
    }
  }

  test("should handle crlf line termination") {
    val urls = csvUrls({
      writer =>
        writer.print("1,'Aadvark',0\r\n")
        writer.print("2,'Babs'\r\n")
        writer.print("3,'Cash',1\r\n")
    })

    for (url <- urls) {
      val result = executeWith(Configs.UpdateConf, s"LOAD CSV FROM '$url' AS line RETURN line")
      resourceMonitor.assertClosedAndClear(1)
      assert(result.toList === List(Map("line" -> Seq("1", "'Aadvark'", "0")), Map("line" -> Seq("2", "'Babs'")),
        Map("line" -> Seq("3", "'Cash'", "1"))))
    }
  }

  test("should handle lf line termination") {
    val urls = csvUrls({
      writer =>
        writer.print("1,'Aadvark',0\n")
        writer.print("2,'Babs'\n")
        writer.print("3,'Cash',1\n")
    })
    for (url <- urls) {
      val result = executeWith(Configs.UpdateConf, s"LOAD CSV FROM '$url' AS line RETURN line")
      resourceMonitor.assertClosedAndClear(1)
      assert(result.toList === List(Map("line" -> Seq("1", "'Aadvark'", "0")), Map("line" -> Seq("2", "'Babs'")),
        Map("line" -> Seq("3", "'Cash'", "1"))))
    }
  }

  test("should handle cr line termination") {
    val urls = csvUrls({
      writer =>
        writer.print("1,'Aadvark',0\r")
        writer.print("2,'Babs'\r")
        writer.print("3,'Cash',1\r")
    })
    for (url <- urls) {
      val result = executeWith(Configs.UpdateConf, s"LOAD CSV FROM '$url' AS line RETURN line")
      resourceMonitor.assertClosedAndClear(1)
      assert(result.toList === List(Map("line" -> Seq("1", "'Aadvark'", "0")), Map("line" -> Seq("2", "'Babs'")),
        Map("line" -> Seq("3", "'Cash'", "1"))))
    }
  }

  test("should handle custom field terminator") {
    val urls = csvUrls({
      writer =>
        writer.println("1;'Aadvark';0")
        writer.println("2;'Babs'")
        writer.println("3;'Cash';1")
    })
    for (url <- urls) {
      val result = executeWith(Configs.UpdateConf, s"LOAD CSV FROM '$url' AS line FIELDTERMINATOR ';' RETURN line")
      resourceMonitor.assertClosedAndClear(1)
      assert(result.toList === List(Map("line" -> Seq("1", "'Aadvark'", "0")), Map("line" -> Seq("2", "'Babs'")),
        Map("line" -> Seq("3", "'Cash'", "1"))))
    }
  }

  test("should open file containing strange chars with '") {
    val filename = ensureNoIllegalCharsInWindowsFilePath("cypher '%^&!@#_)(098.:,;[]{}\\~$*+-")
    val url = createCSVTempFileURL(filename)({
      writer =>
        writer.println("something")
    })

    val result = executeWith(Configs.UpdateConf, "LOAD CSV FROM \"" + url + "\" AS line RETURN line as string").toList
    resourceMonitor.assertClosedAndClear(1)
    assert(result === List(Map("string" -> Seq("something"))))
  }

  test("should open file containing strange chars with \"") {
    val filename = ensureNoIllegalCharsInWindowsFilePath("cypher \"%^&!@#_)(098.:,;[]{}\\~$*+-")
    val url = createCSVTempFileURL(filename)({
      writer =>
        writer.println("something")
    })

    val result = executeWith(Configs.UpdateConf, s"LOAD CSV FROM '$url' AS line RETURN line as string").toList
    resourceMonitor.assertClosedAndClear(1)
    assert(result === List(Map("string" -> Seq("something"))))
  }

  test("empty file does not create anything") {
    val urls = csvUrls(writer => {})
    for (url <- urls) {
      val result = executeWith(Configs.UpdateConf, s"LOAD CSV FROM '$url' AS line CREATE (a {name: line[0]}) RETURN a.name")
      resourceMonitor.assertClosedAndClear(1)
      assertStats(result, nodesCreated = 0)
    }
  }

  test("should be able to open relative paths with dot") {
    val url = createCSVTempFileURL(filename = "cypher", dir = "./")(
        writer =>
            writer.println("something")
    ).cypherEscape

    val result = executeWith(Configs.UpdateConf, s"LOAD CSV FROM '$url' AS line CREATE (a {name: line[0]}) RETURN a.name")
    resourceMonitor.assertClosedAndClear(1)
    assertStats(result, nodesCreated = 1, propertiesWritten = 1)
  }

  test("should be able to open relative paths with dotdot") {
    val url = createCSVTempFileURL(filename = "cypher", dir = "../")(
        writer =>
            writer.println("something")
    ).cypherEscape

    val result = executeWith(Configs.UpdateConf, s"LOAD CSV FROM '$url' AS line CREATE (a {name: line[0]}) RETURN a.name")
    resourceMonitor.assertClosedAndClear(1)
    assertStats(result, nodesCreated = 1, propertiesWritten = 1)
  }

  test("should handle null keys in maps as result value") {
    val urls = csvUrls({
      writer =>
        writer.println("DEPARTMENT ID;DEPARTMENT NAME;")
        writer.println("010-1010;MFG Supplies;")
        writer.println("010-1011;Corporate Procurement;")
        writer.println("010-1015;MFG - Engineering HQ;")
    })
    for (url <- urls) {
      val result = executeWith(Configs.UpdateConf, s"LOAD CSV WITH HEADERS FROM '$url' AS line FIELDTERMINATOR ';' RETURN *").toList
      resourceMonitor.assertClosedAndClear(1)
      assert(result === List(
        Map("line" -> Map("DEPARTMENT ID" -> "010-1010", "DEPARTMENT NAME" -> "MFG Supplies",
          null.asInstanceOf[String] -> null)),
        Map("line" -> Map("DEPARTMENT ID" -> "010-1011", "DEPARTMENT NAME" -> "Corporate Procurement",
          null.asInstanceOf[String] -> null)),
        Map("line" -> Map("DEPARTMENT ID" -> "010-1015", "DEPARTMENT NAME" -> "MFG - Engineering HQ",
          null.asInstanceOf[String] -> null))
      ))
    }
  }

  test("should handle returning null keys") {
    val urls = csvUrls({
      writer =>
        writer.println("DEPARTMENT ID;DEPARTMENT NAME;")
        writer.println("010-1010;MFG Supplies;")
        writer.println("010-1011;Corporate Procurement;")
        writer.println("010-1015;MFG - Engineering HQ;")
    })

    for (url <- urls) {
      //Using innerExecuteDeprecated because different versions has different ordering for keys
      val result =  innerExecuteDeprecated(s"LOAD CSV WITH HEADERS FROM '$url' AS line FIELDTERMINATOR ';' RETURN keys(line)").toList

      assert(result === List(
        Map("keys(line)" -> List("DEPARTMENT NAME", null, "DEPARTMENT ID")),
        Map("keys(line)" -> List("DEPARTMENT NAME", null, "DEPARTMENT ID")),
        Map("keys(line)" -> List("DEPARTMENT NAME", null, "DEPARTMENT ID"))
      ))
    }
  }

  test("should fail gracefully when loading missing file") {
    failWithError(expectedToFail, "LOAD CSV FROM 'file:///./these_are_not_the_droids_you_are_looking_for.csv' AS line CREATE (a {name:line[0]})",
      List("Couldn't load the external resource at: file:/./these_are_not_the_droids_you_are_looking_for.csv"))
    resourceMonitor.assertClosedAndClear(0)
  }

  test("should be able to download data from the web") {
    val url = s"http://127.0.0.1:$port/test.csv".cypherEscape

    val result = executeWith(Configs.UpdateConf, s"LOAD CSV FROM '$url' AS line RETURN count(line)")
    resourceMonitor.assertClosedAndClear(1)
    result.columnAs[Long]("count(line)").toList should equal(List(3))
  }

  test("should be able to download from a website when redirected and cookies are set") {
    val url = s"http://127.0.0.1:$port/redirect_test.csv".cypherEscape

    val result = executeWith(Configs.UpdateConf, s"LOAD CSV FROM '$url' AS line RETURN count(line)")
    resourceMonitor.assertClosedAndClear(1)
    result.columnAs[Long]("count(line)").toList should equal(List(3))
  }

  test("should fail gracefully when getting 404") {
    failWithError(expectedToFail, s"LOAD CSV FROM 'http://127.0.0.1:$port/these_are_not_the_droids_you_are_looking_for/' AS line CREATE (a {name:line[0]})",
      List("Couldn't load the external resource at"))
    resourceMonitor.assertClosedAndClear(0)
  }

  test("should fail gracefully when loading non existent (local) site") {
    failWithError(expectedToFail, "LOAD CSV FROM 'http://127.0.0.1:9999/these_are_not_the_droids_you_are_looking_for/' AS line CREATE (a {name:line[0]})",
      List("Couldn't load the external resource at"))
    resourceMonitor.assertClosedAndClear(0)
  }

  test("should reject URLs that are not valid") {

    failWithError(expectedToFail, s"LOAD CSV FROM 'morsecorba://sos' AS line CREATE (a {name:line[0]})",
      List("Invalid URL 'morsecorba://sos': unknown protocol: morsecorba"))
    resourceMonitor.assertClosedAndClear(0)

    failWithError(expectedToFail, s"LOAD CSV FROM '://' AS line CREATE (a {name:line[0]})",
      List("Invalid URL '://': no protocol: ://"))
    resourceMonitor.assertClosedAndClear(0)

    failWithError(expectedToFail, s"LOAD CSV FROM 'foo.bar' AS line CREATE (a {name:line[0]})",
      List("Invalid URL 'foo.bar': no protocol: foo.bar"))
    resourceMonitor.assertClosedAndClear(0)

    failWithError(expectedToFail, s"LOAD CSV FROM 'jar:file:///tmp/bar.jar' AS line CREATE (a {name:line[0]})",
      List("Invalid URL 'jar:file:///tmp/bar.jar': no !/ in spec"))
    resourceMonitor.assertClosedAndClear(0)

    failWithError(expectedToFail, "LOAD CSV FROM 'file://./blah.csv' AS line CREATE (a {name:line[0]})",
      List("Cannot load from URL 'file://./blah.csv': file URL may not contain an authority section (i.e. it should be 'file:///')"))
    resourceMonitor.assertClosedAndClear(0)

    failWithError(expectedToFail, "LOAD CSV FROM 'file:///tmp/blah.csv?q=foo' AS line CREATE (a {name:line[0]})",
      List("Cannot load from URL 'file:///tmp/blah.csv?q=foo': file URL may not contain a query component"))
    resourceMonitor.assertClosedAndClear(0)
  }

  test("should deny URLs for blocked protocols") {
    failWithError(expectedToFail, s"LOAD CSV FROM 'jar:file:///tmp/bar.jar!/blah/foo.csv' AS line CREATE (a {name:line[0]})",
      List("Cannot load from URL 'jar:file:///tmp/bar.jar!/blah/foo.csv': loading resources via protocol 'jar' is not permitted"))
    resourceMonitor.assertClosedAndClear(0)
  }

  test("should fail for file urls if local file access disallowed") {
    val db = acceptanceTestDatabaseBuilder
      .setConfig(GraphDatabaseSettings.allow_file_urls, "false")
      .newGraphDatabase()
    try {
      intercept[QueryExecutionException] {
        db.execute(s"LOAD CSV FROM 'file:///tmp/blah.csv' AS line CREATE (a {name:line[0]})", emptyMap())
      }.getMessage should endWith(": configuration property 'dbms.security.allow_csv_import_from_file_urls' is false")
    } finally {
      db.shutdown()
    }
    resourceMonitor.assertClosedAndClear(0)
  }

  test("should allow paths relative to authorized directory") {
    val dir = createTempDirectory("loadcsvroot")
    pathWrite(dir.resolve("tmp/blah.csv"))(
      writer =>
        writer.println("something")
    )

    val db = acceptanceTestDatabaseBuilder
      .setConfig(GraphDatabaseSettings.load_csv_file_url_root, dir.toString)
      .newGraphDatabase()

    trackResources(db)

    try {
      val result = db.execute(s"LOAD CSV FROM 'file:///tmp/blah.csv' AS line RETURN line[0] AS field", emptyMap())
      result.asScala.map(_.asScala).toList should equal(List(Map("field" -> "something")))
      result.close()
    } finally {
      db.shutdown()
    }
    resourceMonitor.assertClosedAndClear(1)
  }

  test("should restrict file urls to be rooted within an authorized directory") {
    val dir = createTempDirectory("loadcsvroot")

    val db = acceptanceTestDatabaseBuilder
      .setConfig(GraphDatabaseSettings.load_csv_file_url_root, dir.toString)
      .newGraphDatabase()

    trackResources(db)

    try {
      intercept[QueryExecutionException] {
        db.execute(s"LOAD CSV FROM 'file:///../foo.csv' AS line RETURN line[0] AS field", emptyMap()).asScala.size
      }.getMessage should endWith(" file URL points outside configured import directory").or(include("Couldn't load the external resource at"))
    } finally {
      db.shutdown()
    }
    resourceMonitor.assertClosedAndClear(0)
  }

  test("should apply protocol rules set at db construction") {
    val url = createCSVTempFileURL({
      writer =>
        writer.println("something")
    })

    URL.setURLStreamHandlerFactory(new URLStreamHandlerFactory {
      override def createURLStreamHandler(protocol: String): URLStreamHandler =
        if (protocol != "testproto")
          null
        else
          new URLStreamHandler {
            override def openConnection(u: URL): URLConnection = new URL(url).openConnection()
          }
    })

    val db = new TestGraphDatabaseFactory()
      .addURLAccessRule( "testproto", new URLAccessRule {
        override def validate(config: Configuration, url: URL): URL = url
      }).newImpermanentDatabaseBuilder(acceptanceDbFolder).newGraphDatabase()

    trackResources(db)

    try {
      val result = db.execute(s"LOAD CSV FROM 'testproto://foo.bar' AS line RETURN line[0] AS field", emptyMap())
      result.asScala.map(_.asScala).toList should equal(List(Map("field" -> "something")))
      resourceMonitor.assertClosedAndClear(1)
    } finally {
      db.shutdown()
    }
  }

  test("eager queries should be handled correctly") {
    val urls = csvUrls({
      writer =>
        writer.println("id,title,country,year")
        writer.println("1,Wall Street,USA,1987")
        writer.println("2,The American President,USA,1995")
        writer.println("3,The Shawshank Redemption,USA,1994")
    })
    for (url <- urls) {
      val query =
        s"""LOAD CSV WITH HEADERS FROM '$url' AS csvLine
           |MERGE (country:Country {name: csvLine.country})
           |CREATE (movie:Movie {id: toInt(csvLine.id), title: csvLine.title, year:toInt(csvLine.year)})
           |CREATE (movie)-[:MADE_IN]->(country)""".stripMargin
      innerExecuteDeprecated(query, Map.empty)
      resourceMonitor.assertClosedAndClear(1)

      //make sure three unique movies are created
      val result = executeWith(Configs.All, "match (m:Movie) return m.id AS id ORDER BY m.id").toList

      result should equal(List(Map("id" -> 1), Map("id" -> 2), Map("id" -> 3)))
      //empty database
      innerExecuteDeprecated("MATCH (n) DETACH DELETE n", Map.empty)
    }
  }

  test("should be able to use expression as url") {
    val url = createCSVTempFileURL({
      writer =>
        writer.println("'Foo'")
        writer.println("'Foo'")
        writer.println("'Foo'")
    }).cypherEscape
    val first = url.substring(0, url.length / 2)
    val second = url.substring(url.length / 2)
    createNode(Map("prop" -> second))

    val result = executeWith(Configs.UpdateConf, s"MATCH (n) WITH n, '$first' as prefix LOAD CSV FROM prefix + n.prop AS line CREATE (a {name: line[0]}) RETURN a.name")
    resourceMonitor.assertClosedAndClear(1)
    assertStats(result, nodesCreated = 3, propertiesWritten = 3)
  }

  test("should not project too much when there is an aggregation on a with after load csv") {
    val url = createCSVTempFileURL({
      writer =>
        writer.println("10")
    }).cypherEscape
    val query  = s"""LOAD CSV FROM '$url' as row
                   |WITH row where row[0] = 10
                   |WITH distinct toInt(row[0]) as data
                   |MERGE (c:City {data:data})
                   |RETURN count(*) as c""".stripMargin

    val result = executeWith(Configs.UpdateConf, query)
    resourceMonitor.assertClosedAndClear(1)
    result.columnAs("c").toList should equal(List(0))
  }

  test("empty headers file should not throw") {
    val urls = csvUrls({ _ => {} })
    for (url <- urls) {
      val result = executeWith(Configs.UpdateConf,
        s"LOAD CSV WITH HEADERS FROM '$url' AS line RETURN count(*)"
      )

      resourceMonitor.assertClosedAndClear(1)
      result.toList should equal(List(Map("count(*)" -> 0)))
    }
  }

  test("should give nice error message when overflowing the buffer") {
    runWithConfig(GraphDatabaseSettings.csv_buffer_size -> (1 * 1024 * 1024).toString) { db =>

      trackResources(db)

      val longName  = "f"* 6000000
      val urls = csvUrls({
        writer =>
          writer.println("\"prop\"")
          writer.println(longName)
      })
      for (url <- urls) {
        //TODO this message should mention `dbms.import.csv.buffer_size` in 3.5
        val error = intercept[QueryExecutionException](db.execute(
          s"""LOAD CSV WITH HEADERS FROM '$url' AS row
             |RETURN row.prop""".stripMargin).next().get("row.prop"))
        error.getMessage should startWith(
          """Tried to read a field larger than buffer size 1048576.""".stripMargin)
        resourceMonitor.assertClosedAndClear(1)
      }
    }
  }

  test("should be able to configure db to handle huge fields") {
    runWithConfig(GraphDatabaseSettings.csv_buffer_size -> (4 * 1024 * 1024).toString) { db =>

      trackResources(db)

      val longName  = "f"* 6000000
      val urls = csvUrls({
        writer =>
          writer.println("\"prop\"")
          writer.println(longName)
      })
      for (url <- urls) {
        val result = db.execute(
          s"""LOAD CSV WITH HEADERS FROM '$url' AS row
             |RETURN row.prop""".stripMargin)
        result.next().get("row.prop") should equal(longName)
        resourceMonitor.assertClosedAndClear(1)
      }
    }
  }

  private def ensureNoIllegalCharsInWindowsFilePath(filename: String) = {
    // isWindows?
    if ('\\' == File.separatorChar) {
      // http://msdn.microsoft.com/en-us/library/windows/desktop/aa365247%28v=vs.85%29.aspxs
      val illegalCharsInWindowsFilePath = "/?<>\\:*|\""
      // just replace the illegal chars with a 'a'
      illegalCharsInWindowsFilePath.foldLeft(filename)((current, c) => current.replace(c, 'a'))
    } else {
      filename
    }
  }

  private val CSV_DATA_CONTENT = "1,1,1\n2,2,2\n3,3,3\n".getBytes
  private val CSV_PATH = "/test.csv"
  private val CSV_COOKIE_PATH = "/cookie_test.csv"
  private val CSV_REDIRECT_PATH = "/redirect_test.csv"
  private val MAGIC_COOKIE = "neoCookie=Magic"
  private var httpServer: HttpServerTestSupport = _
  private var port = -1

  override def beforeAll() {
    val  builder = new HttpServerTestSupportBuilder()
    builder.onPathReplyWithData(CSV_PATH, CSV_DATA_CONTENT)

    builder.onPathReplyWithData(CSV_COOKIE_PATH, CSV_DATA_CONTENT)
    builder.onPathReplyOnlyWhen(CSV_COOKIE_PATH, HttpServerTestSupport.hasCookie(MAGIC_COOKIE))

    builder.onPathRedirectTo(CSV_REDIRECT_PATH, CSV_COOKIE_PATH)
    builder.onPathTransformResponse(CSV_REDIRECT_PATH, HttpServerTestSupport.setCookie(MAGIC_COOKIE))

    httpServer = builder.build()
    httpServer.start()
    port = httpServer.boundInfo.getPort
    assert(port > 0)
  }

  override def afterAll() {
    httpServer.stop()
  }

  private def acceptanceTestDatabaseBuilder = {
    new TestEnterpriseGraphDatabaseFactory().newImpermanentDatabaseBuilder(acceptanceDbFolder)
  }

  private def acceptanceDbFolder = {
    new File("target/test-data/acceptance-db")
  }

  private def createFile(filename: String = "cypher", dir: String = null)(f: PrintWriter => Unit): String =
    createTempFileURL(filename, ".csv")(f)
}<|MERGE_RESOLUTION|>--- conflicted
+++ resolved
@@ -28,13 +28,7 @@
 import java.util.Collections.emptyMap
 
 import org.neo4j.cypher._
-<<<<<<< HEAD
 import org.neo4j.cypher.internal.runtime.CreateTempFileTestSupport
-=======
-import org.neo4j.cypher.internal.frontend.v3_4.helpers.StringHelper.RichString
-import org.neo4j.cypher.internal.runtime.{CreateTempFileTestSupport, InternalExecutionResult}
-import org.neo4j.cypher.internal.v3_4.logical.plans.NodeIndexSeek
->>>>>>> f7a5ce5c
 import org.neo4j.graphdb.QueryExecutionException
 import org.neo4j.graphdb.config.Configuration
 import org.neo4j.graphdb.factory.GraphDatabaseSettings
@@ -424,9 +418,9 @@
       val result =  innerExecuteDeprecated(s"LOAD CSV WITH HEADERS FROM '$url' AS line FIELDTERMINATOR ';' RETURN keys(line)").toList
 
       assert(result === List(
-        Map("keys(line)" -> List("DEPARTMENT NAME", null, "DEPARTMENT ID")),
-        Map("keys(line)" -> List("DEPARTMENT NAME", null, "DEPARTMENT ID")),
-        Map("keys(line)" -> List("DEPARTMENT NAME", null, "DEPARTMENT ID"))
+        Map("keys(line)" -> List(null, "DEPARTMENT ID", "DEPARTMENT NAME" )),
+        Map("keys(line)" -> List(null, "DEPARTMENT ID", "DEPARTMENT NAME" )),
+        Map("keys(line)" -> List(null, "DEPARTMENT ID", "DEPARTMENT NAME" ))
       ))
     }
   }
