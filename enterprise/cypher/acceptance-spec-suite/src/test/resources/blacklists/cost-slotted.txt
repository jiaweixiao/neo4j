<<<<<<< HEAD
Feature "ProcedureCallAcceptance": Scenario "Standalone call to procedure should fail if implicit argument is missing"
Feature "ProcedureCallAcceptance": Scenario "Standalone call to unknown procedure should fail"
Feature "ProcedureCallAcceptance": Scenario "In-query call to unknown procedure should fail"
=======
Feature "PatternExpressionAcceptance": Scenario "Nested pattern comprehensions"
Feature "PatternExpressionAcceptance": Scenario "Nested pattern comprehensions 2"
Feature "PatternExpressionAcceptance": Scenario "Nested pattern comprehensions 3"
Feature "PatternExpressionAcceptance": Scenario "Nested pattern comprehensions 4"
Feature "PatternExpressionAcceptance": Scenario "Nested pattern comprehension with food"
Feature "ProcedureCallAcceptance": Scenario "Standalone call to procedure should fail if implicit argument is missing"
>>>>>>> 9021cb31
<|MERGE_RESOLUTION|>--- conflicted
+++ resolved
@@ -1,12 +1 @@
-<<<<<<< HEAD
-Feature "ProcedureCallAcceptance": Scenario "Standalone call to procedure should fail if implicit argument is missing"
-Feature "ProcedureCallAcceptance": Scenario "Standalone call to unknown procedure should fail"
-Feature "ProcedureCallAcceptance": Scenario "In-query call to unknown procedure should fail"
-=======
-Feature "PatternExpressionAcceptance": Scenario "Nested pattern comprehensions"
-Feature "PatternExpressionAcceptance": Scenario "Nested pattern comprehensions 2"
-Feature "PatternExpressionAcceptance": Scenario "Nested pattern comprehensions 3"
-Feature "PatternExpressionAcceptance": Scenario "Nested pattern comprehensions 4"
-Feature "PatternExpressionAcceptance": Scenario "Nested pattern comprehension with food"
-Feature "ProcedureCallAcceptance": Scenario "Standalone call to procedure should fail if implicit argument is missing"
->>>>>>> 9021cb31
+Feature "ProcedureCallAcceptance": Scenario "Standalone call to procedure should fail if implicit argument is missing"