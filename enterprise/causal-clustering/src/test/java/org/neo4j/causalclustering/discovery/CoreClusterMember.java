/*
 * Copyright (c) 2002-2017 "Neo Technology,"
 * Network Engine for Objects in Lund AB [http://neotechnology.com]
 *
 * This file is part of Neo4j.
 *
 * Neo4j is free software: you can redistribute it and/or modify
 * it under the terms of the GNU Affero General Public License as
 * published by the Free Software Foundation, either version 3 of the
 * License, or (at your option) any later version.
 *
 * This program is distributed in the hope that it will be useful,
 * but WITHOUT ANY WARRANTY; without even the implied warranty of
 * MERCHANTABILITY or FITNESS FOR A PARTICULAR PURPOSE.  See the
 * GNU Affero General Public License for more details.
 *
 * You should have received a copy of the GNU Affero General Public License
 * along with this program. If not, see <http://www.gnu.org/licenses/>.
 */
package org.neo4j.causalclustering.discovery;

import java.io.File;
import java.io.IOException;
import java.util.List;
import java.util.Map;
import java.util.SortedMap;
import java.util.function.IntFunction;

import org.neo4j.causalclustering.catchup.CatchupServer;
import org.neo4j.causalclustering.core.CausalClusteringSettings;
import org.neo4j.causalclustering.core.CoreGraphDatabase;
import org.neo4j.causalclustering.core.consensus.RaftMachine;
import org.neo4j.causalclustering.core.consensus.log.segmented.FileNames;
import org.neo4j.causalclustering.core.state.ClusterStateDirectory;
import org.neo4j.causalclustering.core.state.RaftLogPruner;
import org.neo4j.causalclustering.identity.MemberId;
import org.neo4j.cluster.ClusterSettings;
import org.neo4j.graphdb.factory.GraphDatabaseSettings;
import org.neo4j.helpers.AdvertisedSocketAddress;
import org.neo4j.io.fs.DefaultFileSystemAbstraction;
import org.neo4j.kernel.GraphDatabaseDependencies;
import org.neo4j.kernel.configuration.BoltConnector;
import org.neo4j.kernel.configuration.Config;
import org.neo4j.kernel.configuration.HttpConnector;
import org.neo4j.kernel.configuration.HttpConnector.Encryption;
import org.neo4j.kernel.configuration.Settings;
import org.neo4j.kernel.monitoring.Monitors;
import org.neo4j.logging.Level;

import static java.lang.String.format;
import static java.util.stream.Collectors.joining;
import static org.neo4j.causalclustering.core.consensus.log.RaftLog.RAFT_LOG_DIRECTORY_NAME;
import static org.neo4j.helpers.AdvertisedSocketAddress.advertisedAddress;
import static org.neo4j.helpers.ListenSocketAddress.listenAddress;
import static org.neo4j.helpers.collection.MapUtil.stringMap;

public class CoreClusterMember implements ClusterMember
{
    private final File neo4jHome;
    private final DiscoveryServiceFactory discoveryServiceFactory;
    private final File storeDir;
    private final File clusterStateDir;
    private final File raftLogDir;
    private final Map<String,String> config = stringMap();
    private final int serverId;
    private final Monitors monitors;
    private final String boltAdvertisedSocketAddress;
    private CoreGraphDatabase database;

    public CoreClusterMember( int serverId, int clusterSize,
            List<AdvertisedSocketAddress> addresses,
            DiscoveryServiceFactory discoveryServiceFactory,
            String recordFormat,
            File parentDir,
            Map<String,String> extraParams,
            Map<String,IntFunction<String>> instanceExtraParams,
            String listenAddress,
            String advertisedAddress, Monitors monitors )
    {
        this.serverId = serverId;
        this.monitors = monitors;
        int hazelcastPort = 5000 + serverId;
        int txPort = 6000 + serverId;
        int raftPort = 7000 + serverId;
        int boltPort = 8000 + serverId;
        int httpPort = 10000 + serverId;

        String initialMembers = addresses.stream().map( AdvertisedSocketAddress::toString ).collect( joining( "," ) );
        boltAdvertisedSocketAddress = advertisedAddress( advertisedAddress, boltPort );

        config.put( ClusterSettings.mode.name(), ClusterSettings.Mode.CORE.name() );
        config.put( GraphDatabaseSettings.default_advertised_address.name(), advertisedAddress );
        config.put( CausalClusteringSettings.initial_discovery_members.name(), initialMembers );
        config.put( CausalClusteringSettings.discovery_listen_address.name(),
                listenAddress( listenAddress, hazelcastPort ) );
        config.put( CausalClusteringSettings.transaction_listen_address.name(),
                listenAddress( listenAddress, txPort ) );
        config.put( CausalClusteringSettings.raft_listen_address.name(), listenAddress( listenAddress, raftPort ) );
        config.put( CausalClusteringSettings.cluster_topology_refresh.name(), "1000ms" );
        config.put( CausalClusteringSettings.expected_core_cluster_size.name(), String.valueOf( clusterSize ) );
        config.put( CausalClusteringSettings.leader_election_timeout.name(), "500ms" );
        config.put( CausalClusteringSettings.raft_messages_log_enable.name(), Settings.TRUE );
        config.put( GraphDatabaseSettings.store_internal_log_level.name(), Level.DEBUG.name() );
        config.put( GraphDatabaseSettings.record_format.name(), recordFormat );
        config.put( new BoltConnector( "bolt" ).type.name(), "BOLT" );
        config.put( new BoltConnector( "bolt" ).enabled.name(), "true" );
        config.put( new BoltConnector( "bolt" ).listen_address.name(), listenAddress( listenAddress, boltPort ) );
        config.put( new BoltConnector( "bolt" ).advertised_address.name(), boltAdvertisedSocketAddress );
        config.put( new HttpConnector( "http", Encryption.NONE ).type.name(), "HTTP" );
        config.put( new HttpConnector( "http", Encryption.NONE ).enabled.name(), "true" );
        config.put( new HttpConnector( "http", Encryption.NONE ).listen_address.name(),
                listenAddress( listenAddress, httpPort ) );
        config.put( new HttpConnector( "http", Encryption.NONE ).advertised_address.name(),
                advertisedAddress( advertisedAddress, httpPort ) );
        config.put( GraphDatabaseSettings.pagecache_memory.name(), "8m" );
        config.put( GraphDatabaseSettings.auth_store.name(), new File( parentDir, "auth" ).getAbsolutePath() );
        config.putAll( extraParams );

        for ( Map.Entry<String,IntFunction<String>> entry : instanceExtraParams.entrySet() )
        {
            config.put( entry.getKey(), entry.getValue().apply( serverId ) );
        }

        this.neo4jHome = new File( parentDir, "server-core-" + serverId );
        config.put( GraphDatabaseSettings.neo4j_home.name(), neo4jHome.getAbsolutePath() );
        config.put( GraphDatabaseSettings.logs_directory.name(), new File( neo4jHome, "logs" ).getAbsolutePath() );

        this.discoveryServiceFactory = discoveryServiceFactory;
        File dataDir = new File( neo4jHome, "data" );
        clusterStateDir = ClusterStateDirectory.withoutInitializing( dataDir ).get();
        raftLogDir = new File( clusterStateDir, RAFT_LOG_DIRECTORY_NAME );
        storeDir = new File( new File( dataDir, "databases" ), "graph.db" );
        //noinspection ResultOfMethodCallIgnored
        storeDir.mkdirs();
    }

    public String boltAdvertisedAddress()
    {
        return boltAdvertisedSocketAddress;
    }

    public String routingURI()
    {
        return String.format( "bolt+routing://%s", boltAdvertisedSocketAddress );
    }

    public String directURI()
    {
        return String.format( "bolt://%s", boltAdvertisedSocketAddress );
    }

    @Override
    public void start()
    {
<<<<<<< HEAD
        database = new CoreGraphDatabase( storeDir, Config.embeddedDefaults( config ),
                GraphDatabaseDependencies.newDependencies(), discoveryServiceFactory );
=======
        database = new CoreGraphDatabase( storeDir, config,
                GraphDatabaseDependencies.newDependencies().monitors( monitors ), discoveryServiceFactory );
>>>>>>> 04fb3868
    }

    @Override
    public void shutdown()
    {
        if ( database != null )
        {
            database.shutdown();
            database = null;
        }
    }

    @Override
    public CoreGraphDatabase database()
    {
        return database;
    }

    public File storeDir()
    {
        return storeDir;
    }

    public RaftLogPruner raftLogPruner()
    {
        return database.getDependencyResolver().resolveDependency( RaftLogPruner.class );
    }

    public RaftMachine raft()
    {
        return database.getDependencyResolver().resolveDependency( RaftMachine.class );
    }

    public MemberId id()
    {
        return database.getDependencyResolver().resolveDependency( RaftMachine.class ).identity();
    }

    public SortedMap<Long, File> getLogFileNames() throws IOException
    {
        File logFilesDir = new File( clusterStateDir, RAFT_LOG_DIRECTORY_NAME );
        try ( DefaultFileSystemAbstraction fileSystem = new DefaultFileSystemAbstraction() )
        {
            return new FileNames( logFilesDir ).getAllFiles( fileSystem, null );
        }
    }

    public File homeDir()
    {
        return neo4jHome;
    }

    @Override
    public String toString()
    {
        return format( "CoreClusterMember{serverId=%d}", serverId );
    }

    public int serverId()
    {
        return serverId;
    }

    @Override
    public ClientConnectorAddresses clientConnectorAddresses()
    {
        return ClientConnectorAddresses.extractFromConfig( Config.embeddedDefaults( this.config ) );
    }

    public File clusterStateDirectory()
    {
        return clusterStateDir;
    }

    public File raftLogDirectory()
    {
        return raftLogDir;
    }

    public void stopCatchupServer() throws Throwable
    {
        database.getDependencyResolver().resolveDependency( CatchupServer.class).stop();
    }
}<|MERGE_RESOLUTION|>--- conflicted
+++ resolved
@@ -68,14 +68,15 @@
     private CoreGraphDatabase database;
 
     public CoreClusterMember( int serverId, int clusterSize,
-            List<AdvertisedSocketAddress> addresses,
-            DiscoveryServiceFactory discoveryServiceFactory,
-            String recordFormat,
-            File parentDir,
-            Map<String,String> extraParams,
-            Map<String,IntFunction<String>> instanceExtraParams,
-            String listenAddress,
-            String advertisedAddress, Monitors monitors )
+                              List<AdvertisedSocketAddress> addresses,
+                              DiscoveryServiceFactory discoveryServiceFactory,
+                              String recordFormat,
+                              File parentDir,
+                              Map<String, String> extraParams,
+                              Map<String, IntFunction<String>> instanceExtraParams,
+                              String listenAddress,
+                              String advertisedAddress,
+                              Monitors monitors)
     {
         this.serverId = serverId;
         this.monitors = monitors;
@@ -91,10 +92,8 @@
         config.put( ClusterSettings.mode.name(), ClusterSettings.Mode.CORE.name() );
         config.put( GraphDatabaseSettings.default_advertised_address.name(), advertisedAddress );
         config.put( CausalClusteringSettings.initial_discovery_members.name(), initialMembers );
-        config.put( CausalClusteringSettings.discovery_listen_address.name(),
-                listenAddress( listenAddress, hazelcastPort ) );
-        config.put( CausalClusteringSettings.transaction_listen_address.name(),
-                listenAddress( listenAddress, txPort ) );
+        config.put( CausalClusteringSettings.discovery_listen_address.name(), listenAddress( listenAddress, hazelcastPort ) );
+        config.put( CausalClusteringSettings.transaction_listen_address.name(), listenAddress( listenAddress, txPort ) );
         config.put( CausalClusteringSettings.raft_listen_address.name(), listenAddress( listenAddress, raftPort ) );
         config.put( CausalClusteringSettings.cluster_topology_refresh.name(), "1000ms" );
         config.put( CausalClusteringSettings.expected_core_cluster_size.name(), String.valueOf( clusterSize ) );
@@ -108,15 +107,13 @@
         config.put( new BoltConnector( "bolt" ).advertised_address.name(), boltAdvertisedSocketAddress );
         config.put( new HttpConnector( "http", Encryption.NONE ).type.name(), "HTTP" );
         config.put( new HttpConnector( "http", Encryption.NONE ).enabled.name(), "true" );
-        config.put( new HttpConnector( "http", Encryption.NONE ).listen_address.name(),
-                listenAddress( listenAddress, httpPort ) );
-        config.put( new HttpConnector( "http", Encryption.NONE ).advertised_address.name(),
-                advertisedAddress( advertisedAddress, httpPort ) );
+        config.put( new HttpConnector( "http", Encryption.NONE ).listen_address.name(), listenAddress( listenAddress, httpPort ) );
+        config.put( new HttpConnector( "http", Encryption.NONE ).advertised_address.name(), advertisedAddress( advertisedAddress, httpPort ) );
         config.put( GraphDatabaseSettings.pagecache_memory.name(), "8m" );
         config.put( GraphDatabaseSettings.auth_store.name(), new File( parentDir, "auth" ).getAbsolutePath() );
         config.putAll( extraParams );
 
-        for ( Map.Entry<String,IntFunction<String>> entry : instanceExtraParams.entrySet() )
+        for ( Map.Entry<String, IntFunction<String>> entry : instanceExtraParams.entrySet() )
         {
             config.put( entry.getKey(), entry.getValue().apply( serverId ) );
         }
@@ -152,13 +149,8 @@
     @Override
     public void start()
     {
-<<<<<<< HEAD
         database = new CoreGraphDatabase( storeDir, Config.embeddedDefaults( config ),
-                GraphDatabaseDependencies.newDependencies(), discoveryServiceFactory );
-=======
-        database = new CoreGraphDatabase( storeDir, config,
                 GraphDatabaseDependencies.newDependencies().monitors( monitors ), discoveryServiceFactory );
->>>>>>> 04fb3868
     }
 
     @Override
