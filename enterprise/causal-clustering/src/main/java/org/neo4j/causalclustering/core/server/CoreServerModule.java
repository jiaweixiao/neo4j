/*
 * Copyright (c) 2002-2017 "Neo Technology,"
 * Network Engine for Objects in Lund AB [http://neotechnology.com]
 *
 * This file is part of Neo4j.
 *
 * Neo4j is free software: you can redistribute it and/or modify
 * it under the terms of the GNU Affero General Public License as
 * published by the Free Software Foundation, either version 3 of the
 * License, or (at your option) any later version.
 *
 * This program is distributed in the hope that it will be useful,
 * but WITHOUT ANY WARRANTY; without even the implied warranty of
 * MERCHANTABILITY or FITNESS FOR A PARTICULAR PURPOSE.  See the
 * GNU Affero General Public License for more details.
 *
 * You should have received a copy of the GNU Affero General Public License
 * along with this program. If not, see <http://www.gnu.org/licenses/>.
 */
package org.neo4j.causalclustering.core.server;

import java.io.File;
import java.util.function.Supplier;

import org.neo4j.backup.OnlineBackupKernelExtension;
import org.neo4j.backup.OnlineBackupSettings;
import org.neo4j.causalclustering.ReplicationModule;
import org.neo4j.causalclustering.catchup.CatchUpClient;
import org.neo4j.causalclustering.catchup.CatchupServer;
import org.neo4j.causalclustering.catchup.CheckpointerSupplier;
import org.neo4j.causalclustering.catchup.storecopy.CopiedStoreRecovery;
import org.neo4j.causalclustering.catchup.storecopy.LocalDatabase;
import org.neo4j.causalclustering.catchup.storecopy.RemoteStore;
import org.neo4j.causalclustering.catchup.storecopy.StoreCopyClient;
import org.neo4j.causalclustering.catchup.storecopy.StoreCopyProcess;
import org.neo4j.causalclustering.catchup.tx.TransactionLogCatchUpFactory;
import org.neo4j.causalclustering.catchup.tx.TxPullClient;
import org.neo4j.causalclustering.core.CausalClusteringSettings;
import org.neo4j.causalclustering.core.IdentityModule;
import org.neo4j.causalclustering.core.consensus.ConsensusModule;
import org.neo4j.causalclustering.core.consensus.ContinuousJob;
import org.neo4j.causalclustering.core.consensus.LeaderAvailabilityHandler;
import org.neo4j.causalclustering.core.consensus.RaftMessages;
import org.neo4j.causalclustering.core.consensus.RaftServer;
import org.neo4j.causalclustering.core.consensus.log.pruning.PruningScheduler;
import org.neo4j.causalclustering.core.consensus.membership.MembershipWaiter;
import org.neo4j.causalclustering.core.consensus.membership.MembershipWaiterLifecycle;
import org.neo4j.causalclustering.core.state.ClusteringModule;
import org.neo4j.causalclustering.core.state.CommandApplicationProcess;
import org.neo4j.causalclustering.core.state.CoreLife;
import org.neo4j.causalclustering.core.state.CoreSnapshotService;
import org.neo4j.causalclustering.core.state.CoreState;
import org.neo4j.causalclustering.core.state.LongIndexMarshal;
import org.neo4j.causalclustering.core.state.RaftLogPruner;
import org.neo4j.causalclustering.core.state.RaftMessageHandler;
import org.neo4j.causalclustering.core.state.machines.CoreStateMachinesModule;
import org.neo4j.causalclustering.core.state.snapshot.CoreStateDownloader;
import org.neo4j.causalclustering.core.state.snapshot.CoreStateDownloaderService;
import org.neo4j.causalclustering.core.state.storage.DurableStateStorage;
import org.neo4j.causalclustering.core.state.storage.StateStorage;
import org.neo4j.causalclustering.discovery.TopologyService;
<<<<<<< HEAD
import org.neo4j.causalclustering.handlers.PipelineHandlerAppender;
=======
import org.neo4j.causalclustering.helper.ExponentialBackoffStrategy;
>>>>>>> 4b09b8fa
import org.neo4j.causalclustering.identity.MemberId;
import org.neo4j.causalclustering.logging.MessageLogger;
import org.neo4j.causalclustering.messaging.CoreReplicatedContentMarshal;
import org.neo4j.causalclustering.messaging.LoggingInbound;
import org.neo4j.io.fs.FileSystemAbstraction;
import org.neo4j.kernel.NeoStoreDataSource;
import org.neo4j.kernel.configuration.Config;
import org.neo4j.kernel.impl.factory.PlatformModule;
import org.neo4j.kernel.impl.logging.LogService;
import org.neo4j.kernel.impl.transaction.log.LogicalTransactionStore;
import org.neo4j.kernel.impl.transaction.log.TransactionIdStore;
import org.neo4j.kernel.impl.transaction.state.DataSourceManager;
import org.neo4j.kernel.impl.util.Dependencies;
import org.neo4j.kernel.internal.DatabaseHealth;
import org.neo4j.kernel.lifecycle.LifeSupport;
import org.neo4j.kernel.monitoring.Monitors;
import org.neo4j.logging.LogProvider;
import org.neo4j.scheduler.JobScheduler;
import org.neo4j.time.Clocks;

<<<<<<< HEAD
=======
import static java.util.concurrent.TimeUnit.SECONDS;
import static org.neo4j.kernel.impl.util.JobScheduler.SchedulingStrategy.NEW_THREAD;

>>>>>>> 4b09b8fa
public class CoreServerModule
{
    public static final String CLUSTER_ID_NAME = "cluster-id";
    public static final String LAST_FLUSHED_NAME = "last-flushed";

    public final MembershipWaiterLifecycle membershipWaiterLifecycle;

    public CoreServerModule( IdentityModule identityModule, final PlatformModule platformModule,
                             ConsensusModule consensusModule, CoreStateMachinesModule coreStateMachinesModule,
                             ReplicationModule replicationModule, File clusterStateDirectory,
                             ClusteringModule clusteringModule, LocalDatabase localDatabase,
                             MessageLogger<MemberId> messageLogger, Supplier<DatabaseHealth> dbHealthSupplier,
                             PipelineHandlerAppender pipelineAppender )
    {
        final Dependencies dependencies = platformModule.dependencies;
        final Config config = platformModule.config;
        final LogService logging = platformModule.logging;
        final FileSystemAbstraction fileSystem = platformModule.fileSystem;
        final LifeSupport life = platformModule.life;
        final Monitors monitors = platformModule.monitors;
        final JobScheduler jobScheduler = platformModule.jobScheduler;
        final TopologyService topologyService = clusteringModule.topologyService();

        LogProvider logProvider = logging.getInternalLogProvider();
        LogProvider userLogProvider = logging.getUserLogProvider();

        final Supplier<DatabaseHealth> databaseHealthSupplier = dependencies.provideDependency( DatabaseHealth.class );

        StateStorage<Long> lastFlushedStorage = life.add(
                new DurableStateStorage<>( fileSystem, clusterStateDirectory, LAST_FLUSHED_NAME, new LongIndexMarshal(),
                        config.get( CausalClusteringSettings.last_flushed_state_size ), logProvider ) );

        consensusModule.raftMembershipManager().setRecoverFromIndexSupplier( lastFlushedStorage::getInitialState );

        RaftServer raftServer = new RaftServer( new CoreReplicatedContentMarshal(), pipelineAppender, config, logProvider, userLogProvider, monitors );

        LoggingInbound<RaftMessages.ClusterIdAwareMessage> loggingRaftInbound = new LoggingInbound<>( raftServer, messageLogger, identityModule.myself() );

        long inactivityTimeoutMillis = config.get( CausalClusteringSettings.catch_up_client_inactivity_timeout ).toMillis();
        CatchUpClient catchUpClient = life
                .add( new CatchUpClient(  logProvider, Clocks.systemClock(),
                        inactivityTimeoutMillis, monitors, pipelineAppender ) );

        RemoteStore remoteStore = new RemoteStore( logProvider, fileSystem, platformModule.pageCache,
                new StoreCopyClient( catchUpClient, logProvider ),
                new TxPullClient( catchUpClient, platformModule.monitors ), new TransactionLogCatchUpFactory(),
                platformModule.monitors );

        CopiedStoreRecovery copiedStoreRecovery = new CopiedStoreRecovery( config, platformModule.kernelExtensions.listFactories(), platformModule.pageCache );
        life.add( copiedStoreRecovery );

        StoreCopyProcess storeCopyProcess =
                new StoreCopyProcess( fileSystem, platformModule.pageCache, localDatabase, copiedStoreRecovery, remoteStore, logProvider );

        LifeSupport servicesToStopOnStoreCopy = new LifeSupport();

        if ( config.get( OnlineBackupSettings.online_backup_enabled ) )
        {
            platformModule.dataSourceManager.addListener( new DataSourceManager.Listener()
            {
                @Override
                public void registered( NeoStoreDataSource dataSource )
                {
                    servicesToStopOnStoreCopy.add( pickBackupExtension( dataSource ) );
                }

                @Override
                public void unregistered( NeoStoreDataSource dataSource )
                {
                    servicesToStopOnStoreCopy.remove( pickBackupExtension( dataSource ) );
                }

                private OnlineBackupKernelExtension pickBackupExtension( NeoStoreDataSource dataSource )
                {
                    return dataSource.getDependencyResolver().resolveDependency( OnlineBackupKernelExtension.class );
                }
            } );
        }

        CoreState coreState = new CoreState( coreStateMachinesModule.coreStateMachines, replicationModule.getSessionTracker(), lastFlushedStorage );

        CommandApplicationProcess commandApplicationProcess =
                new CommandApplicationProcess( consensusModule.raftLog(), config.get( CausalClusteringSettings.state_machine_apply_max_batch_size ),
                        config.get( CausalClusteringSettings.state_machine_flush_window_size ), databaseHealthSupplier, logProvider,
                        replicationModule.getProgressTracker(), replicationModule.getSessionTracker(), coreState, consensusModule.inFlightCache(),
                        platformModule.monitors );
        dependencies.satisfyDependency( commandApplicationProcess ); // lastApplied() for CC-robustness

        CoreSnapshotService snapshotService =
                new CoreSnapshotService( commandApplicationProcess, coreState, consensusModule.raftLog(), consensusModule.raftMachine() );

<<<<<<< HEAD
        CoreStateDownloader downloader =
                new CoreStateDownloader( localDatabase, servicesToStopOnStoreCopy, remoteStore, catchUpClient, logProvider, storeCopyProcess,
                        coreStateMachinesModule.coreStateMachines, snapshotService, commandApplicationProcess, topologyService );

        RaftMessageHandler messageHandler =
                new RaftMessageHandler( localDatabase, logProvider, consensusModule.raftMachine(), downloader, commandApplicationProcess );
=======
        CoreStateDownloader downloader = new CoreStateDownloader( localDatabase, servicesToStopOnStoreCopy,
                remoteStore, catchUpClient, logProvider, storeCopyProcess, coreStateMachinesModule.coreStateMachines,
                snapshotService, topologyService );

        CoreStateDownloaderService downloadService = new CoreStateDownloaderService( platformModule
                .jobScheduler, downloader, commandApplicationProcess, logProvider,
                new ExponentialBackoffStrategy( 1, 30, SECONDS ).newTimeout() );

        RaftMessageHandler messageHandler = new RaftMessageHandler( localDatabase, logProvider,
                consensusModule.raftMachine(), downloadService, commandApplicationProcess );
>>>>>>> 4b09b8fa

        int queueSize = config.get( CausalClusteringSettings.raft_in_queue_size );
        int maxBatch = config.get( CausalClusteringSettings.raft_in_queue_max_batch );

        BatchingMessageHandler batchingMessageHandler = new BatchingMessageHandler( messageHandler, queueSize, maxBatch, logProvider );

        LeaderAvailabilityHandler leaderAvailabilityHandler = new LeaderAvailabilityHandler(
                        batchingMessageHandler, consensusModule.getLeaderAvailabilityTimers(), consensusModule.raftMachine()::term, logProvider
        );

        CoreLife coreLife = new CoreLife( consensusModule.raftMachine(), localDatabase,
                clusteringModule.clusterBinder(), commandApplicationProcess,
                coreStateMachinesModule.coreStateMachines, messageHandler, leaderAvailabilityHandler, snapshotService );

        loggingRaftInbound.registerHandler( leaderAvailabilityHandler );

        long electionTimeout = config.get( CausalClusteringSettings.leader_election_timeout ).toMillis();

        MembershipWaiter membershipWaiter = new MembershipWaiter( identityModule.myself(), jobScheduler, dbHealthSupplier, electionTimeout * 4, logProvider );
        long joinCatchupTimeout = config.get( CausalClusteringSettings.join_catch_up_timeout ).toMillis();
        membershipWaiterLifecycle = new MembershipWaiterLifecycle( membershipWaiter, joinCatchupTimeout, consensusModule.raftMachine(), logProvider );

        CatchupServer catchupServer = new CatchupServer( logProvider, userLogProvider, localDatabase::storeId,
                platformModule.dependencies.provideDependency( TransactionIdStore.class ),
                platformModule.dependencies.provideDependency( LogicalTransactionStore.class ), localDatabase::dataSource, localDatabase::isAvailable,
                snapshotService, config, platformModule.monitors, new CheckpointerSupplier( platformModule.dependencies ), fileSystem, platformModule.pageCache,
                platformModule.storeCopyCheckPointMutex, pipelineAppender );

        RaftLogPruner raftLogPruner = new RaftLogPruner( consensusModule.raftMachine(), commandApplicationProcess );
        dependencies.satisfyDependency( raftLogPruner );

        life.add( new PruningScheduler( raftLogPruner, jobScheduler,
                config.get( CausalClusteringSettings.raft_log_pruning_frequency ).toMillis(), logProvider ) );

        // Exposes this so that tests can start/stop the catchup server
        dependencies.satisfyDependency( catchupServer );

        servicesToStopOnStoreCopy.add( catchupServer );

        // batches messages from raft server -> core state
        // core state will drop messages if not ready
        life.add( batchingMessageHandler );
        final JobScheduler.Group group = new JobScheduler.Group( "raft-batch-handler" );
        life.add( new ContinuousJob( jobScheduler.threadFactory( group ), batchingMessageHandler, logProvider ) );

        life.add( raftServer ); // must start before core state so that it can trigger snapshot downloads when necessary
        life.add( coreLife );
        life.add( catchupServer ); // must start last and stop first, since it handles external requests
        life.add( downloadService );
    }
}<|MERGE_RESOLUTION|>--- conflicted
+++ resolved
@@ -59,11 +59,8 @@
 import org.neo4j.causalclustering.core.state.storage.DurableStateStorage;
 import org.neo4j.causalclustering.core.state.storage.StateStorage;
 import org.neo4j.causalclustering.discovery.TopologyService;
-<<<<<<< HEAD
 import org.neo4j.causalclustering.handlers.PipelineHandlerAppender;
-=======
 import org.neo4j.causalclustering.helper.ExponentialBackoffStrategy;
->>>>>>> 4b09b8fa
 import org.neo4j.causalclustering.identity.MemberId;
 import org.neo4j.causalclustering.logging.MessageLogger;
 import org.neo4j.causalclustering.messaging.CoreReplicatedContentMarshal;
@@ -84,12 +81,8 @@
 import org.neo4j.scheduler.JobScheduler;
 import org.neo4j.time.Clocks;
 
-<<<<<<< HEAD
-=======
 import static java.util.concurrent.TimeUnit.SECONDS;
-import static org.neo4j.kernel.impl.util.JobScheduler.SchedulingStrategy.NEW_THREAD;
-
->>>>>>> 4b09b8fa
+
 public class CoreServerModule
 {
     public static final String CLUSTER_ID_NAME = "cluster-id";
@@ -181,25 +174,16 @@
         CoreSnapshotService snapshotService =
                 new CoreSnapshotService( commandApplicationProcess, coreState, consensusModule.raftLog(), consensusModule.raftMachine() );
 
-<<<<<<< HEAD
         CoreStateDownloader downloader =
                 new CoreStateDownloader( localDatabase, servicesToStopOnStoreCopy, remoteStore, catchUpClient, logProvider, storeCopyProcess,
-                        coreStateMachinesModule.coreStateMachines, snapshotService, commandApplicationProcess, topologyService );
-
-        RaftMessageHandler messageHandler =
-                new RaftMessageHandler( localDatabase, logProvider, consensusModule.raftMachine(), downloader, commandApplicationProcess );
-=======
-        CoreStateDownloader downloader = new CoreStateDownloader( localDatabase, servicesToStopOnStoreCopy,
-                remoteStore, catchUpClient, logProvider, storeCopyProcess, coreStateMachinesModule.coreStateMachines,
-                snapshotService, topologyService );
+                        coreStateMachinesModule.coreStateMachines, snapshotService, topologyService );
 
         CoreStateDownloaderService downloadService = new CoreStateDownloaderService( platformModule
                 .jobScheduler, downloader, commandApplicationProcess, logProvider,
                 new ExponentialBackoffStrategy( 1, 30, SECONDS ).newTimeout() );
 
-        RaftMessageHandler messageHandler = new RaftMessageHandler( localDatabase, logProvider,
-                consensusModule.raftMachine(), downloadService, commandApplicationProcess );
->>>>>>> 4b09b8fa
+        RaftMessageHandler messageHandler =
+                new RaftMessageHandler( localDatabase, logProvider, consensusModule.raftMachine(), downloadService, commandApplicationProcess );
 
         int queueSize = config.get( CausalClusteringSettings.raft_in_queue_size );
         int maxBatch = config.get( CausalClusteringSettings.raft_in_queue_max_batch );
