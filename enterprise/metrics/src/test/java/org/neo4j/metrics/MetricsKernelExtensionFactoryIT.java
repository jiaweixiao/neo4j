--- conflicted
+++ resolved
@@ -34,10 +34,6 @@
 import org.neo4j.graphdb.DynamicLabel;
 import org.neo4j.graphdb.Node;
 import org.neo4j.graphdb.Transaction;
-<<<<<<< HEAD
-=======
-import org.neo4j.graphdb.factory.GraphDatabaseFactory;
->>>>>>> 4b43d754
 import org.neo4j.helpers.Settings;
 import org.neo4j.kernel.ha.HighlyAvailableGraphDatabase;
 import org.neo4j.kernel.impl.ha.ClusterManager;
@@ -70,30 +66,15 @@
     @Before
     public void setup() throws Exception
     {
-<<<<<<< HEAD
         outputFile = folder.file( "metrics.csv" );
         Map<String,String> config = new HashMap<>();
+        config.put( MetricsSettings.neoEnabled.name(), Settings.TRUE );
         config.put( csvEnabled.name(), Settings.TRUE );
         config.put( cypher_min_replan_interval.name(), "0" );
         config.put( csvFile.name(), single.name() );
         config.put( csvPath.name(), outputFile.getAbsolutePath() );
         cluster = clusterRule.withSharedConfig( config ).withProvider( clusterOfSize( 1 ) ).startCluster();
         db = cluster.getMaster();
-=======
-        File dbPath = folder.directory( "data" );
-        outputFile = folder.file( "metrics.csv" );
-        db = new GraphDatabaseFactory().newEmbeddedDatabaseBuilder( dbPath ).
-                setConfig( MetricsSettings.neoEnabled, Settings.TRUE ).
-                setConfig( csvEnabled, Settings.TRUE ).
-                setConfig( csvFile, single.name() ).
-                setConfig( csvPath, outputFile.getAbsolutePath() ).newGraphDatabase();
-    }
-
-    @After
-    public void shutdown()
-    {
-        db.shutdown();
->>>>>>> 4b43d754
     }
 
     @Test
