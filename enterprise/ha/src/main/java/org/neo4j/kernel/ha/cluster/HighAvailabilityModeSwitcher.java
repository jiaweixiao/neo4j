--- conflicted
+++ resolved
@@ -19,11 +19,6 @@
  */
 package org.neo4j.kernel.ha.cluster;
 
-import static org.neo4j.cluster.ClusterSettings.INSTANCE_ID;
-import static org.neo4j.helpers.Functions.withDefaults;
-import static org.neo4j.helpers.NamedThreadFactory.named;
-import static org.neo4j.helpers.Uris.parameter;
-
 import java.net.URI;
 import java.util.concurrent.ExecutionException;
 import java.util.concurrent.Executors;
@@ -44,6 +39,11 @@
 import org.neo4j.kernel.lifecycle.LifeSupport;
 import org.neo4j.kernel.lifecycle.Lifecycle;
 
+import static org.neo4j.cluster.ClusterSettings.INSTANCE_ID;
+import static org.neo4j.helpers.Functions.withDefaults;
+import static org.neo4j.helpers.NamedThreadFactory.named;
+import static org.neo4j.helpers.Uris.parameter;
+
 /**
  * Performs the internal switches from pending to slave/master, by listening for
  * ClusterMemberChangeEvents. When finished it will invoke {@link org.neo4j.cluster.member
@@ -335,10 +335,6 @@
                     haCommunicationLife.shutdown();
                     haCommunicationLife = new LifeSupport();
 
-<<<<<<< HEAD
-                    slaveHaURI = switchToSlave.switchToSlave(haCommunicationLife, me, masterUri);
-                } catch (MismatchingStoreIdException | NoSuchLogVersionException e)
-=======
                     URI resultingSlaveHaURI = switchToSlave.switchToSlave( haCommunicationLife, me, masterUri, cancellationHandle );
                     if ( resultingSlaveHaURI == null )
                     {
@@ -353,13 +349,7 @@
                         slaveHaURI = resultingSlaveHaURI;
                     }
                 }
-                catch ( MismatchingStoreIdException e )
-                {
-                    // Try again immediately
-                    run();
-                }
-                catch ( NoSuchLogVersionException e )
->>>>>>> 28813c3c
+                catch ( MismatchingStoreIdException | NoSuchLogVersionException e )
                 {
                     // Try again immediately
                     run();
