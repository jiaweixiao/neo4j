/**
 * Copyright (c) 2002-2015 "Neo Technology,"
 * Network Engine for Objects in Lund AB [http://neotechnology.com]
 *
 * This file is part of Neo4j.
 *
 * Neo4j is free software: you can redistribute it and/or modify
 * it under the terms of the GNU Affero General Public License as
 * published by the Free Software Foundation, either version 3 of the
 * License, or (at your option) any later version.
 *
 * This program is distributed in the hope that it will be useful,
 * but WITHOUT ANY WARRANTY; without even the implied warranty of
 * MERCHANTABILITY or FITNESS FOR A PARTICULAR PURPOSE.  See the
 * GNU Affero General Public License for more details.
 *
 * You should have received a copy of the GNU Affero General Public License
 * along with this program. If not, see <http://www.gnu.org/licenses/>.
 */
package org.neo4j.kernel.ha.com.slave;

import java.util.HashMap;
import java.util.Map;

<<<<<<< HEAD
import org.neo4j.com.MismatchingVersionHandler;
import org.neo4j.com.ProtocolVersion;
import org.neo4j.kernel.ha.MasterClient201;
import org.neo4j.kernel.ha.MasterClient210;
import org.neo4j.kernel.ha.MasterClient214;
import org.neo4j.kernel.impl.nioneo.store.StoreId;
=======
import org.neo4j.cluster.client.ClusterClient;
import org.neo4j.cluster.member.ClusterMemberAvailability;
import org.neo4j.com.ComException;
import org.neo4j.com.ComExceptionHandler;
import org.neo4j.com.IllegalProtocolVersionException;
import org.neo4j.kernel.ha.MasterClient20;
import org.neo4j.kernel.ha.MasterClient201;
import org.neo4j.kernel.ha.cluster.HighAvailabilityModeSwitcher;
import org.neo4j.kernel.ha.com.master.InvalidEpochException;
import org.neo4j.kernel.impl.nioneo.store.StoreId;
import org.neo4j.kernel.impl.util.StringLogger;
import org.neo4j.kernel.lifecycle.LifeSupport;
>>>>>>> efc6db9d
import org.neo4j.kernel.logging.Logging;
import org.neo4j.kernel.monitoring.Monitors;

public class MasterClientResolver implements MasterClientFactory
{
    private volatile MasterClientFactory currentFactory;

    private final Map<ProtocolVersion, MasterClientFactory> protocolToFactoryMapping;

    private final Map<ProtocolVersionCombo,MasterClientFactory> protocolToFactoryMapping;
    private final StringLogger log;

    private final ClusterClient clusterClient;
    private final ClusterMemberAvailability clusterMemberAvailability;

    @Override
    public MasterClient instantiate( String hostNameOrIp, int port, Monitors monitors, StoreId storeId )
    {
        if ( currentFactory == null )
        {
            assignDefaultFactory();
        }

<<<<<<< HEAD
        MasterClient result = currentFactory.instantiate( hostNameOrIp, port, monitors, storeId );
        result.addMismatchingVersionHandler( this );
        return result;
    }

    @Override
    public void versionMismatched( byte expected, byte received )
    {
        getFor( new ProtocolVersion( received, ProtocolVersion.INTERNAL_PROTOCOL_VERSION ) );
    }

    public MasterClientResolver( Logging logging, int readTimeout, int lockReadTimeout, int channels,
                                 int chunkSize )
    {
        protocolToFactoryMapping = new HashMap<>();
        protocolToFactoryMapping.put( MasterClient201.PROTOCOL_VERSION, new F201( logging, readTimeout, lockReadTimeout,
                channels, chunkSize ) );
        protocolToFactoryMapping.put( MasterClient210.PROTOCOL_VERSION, new F210( logging, readTimeout, lockReadTimeout,
=======
        MasterClient result = currentFactory.instantiate( hostNameOrIp, port, monitors, storeId, life );
        result.addComExceptionHandler( new MismatchingProtocolVersionHandler() );
        result.addComExceptionHandler( new InvalidEpochHandler() );
        return result;
    }

    private static final class ProtocolVersionCombo implements Comparable<ProtocolVersionCombo>
    {
        final int applicationProtocol;
        final int internalProtocol;

        ProtocolVersionCombo( int applicationProtocol, int internalProtocol )
        {
            this.applicationProtocol = applicationProtocol;
            this.internalProtocol = internalProtocol;
        }

        @Override
        public boolean equals( Object obj )
        {
            if ( obj == null )
            {
                return false;
            }
            if ( obj.getClass() != ProtocolVersionCombo.class )
            {
                return false;
            }
            ProtocolVersionCombo other = (ProtocolVersionCombo) obj;
            return other.applicationProtocol == applicationProtocol && other.internalProtocol == internalProtocol;
        }

        @Override
        public int hashCode()
        {
            return ( 31 * applicationProtocol ) | internalProtocol;
        }

        @Override
        public int compareTo( ProtocolVersionCombo o )
        {
            return ( applicationProtocol < o.applicationProtocol ? -1
                    : ( applicationProtocol == o.applicationProtocol ? 0 : 1 ) );
        }

        /* Legacy version combos:
         * static final ProtocolVersionCombo PC_153 = new ProtocolVersionCombo( MasterClient153.PROTOCOL_VERSION, 2 );
         * static final ProtocolVersionCombo PC_17 = new ProtocolVersionCombo( MasterClient17.PROTOCOL_VERSION, 2 );
         * static final ProtocolVersionCombo PC_18 = new ProtocolVersionCombo( MasterClient18.PROTOCOL_VERSION, 2 ); */
        static final ProtocolVersionCombo PC_20 = new ProtocolVersionCombo( MasterClient20.PROTOCOL_VERSION, 2 );
        static final ProtocolVersionCombo PC_201 = new ProtocolVersionCombo( MasterClient201.PROTOCOL_VERSION, 2 );
    }

    public MasterClientResolver( Logging logging, ClusterClient clusterClient,
            ClusterMemberAvailability clusterMemberAvailability, StringLogger msgLog,
            int readTimeout, int lockReadTimeout, int channels, int chunkSize )
    {
        this.log = msgLog;
        this.clusterClient = clusterClient;
        this.clusterMemberAvailability = clusterMemberAvailability;
        protocolToFactoryMapping = new HashMap<ProtocolVersionCombo, MasterClientFactory>();
        /* Legacy version combos:
         * protocolToFactoryMapping.put( ProtocolVersionCombo.PC_153, new F153( logging, readTimeout, lockReadTimeout,
         *     channels, chunkSize ) );
         * protocolToFactoryMapping.put( ProtocolVersionCombo.PC_17, new F17( logging, readTimeout, lockReadTimeout,
         *     channels, chunkSize ) );
         * protocolToFactoryMapping.put( ProtocolVersionCombo.PC_18, new F18( logging, readTimeout, lockReadTimeout,
         *     channels, chunkSize ) ); */
        protocolToFactoryMapping.put( ProtocolVersionCombo.PC_20, new F20( logging, readTimeout, lockReadTimeout,
>>>>>>> efc6db9d
                channels, chunkSize ) );
        protocolToFactoryMapping.put( MasterClient214.PROTOCOL_VERSION, new F214( logging, readTimeout, lockReadTimeout,
                channels, chunkSize ) );
    }

    private MasterClientFactory getFor( ProtocolVersion protocolVersion )
    {
        MasterClientFactory candidate = protocolToFactoryMapping.get( protocolVersion );
        if ( candidate != null )
        {
            currentFactory = candidate;
        }
        return candidate;
    }

    private MasterClientFactory assignDefaultFactory()
    {
        return getFor( MasterClient214.PROTOCOL_VERSION );
    }

    private abstract static class StaticMasterClientFactory implements MasterClientFactory
    {
        protected final Logging logging;
        protected final int readTimeoutSeconds;
        protected final int lockReadTimeout;
        protected final int maxConcurrentChannels;
        protected final int chunkSize;

        StaticMasterClientFactory( Logging logging, int readTimeoutSeconds, int lockReadTimeout,
                                   int maxConcurrentChannels, int chunkSize )
        {
            this.logging = logging;
            this.readTimeoutSeconds = readTimeoutSeconds;
            this.lockReadTimeout = lockReadTimeout;
            this.maxConcurrentChannels = maxConcurrentChannels;
            this.chunkSize = chunkSize;
        }
    }

    private static final class F201 extends StaticMasterClientFactory
    {
        public F201( Logging logging, int readTimeoutSeconds, int lockReadTimeout, int maxConcurrentChannels,
                     int chunkSize )
        {
            super( logging, readTimeoutSeconds, lockReadTimeout, maxConcurrentChannels, chunkSize );
        }

        @Override
        public MasterClient instantiate( String hostNameOrIp, int port, Monitors monitors, StoreId storeId )
        {
            return new MasterClient201( hostNameOrIp, port, logging, monitors, storeId,
                    readTimeoutSeconds, lockReadTimeout, maxConcurrentChannels, chunkSize );
        }
    }

    private static final class F210 extends StaticMasterClientFactory
    {
        public F210( Logging logging, int readTimeoutSeconds, int lockReadTimeout, int maxConcurrentChannels,
                     int chunkSize )
        {
            super( logging, readTimeoutSeconds, lockReadTimeout, maxConcurrentChannels, chunkSize );
        }

        @Override
        public MasterClient instantiate( String hostNameOrIp, int port, Monitors monitors, StoreId storeId )
        {
            return new MasterClient210( hostNameOrIp, port, logging, monitors, storeId,
                    readTimeoutSeconds, lockReadTimeout, maxConcurrentChannels, chunkSize );
        }
    }

<<<<<<< HEAD
    private static final class F214 extends StaticMasterClientFactory
=======
    private class MismatchingProtocolVersionHandler implements ComExceptionHandler
    {
        @Override
        public void handle( ComException exception )
        {
            if ( exception instanceof IllegalProtocolVersionException )
            {
                log.info( "Handling " + exception + ", will pick new master client" );

                IllegalProtocolVersionException illegalProtocolVersion = (IllegalProtocolVersionException) exception;
                getFor( illegalProtocolVersion.getReceived(), 2 );
            }
        }
    }

    private class InvalidEpochHandler implements ComExceptionHandler
    {
        @Override
        public void handle( ComException exception )
        {
            if ( exception instanceof InvalidEpochException )
            {
                log.info( "Handling " + exception + ", will go to PENDING and ask for election" );

                clusterMemberAvailability.memberIsUnavailable( HighAvailabilityModeSwitcher.SLAVE );
                clusterClient.performRoleElections();
            }
        }
    }

    public void enableDowngradeBarrier()
>>>>>>> efc6db9d
    {
        public F214( Logging logging, int readTimeoutSeconds, int lockReadTimeout, int maxConcurrentChannels,
                     int chunkSize )
        {
            super( logging, readTimeoutSeconds, lockReadTimeout, maxConcurrentChannels, chunkSize );
        }

        @Override
        public MasterClient instantiate( String hostNameOrIp, int port, Monitors monitors, StoreId storeId )
        {
            return new MasterClient214( hostNameOrIp, port, logging, monitors, storeId,
                    readTimeoutSeconds, lockReadTimeout, maxConcurrentChannels, chunkSize );
        }
    }
}<|MERGE_RESOLUTION|>--- conflicted
+++ resolved
@@ -22,27 +22,19 @@
 import java.util.HashMap;
 import java.util.Map;
 
-<<<<<<< HEAD
-import org.neo4j.com.MismatchingVersionHandler;
-import org.neo4j.com.ProtocolVersion;
-import org.neo4j.kernel.ha.MasterClient201;
-import org.neo4j.kernel.ha.MasterClient210;
-import org.neo4j.kernel.ha.MasterClient214;
-import org.neo4j.kernel.impl.nioneo.store.StoreId;
-=======
 import org.neo4j.cluster.client.ClusterClient;
 import org.neo4j.cluster.member.ClusterMemberAvailability;
 import org.neo4j.com.ComException;
 import org.neo4j.com.ComExceptionHandler;
 import org.neo4j.com.IllegalProtocolVersionException;
-import org.neo4j.kernel.ha.MasterClient20;
+import org.neo4j.com.ProtocolVersion;
 import org.neo4j.kernel.ha.MasterClient201;
+import org.neo4j.kernel.ha.MasterClient210;
+import org.neo4j.kernel.ha.MasterClient214;
 import org.neo4j.kernel.ha.cluster.HighAvailabilityModeSwitcher;
 import org.neo4j.kernel.ha.com.master.InvalidEpochException;
 import org.neo4j.kernel.impl.nioneo.store.StoreId;
 import org.neo4j.kernel.impl.util.StringLogger;
-import org.neo4j.kernel.lifecycle.LifeSupport;
->>>>>>> efc6db9d
 import org.neo4j.kernel.logging.Logging;
 import org.neo4j.kernel.monitoring.Monitors;
 
@@ -50,9 +42,7 @@
 {
     private volatile MasterClientFactory currentFactory;
 
-    private final Map<ProtocolVersion, MasterClientFactory> protocolToFactoryMapping;
-
-    private final Map<ProtocolVersionCombo,MasterClientFactory> protocolToFactoryMapping;
+    private final Map<ProtocolVersion,MasterClientFactory> protocolToFactoryMapping;
     private final StringLogger log;
 
     private final ClusterClient clusterClient;
@@ -66,99 +56,32 @@
             assignDefaultFactory();
         }
 
-<<<<<<< HEAD
         MasterClient result = currentFactory.instantiate( hostNameOrIp, port, monitors, storeId );
-        result.addMismatchingVersionHandler( this );
+        addComExceptionHandler( result, new MismatchingProtocolVersionHandler() );
+        addComExceptionHandler( result, new InvalidEpochHandler() );
         return result;
     }
 
-    @Override
-    public void versionMismatched( byte expected, byte received )
-    {
-        getFor( new ProtocolVersion( received, ProtocolVersion.INTERNAL_PROTOCOL_VERSION ) );
-    }
-
-    public MasterClientResolver( Logging logging, int readTimeout, int lockReadTimeout, int channels,
-                                 int chunkSize )
-    {
-        protocolToFactoryMapping = new HashMap<>();
-        protocolToFactoryMapping.put( MasterClient201.PROTOCOL_VERSION, new F201( logging, readTimeout, lockReadTimeout,
-                channels, chunkSize ) );
-        protocolToFactoryMapping.put( MasterClient210.PROTOCOL_VERSION, new F210( logging, readTimeout, lockReadTimeout,
-=======
-        MasterClient result = currentFactory.instantiate( hostNameOrIp, port, monitors, storeId, life );
-        result.addComExceptionHandler( new MismatchingProtocolVersionHandler() );
-        result.addComExceptionHandler( new InvalidEpochHandler() );
-        return result;
-    }
-
-    private static final class ProtocolVersionCombo implements Comparable<ProtocolVersionCombo>
-    {
-        final int applicationProtocol;
-        final int internalProtocol;
-
-        ProtocolVersionCombo( int applicationProtocol, int internalProtocol )
-        {
-            this.applicationProtocol = applicationProtocol;
-            this.internalProtocol = internalProtocol;
-        }
-
-        @Override
-        public boolean equals( Object obj )
-        {
-            if ( obj == null )
-            {
-                return false;
-            }
-            if ( obj.getClass() != ProtocolVersionCombo.class )
-            {
-                return false;
-            }
-            ProtocolVersionCombo other = (ProtocolVersionCombo) obj;
-            return other.applicationProtocol == applicationProtocol && other.internalProtocol == internalProtocol;
-        }
-
-        @Override
-        public int hashCode()
-        {
-            return ( 31 * applicationProtocol ) | internalProtocol;
-        }
-
-        @Override
-        public int compareTo( ProtocolVersionCombo o )
-        {
-            return ( applicationProtocol < o.applicationProtocol ? -1
-                    : ( applicationProtocol == o.applicationProtocol ? 0 : 1 ) );
-        }
-
-        /* Legacy version combos:
-         * static final ProtocolVersionCombo PC_153 = new ProtocolVersionCombo( MasterClient153.PROTOCOL_VERSION, 2 );
-         * static final ProtocolVersionCombo PC_17 = new ProtocolVersionCombo( MasterClient17.PROTOCOL_VERSION, 2 );
-         * static final ProtocolVersionCombo PC_18 = new ProtocolVersionCombo( MasterClient18.PROTOCOL_VERSION, 2 ); */
-        static final ProtocolVersionCombo PC_20 = new ProtocolVersionCombo( MasterClient20.PROTOCOL_VERSION, 2 );
-        static final ProtocolVersionCombo PC_201 = new ProtocolVersionCombo( MasterClient201.PROTOCOL_VERSION, 2 );
-    }
-
-    public MasterClientResolver( Logging logging, ClusterClient clusterClient,
-            ClusterMemberAvailability clusterMemberAvailability, StringLogger msgLog,
+    public MasterClientResolver( Logging logging, StringLogger msgLog, ClusterClient clusterClient,
+            ClusterMemberAvailability clusterMemberAvailability,
             int readTimeout, int lockReadTimeout, int channels, int chunkSize )
     {
         this.log = msgLog;
         this.clusterClient = clusterClient;
         this.clusterMemberAvailability = clusterMemberAvailability;
-        protocolToFactoryMapping = new HashMap<ProtocolVersionCombo, MasterClientFactory>();
-        /* Legacy version combos:
-         * protocolToFactoryMapping.put( ProtocolVersionCombo.PC_153, new F153( logging, readTimeout, lockReadTimeout,
-         *     channels, chunkSize ) );
-         * protocolToFactoryMapping.put( ProtocolVersionCombo.PC_17, new F17( logging, readTimeout, lockReadTimeout,
-         *     channels, chunkSize ) );
-         * protocolToFactoryMapping.put( ProtocolVersionCombo.PC_18, new F18( logging, readTimeout, lockReadTimeout,
-         *     channels, chunkSize ) ); */
-        protocolToFactoryMapping.put( ProtocolVersionCombo.PC_20, new F20( logging, readTimeout, lockReadTimeout,
->>>>>>> efc6db9d
+
+        protocolToFactoryMapping = new HashMap<>();
+        protocolToFactoryMapping.put( MasterClient201.PROTOCOL_VERSION, new F201( logging, readTimeout, lockReadTimeout,
+                channels, chunkSize ) );
+        protocolToFactoryMapping.put( MasterClient210.PROTOCOL_VERSION, new F210( logging, readTimeout, lockReadTimeout,
                 channels, chunkSize ) );
         protocolToFactoryMapping.put( MasterClient214.PROTOCOL_VERSION, new F214( logging, readTimeout, lockReadTimeout,
                 channels, chunkSize ) );
+    }
+
+    void addComExceptionHandler( MasterClient masterClient, ComExceptionHandler handler )
+    {
+        masterClient.addComExceptionHandler( handler );
     }
 
     private MasterClientFactory getFor( ProtocolVersion protocolVersion )
@@ -227,9 +150,22 @@
         }
     }
 
-<<<<<<< HEAD
     private static final class F214 extends StaticMasterClientFactory
-=======
+    {
+        public F214( Logging logging, int readTimeoutSeconds, int lockReadTimeout, int maxConcurrentChannels,
+                     int chunkSize )
+        {
+            super( logging, readTimeoutSeconds, lockReadTimeout, maxConcurrentChannels, chunkSize );
+        }
+
+        @Override
+        public MasterClient instantiate( String hostNameOrIp, int port, Monitors monitors, StoreId storeId )
+        {
+            return new MasterClient214( hostNameOrIp, port, logging, monitors, storeId,
+                    readTimeoutSeconds, lockReadTimeout, maxConcurrentChannels, chunkSize );
+        }
+    }
+
     private class MismatchingProtocolVersionHandler implements ComExceptionHandler
     {
         @Override
@@ -239,8 +175,8 @@
             {
                 log.info( "Handling " + exception + ", will pick new master client" );
 
-                IllegalProtocolVersionException illegalProtocolVersion = (IllegalProtocolVersionException) exception;
-                getFor( illegalProtocolVersion.getReceived(), 2 );
+                byte receivedVersion = ((IllegalProtocolVersionException) exception).getReceived();
+                getFor( new ProtocolVersion( receivedVersion, ProtocolVersion.INTERNAL_PROTOCOL_VERSION ) );
             }
         }
     }
@@ -259,21 +195,4 @@
             }
         }
     }
-
-    public void enableDowngradeBarrier()
->>>>>>> efc6db9d
-    {
-        public F214( Logging logging, int readTimeoutSeconds, int lockReadTimeout, int maxConcurrentChannels,
-                     int chunkSize )
-        {
-            super( logging, readTimeoutSeconds, lockReadTimeout, maxConcurrentChannels, chunkSize );
-        }
-
-        @Override
-        public MasterClient instantiate( String hostNameOrIp, int port, Monitors monitors, StoreId storeId )
-        {
-            return new MasterClient214( hostNameOrIp, port, logging, monitors, storeId,
-                    readTimeoutSeconds, lockReadTimeout, maxConcurrentChannels, chunkSize );
-        }
-    }
 }