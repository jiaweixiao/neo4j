/*
 * Copyright (c) 2002-2015 "Neo Technology,"
 * Network Engine for Objects in Lund AB [http://neotechnology.com]
 *
 * This file is part of Neo4j.
 *
 * Neo4j is free software: you can redistribute it and/or modify
 * it under the terms of the GNU Affero General Public License as
 * published by the Free Software Foundation, either version 3 of the
 * License, or (at your option) any later version.
 *
 * This program is distributed in the hope that it will be useful,
 * but WITHOUT ANY WARRANTY; without even the implied warranty of
 * MERCHANTABILITY or FITNESS FOR A PARTICULAR PURPOSE.  See the
 * GNU Affero General Public License for more details.
 *
 * You should have received a copy of the GNU Affero General Public License
 * along with this program. If not, see <http://www.gnu.org/licenses/>.
 */
package org.neo4j.kernel.ha.cluster;

import java.net.URI;

import org.neo4j.cluster.InstanceId;
import org.neo4j.cluster.member.ClusterMemberEvents;
import org.neo4j.cluster.member.ClusterMemberListener;
import org.neo4j.cluster.protocol.election.Election;
import org.neo4j.helpers.Listeners;
import org.neo4j.helpers.collection.Iterables;
import org.neo4j.kernel.AvailabilityGuard;
import org.neo4j.kernel.ha.cluster.member.ClusterMembers;
import org.neo4j.kernel.impl.store.StoreId;
import org.neo4j.kernel.lifecycle.LifecycleAdapter;
import org.neo4j.logging.Log;
import org.neo4j.logging.LogProvider;

import static org.neo4j.cluster.util.Quorums.isQuorum;
import static org.neo4j.kernel.AvailabilityGuard.AvailabilityRequirement;
import static org.neo4j.kernel.AvailabilityGuard.availabilityRequirement;

/**
 * State machine that listens for global cluster events, and coordinates
 * the internal transitions between {@link HighAvailabilityMemberState}. Internal services
 * that wants to know what is going on should register {@link HighAvailabilityMemberListener} implementations
 * which will receive callbacks on state changes.
 *
 * HA in Neo4j is built on top of the clustering functionality. So, this state machine essentially reacts to cluster
 * events,
 * and implements the rules for how HA roles should change, for example, the cluster coordinator should become the HA
 * master.
 */
public class HighAvailabilityMemberStateMachine extends LifecycleAdapter implements HighAvailability
{
    public static final AvailabilityRequirement AVAILABILITY_REQUIREMENT = availabilityRequirement( "High Availability member state not ready" );
    private final HighAvailabilityMemberContext context;
    private final AvailabilityGuard availabilityGuard;
    private final ClusterMemberEvents events;
    private Log log;
    private Iterable<HighAvailabilityMemberListener> memberListeners = Listeners.newListeners();
    private volatile HighAvailabilityMemberState state;
    private StateMachineClusterEventListener eventsListener;
    private final ClusterMembers members;
    private final Election election;

    public HighAvailabilityMemberStateMachine( HighAvailabilityMemberContext context,
                                               AvailabilityGuard availabilityGuard,
                                               ClusterMembers members, ClusterMemberEvents events, Election election,
                                               LogProvider logProvider )
    {
        this.context = context;
        this.availabilityGuard = availabilityGuard;
        this.members = members;
        this.events = events;
        this.election = election;
        this.log = logProvider.getLog( getClass() );
        state = HighAvailabilityMemberState.PENDING;
    }

    @Override
    public void init() throws Throwable
    {
        events.addClusterMemberListener( eventsListener = new StateMachineClusterEventListener() );
        // On initial startup, disallow database access
        availabilityGuard.require( AVAILABILITY_REQUIREMENT );
    }

    @Override
    public void stop() throws Throwable
    {
        events.removeClusterMemberListener( eventsListener );
        HighAvailabilityMemberState oldState = state;
        state = HighAvailabilityMemberState.PENDING;
        final HighAvailabilityMemberChangeEvent event =
                new HighAvailabilityMemberChangeEvent( oldState, state, null, null );
        Listeners.notifyListeners( memberListeners, new Listeners.Notification<HighAvailabilityMemberListener>()
        {
            @Override
            public void notify( HighAvailabilityMemberListener listener )
            {
                listener.instanceStops( event );
            }
        } );

        // If we were previously in a state that allowed access, we must now deny access
        if ( oldState.isAccessAllowed() )
        {
            availabilityGuard.require( AVAILABILITY_REQUIREMENT );
        }

        context.setAvailableHaMasterId( null );
    }

    @Override
    public void addHighAvailabilityMemberListener( HighAvailabilityMemberListener toAdd )
    {
        memberListeners = Listeners.addListener( toAdd, memberListeners );
    }

    @Override
    public void removeHighAvailabilityMemberListener( HighAvailabilityMemberListener toRemove )
    {
        memberListeners = Listeners.removeListener( toRemove, memberListeners );
    }

    public HighAvailabilityMemberState getCurrentState()
    {
        return state;
    }

    public boolean isMaster()
    {
        return getCurrentState() == HighAvailabilityMemberState.MASTER;
    }

    /**
     * This listener will get all events about cluster instances, and depending on the current state it will
     * correctly transition to the next internal state and notify listeners of this change.
     */
    private class StateMachineClusterEventListener implements ClusterMemberListener
    {
        @Override
        public synchronized void coordinatorIsElected( InstanceId coordinatorId )
        {
            try
            {
                HighAvailabilityMemberState oldState = state;
                InstanceId previousElected = context.getElectedMasterId();

                context.setAvailableHaMasterId( null );
                state = state.masterIsElected( context, coordinatorId );


                context.setElectedMasterId( coordinatorId );
                final HighAvailabilityMemberChangeEvent event =
                        new HighAvailabilityMemberChangeEvent( oldState, state, coordinatorId, null );
                Listeners.notifyListeners( memberListeners,
                        new Listeners.Notification<HighAvailabilityMemberListener>()
                        {
                            @Override
                            public void notify( HighAvailabilityMemberListener listener )
                            {
                                listener.masterIsElected( event );
                            }
                        } );

                if ( oldState.isAccessAllowed() && oldState != state )
                {
                    availabilityGuard.require( AVAILABILITY_REQUIREMENT );
                }

                log.debug( "Got masterIsElected(" + coordinatorId + "), moved to " + state + " from " + oldState
                        + ". Previous elected master is " + previousElected );
            }
            catch ( Throwable t )
            {
                throw new RuntimeException( t );
            }
        }

        @Override
        public synchronized void memberIsAvailable( String role, InstanceId instanceId, URI roleUri, StoreId storeId )
        {
            try
            {
                /**
                 * Do different things depending on whether the cluster member is in master or slave state
                 */
                if ( role.equals( HighAvailabilityModeSwitcher.MASTER ) )
                {
                    HighAvailabilityMemberState oldState = state;
                    context.setAvailableHaMasterId( roleUri );
                    state = state.masterIsAvailable( context, instanceId, roleUri );
                    log.debug( "Got masterIsAvailable(" + instanceId + "), moved to " + state + " from " +
                            oldState );
                    final HighAvailabilityMemberChangeEvent event = new HighAvailabilityMemberChangeEvent( oldState,
                            state, instanceId, roleUri );
                    Listeners.notifyListeners( memberListeners,
                            new Listeners.Notification<HighAvailabilityMemberListener>()
                            {
                                @Override
                                public void notify( HighAvailabilityMemberListener listener )
                                {
                                    listener.masterIsAvailable( event );
                                }
                            } );

                    if ( oldState == HighAvailabilityMemberState.TO_MASTER && state ==
                            HighAvailabilityMemberState.MASTER )
                    {
                        availabilityGuard.fulfill( AVAILABILITY_REQUIREMENT );
                    }
                }
                else if ( role.equals( HighAvailabilityModeSwitcher.SLAVE ) )
                {
                    HighAvailabilityMemberState oldState = state;
                    state = state.slaveIsAvailable( context, instanceId, roleUri );
                    log.debug( "Got slaveIsAvailable(" + instanceId + "), " +
                            "moved to " + state + " from " + oldState );
                    final HighAvailabilityMemberChangeEvent event = new HighAvailabilityMemberChangeEvent( oldState,
                            state, instanceId, roleUri );
                    Listeners.notifyListeners( memberListeners,
                            new Listeners.Notification<HighAvailabilityMemberListener>()
                            {
                                @Override
                                public void notify( HighAvailabilityMemberListener listener )
                                {
                                    listener.slaveIsAvailable( event );
                                }
                            } );

                    if ( oldState == HighAvailabilityMemberState.TO_SLAVE &&
                            state == HighAvailabilityMemberState.SLAVE )
                    {
                        availabilityGuard.fulfill( AVAILABILITY_REQUIREMENT );
                    }
                }
            }
            catch ( Throwable throwable )
            {
                log.warn( "Exception while receiving member availability notification", throwable );
            }
        }


        /**
         * As soon as we receive an unavailability message and the instanceId belongs to us, depending on the current
         * state we do the following:
         * <ul>
         * <li>if current state is <b>not</b> {@link HighAvailabilityMemberState#PENDING} we trigger switch to
         * {@link
         * HighAvailabilityMemberState#PENDING} and force new elections.</li>
         * <li>if current state is {@link HighAvailabilityMemberState#PENDING}
         * we only log debug message</li>
         * </ul>
         * The assumption here is: as soon as we receive unavailability event about us - then something went wrong
         * in a cluster and we need to perform new elections.
         * Elections should be triggered for all states except {@link HighAvailabilityMemberState#PENDING}, since
         * first of all there is nothing or we already made a switch and waiting election to start, so no reason to
         * start them again.
         * <p>
         * Listener invoked from sync block in {@link org.neo4j.cluster.member.paxos.PaxosClusterMemberEvents} so we
         * should not have any racing here.
         *</p>
         * @param role The role for which the member is unavailable
         * @param unavailableId The id of the member which became unavailable for that role
         */
        @Override
        public void memberIsUnavailable( String role, InstanceId unavailableId )
        {
            if ( context.getMyId().equals( unavailableId ) )
            {
<<<<<<< HEAD
                HighAvailabilityMemberState oldState = state;
                changeStateToPending();
                log.debug( "Got memberIsUnavailable(" + unavailableId + "), moved to " + state + " from " + oldState );
=======
                if ( HighAvailabilityMemberState.PENDING != state )
                {
                    HighAvailabilityMemberState oldState = state;
                    changeStateToPending();
                    logger.debug( "Got memberIsUnavailable(" + unavailableId + "), moved to " + state + " from " +
                                  oldState );
                    logger.debug( "Forcing new round of elections." );
                    election.performRoleElections();
                }
                else
                {
                    logger.debug( "Got memberIsUnavailable(" + unavailableId + "), but already in " +
                                  HighAvailabilityMemberState.PENDING + " state, will skip state change and " +
                                  "new election.");
                }
>>>>>>> 2fe9e18e
            }
            else
            {
                log.debug( "Got memberIsUnavailable(" + unavailableId + ")" );
            }
        }

        @Override
        public void memberIsFailed( InstanceId instanceId )
        {
            // If we don't have quorum anymore with the currently alive members, then go to pending
            if ( !isQuorum( getAliveCount(), getTotalCount() ) )
            {
                HighAvailabilityMemberState oldState = state;
                changeStateToPending();
                log.debug( "Got memberIsFailed(" + instanceId + ") and cluster lost quorum to continue, moved to "
                        + state + " from " + oldState );
            }
            else
            {
                log.debug( "Got memberIsFailed(" + instanceId + ")" );
            }
        }

        @Override
        public void memberIsAlive( InstanceId instanceId )
        {
            // If we now have quorum and the previous state was pending, then ask for an election
            if ( isQuorum(getAliveCount(), getTotalCount()) && state.equals( HighAvailabilityMemberState.PENDING ) )
            {
                election.performRoleElections();
            }
        }

        private void changeStateToPending()
        {
            if ( state.isAccessAllowed() )
            {
                availabilityGuard.require( AVAILABILITY_REQUIREMENT );
            }

            final HighAvailabilityMemberChangeEvent event =
                    new HighAvailabilityMemberChangeEvent( state, HighAvailabilityMemberState.PENDING, null, null );

            state = HighAvailabilityMemberState.PENDING;

            Listeners.notifyListeners( memberListeners, new Listeners.Notification<HighAvailabilityMemberListener>()
            {
                @Override
                public void notify( HighAvailabilityMemberListener listener )
                {
                    listener.instanceStops( event );
                }
            } );

            context.setAvailableHaMasterId( null );
            context.setElectedMasterId( null );
        }

        private long getAliveCount()
        {
            return Iterables.count( Iterables.filter( ClusterMembers.ALIVE, members.getMembers() ) );
        }

        private long getTotalCount()
        {
            return Iterables.count( members.getMembers() );
        }
    }
}<|MERGE_RESOLUTION|>--- conflicted
+++ resolved
@@ -269,27 +269,21 @@
         {
             if ( context.getMyId().equals( unavailableId ) )
             {
-<<<<<<< HEAD
-                HighAvailabilityMemberState oldState = state;
-                changeStateToPending();
-                log.debug( "Got memberIsUnavailable(" + unavailableId + "), moved to " + state + " from " + oldState );
-=======
                 if ( HighAvailabilityMemberState.PENDING != state )
                 {
                     HighAvailabilityMemberState oldState = state;
                     changeStateToPending();
-                    logger.debug( "Got memberIsUnavailable(" + unavailableId + "), moved to " + state + " from " +
+                    log.debug( "Got memberIsUnavailable(" + unavailableId + "), moved to " + state + " from " +
                                   oldState );
-                    logger.debug( "Forcing new round of elections." );
+                    log.debug( "Forcing new round of elections." );
                     election.performRoleElections();
                 }
                 else
                 {
-                    logger.debug( "Got memberIsUnavailable(" + unavailableId + "), but already in " +
+                    log.debug( "Got memberIsUnavailable(" + unavailableId + "), but already in " +
                                   HighAvailabilityMemberState.PENDING + " state, will skip state change and " +
                                   "new election.");
                 }
->>>>>>> 2fe9e18e
             }
             else
             {
