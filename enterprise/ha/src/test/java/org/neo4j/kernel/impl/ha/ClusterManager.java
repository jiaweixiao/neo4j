/*
 * Copyright (c) 2002-2016 "Neo Technology,"
 * Network Engine for Objects in Lund AB [http://neotechnology.com]
 *
 * This file is part of Neo4j.
 *
 * Neo4j is free software: you can redistribute it and/or modify
 * it under the terms of the GNU Affero General Public License as
 * published by the Free Software Foundation, either version 3 of the
 * License, or (at your option) any later version.
 *
 * This program is distributed in the hope that it will be useful,
 * but WITHOUT ANY WARRANTY; without even the implied warranty of
 * MERCHANTABILITY or FITNESS FOR A PARTICULAR PURPOSE.  See the
 * GNU Affero General Public License for more details.
 *
 * You should have received a copy of the GNU Affero General Public License
 * along with this program. If not, see <http://www.gnu.org/licenses/>.
 */
package org.neo4j.kernel.impl.ha;

<<<<<<< HEAD
=======
import org.neo4j.cluster.client.Cluster;

>>>>>>> 58017289
import java.io.File;
import java.io.IOException;
import java.net.InetAddress;
import java.net.InetSocketAddress;
import java.net.ServerSocket;
import java.net.Socket;
import java.net.URI;
import java.net.URISyntaxException;
import java.net.UnknownHostException;
import java.util.ArrayList;
import java.util.Arrays;
import java.util.Collection;
import java.util.Collections;
import java.util.HashMap;
import java.util.HashSet;
import java.util.List;
import java.util.Map;
import java.util.Set;
import java.util.concurrent.Callable;
import java.util.concurrent.ConcurrentHashMap;
import java.util.concurrent.ExecutionException;
import java.util.concurrent.ExecutorService;
import java.util.concurrent.Executors;
import java.util.concurrent.Future;
import java.util.concurrent.TimeUnit;
import java.util.concurrent.TimeoutException;
import java.util.function.Function;
import java.util.function.IntFunction;
import java.util.function.Predicate;
import java.util.function.Supplier;
import java.util.stream.Collectors;

import org.neo4j.backup.OnlineBackupSettings;
import org.neo4j.cluster.ClusterSettings;
import org.neo4j.cluster.InstanceId;
import org.neo4j.cluster.client.ClusterClient;
import org.neo4j.cluster.client.ClusterClientModule;
<<<<<<< HEAD
import org.neo4j.cluster.client.Clusters;
=======
>>>>>>> 58017289
import org.neo4j.cluster.com.NetworkReceiver;
import org.neo4j.cluster.com.NetworkSender;
import org.neo4j.cluster.member.ClusterMemberEvents;
import org.neo4j.cluster.member.ClusterMemberListener;
import org.neo4j.cluster.protocol.election.NotElectableElectionCredentialsProvider;
import org.neo4j.graphdb.GraphDatabaseService;
import org.neo4j.graphdb.TransactionFailureException;
import org.neo4j.graphdb.config.Setting;
import org.neo4j.graphdb.factory.GraphDatabaseBuilder;
import org.neo4j.graphdb.factory.GraphDatabaseSettings;
import org.neo4j.graphdb.factory.HighlyAvailableGraphDatabaseFactory;
import org.neo4j.helpers.collection.Iterables;
import org.neo4j.helpers.collection.MapUtil;
import org.neo4j.helpers.collection.Pair;
import org.neo4j.io.pagecache.IOLimiter;
import org.neo4j.kernel.configuration.Config;
import org.neo4j.kernel.ha.HaSettings;
import org.neo4j.kernel.ha.HighlyAvailableGraphDatabase;
import org.neo4j.kernel.ha.UpdatePuller;
import org.neo4j.kernel.ha.cluster.HighAvailabilityMemberState;
import org.neo4j.kernel.ha.cluster.member.ClusterMember;
import org.neo4j.kernel.ha.cluster.member.ClusterMembers;
import org.neo4j.kernel.ha.cluster.member.ObservedClusterMembers;
import org.neo4j.kernel.ha.cluster.modeswitch.HighAvailabilityModeSwitcher;
import org.neo4j.kernel.ha.com.master.Slaves;
import org.neo4j.kernel.impl.factory.GraphDatabaseFacadeFactory;
import org.neo4j.kernel.impl.logging.LogService;
import org.neo4j.kernel.impl.logging.NullLogService;
import org.neo4j.kernel.impl.util.Dependencies;
import org.neo4j.kernel.impl.util.Listener;
import org.neo4j.kernel.lifecycle.LifeSupport;
import org.neo4j.kernel.lifecycle.Lifecycle;
import org.neo4j.kernel.lifecycle.LifecycleAdapter;
import org.neo4j.kernel.monitoring.Monitors;
import org.neo4j.logging.Log;
import org.neo4j.storageengine.api.StorageEngine;

import static java.lang.String.format;
import static java.util.Arrays.asList;
import static java.util.Collections.unmodifiableMap;
import static org.neo4j.helpers.ArrayUtil.contains;
import static org.neo4j.helpers.collection.Iterables.count;
import static org.neo4j.helpers.collection.MapUtil.stringMap;
import static org.neo4j.io.fs.FileUtils.copyRecursively;

/**
 * Utility for spinning up an HA cluster inside the same JVM. Only intended for being used in tests
 * as well as other tools that may need a cluster conveniently within the same JVM.
 */
public class ClusterManager
        extends LifecycleAdapter
{
    private static final int CLUSTER_MIN_PORT = 10_000;
    private static final int CLUSTER_MAX_PORT = 20_000;
    private static final int HA_MIN_PORT = CLUSTER_MAX_PORT + 1;
    private static final int HA_MAX_PORT = HA_MIN_PORT + 10_000;

    /**
     * Network Flags for passing into {@link ManagedCluster#fail(HighlyAvailableGraphDatabase, NetworkFlag...)}
     */
    public enum NetworkFlag
    {
        /**
         * Fail outgoing cluster network traffic.
         */
        OUT,
        /**
         * Fail incoming cluster network traffic.
         */
        IN;
    }

    public static final long DEFAULT_TIMEOUT_SECONDS = 60L;
    public static final Map<String,String> CONFIG_FOR_SINGLE_JVM_CLUSTER = unmodifiableMap( stringMap(
            GraphDatabaseSettings.pagecache_memory.name(), "8m" ) );

    public interface StoreDirInitializer
    {
        void initializeStoreDir( int serverId, File storeDir ) throws IOException;
    }

    public interface RepairKit
    {
        HighlyAvailableGraphDatabase repair() throws Throwable;
    }

    public static IntFunction<String> constant( final String value )
    {
        return ignored -> value;
    }

    private final String localAddress;
    private final File root;
    private final Map<String,IntFunction<String>> commonConfig;
    private final Supplier<Cluster> clustersProvider;
    private final HighlyAvailableGraphDatabaseFactory dbFactory;
    private final StoreDirInitializer storeDirInitializer;
    private final Listener<GraphDatabaseService> initialDatasetCreator;
    private final List<Predicate<ManagedCluster>> availabilityChecks;
    private ManagedCluster managedCluster;
    LifeSupport life;

    private ClusterManager( Builder builder )
    {
        this.localAddress = getLocalAddress();
        this.clustersProvider = builder.provider;
        this.root = builder.root;
        this.commonConfig = withDefaults( builder.commonConfig );
        this.dbFactory = builder.factory;
        this.storeDirInitializer = builder.initializer;
        this.initialDatasetCreator = builder.initialDatasetCreator;
        this.availabilityChecks = builder.availabilityChecks;
    }

    private Map<String,IntFunction<String>> withDefaults( Map<String,IntFunction<String>> commonConfig )
    {
        Map<String,IntFunction<String>> result = new HashMap<>();
        for ( Map.Entry<String,String> conf : CONFIG_FOR_SINGLE_JVM_CLUSTER.entrySet() )
        {
            result.put( conf.getKey(), constant( conf.getValue() ) );
        }
        result.putAll( commonConfig );
        return result;
    }

    private static String getLocalAddress()
    {
        try
        {
            // Null corresponds to localhost
            return InetAddress.getByName( null ).getHostAddress();
        }
        catch ( UnknownHostException e )
        {
            // Fetching the localhost address won't throw this exception, so this should never happen, but if it
            // were, then the computer doesn't even have a loopback interface, so crash now rather than later
            throw new AssertionError( e );
        }
    }

    /**
     * Provides a cluster specification with default values
     *
     * @param memberCount the total number of members in the cluster to start.
     */
    public static Supplier<Cluster> clusterOfSize( int memberCount )
    {
        return clusterOfSize( getLocalAddress(), memberCount );
    }

    /**
     * Provides a cluster specification with default values on specified hostname
     *
     * @param hostname the hostname/ip-address to bind to
     * @param memberCount the total number of members in the cluster to start.
     */
    public static Supplier<Cluster> clusterOfSize( String hostname, int memberCount )
    {
        return () -> {
            final Cluster cluster = new Cluster();


            HashSet<Integer> takenPorts = new HashSet<>();
            try
            {
                for ( int i = 0; i < memberCount; i++ )
                {
                    int port = findFreePort( CLUSTER_MIN_PORT, CLUSTER_MAX_PORT, takenPorts );
                    takenPorts.add( port );
                    cluster.getMembers().add( new Cluster.Member( hostname + ":" + port, true ) );
                }
            }
            catch ( IOException e )
            {
                // you can't throw a normal exception in a TestRule
                throw new AssertionError( "Failed to find an open port" );
            }
            return cluster;
        };
    }

    /**
     * Find an available port number which is also not included in the except list.
     * @param minPort minimum port number to probe
     * @param maxPort maximum port number to probe
     * @param except port numbers which should be considered unavailable and already taken
     * @return a port number
     * @throws IOException if no open port could be found
     */
    private static int findFreePort( final int minPort, final int maxPort, final Set<Integer> except )
            throws IOException
    {
        int port;
        for ( port = minPort; port <= maxPort; port++ )
        {
            if ( except.contains( port ) )
            {
                // This port is already taken but not bound yet, ignore it
                continue;
            }

            try
            {
                // try binding it at wildcard
                ServerSocket ss = new ServerSocket();
                ss.setReuseAddress( false );
                ss.bind( new InetSocketAddress( port ) );
                ss.close();
            }
            catch ( IOException e )
            {
                except.add( port );
                continue;
            }

            try
            {
                // try binding it at loopback
                ServerSocket ss = new ServerSocket();
                ss.setReuseAddress( false );
                ss.bind( new InetSocketAddress( InetAddress.getLoopbackAddress(), port ) );
                ss.close();
            }
            catch ( IOException e )
            {
                except.add( port );
                continue;
            }

            try
            {
                // try connecting to it at loopback
                Socket socket = new Socket( InetAddress.getLoopbackAddress(), port );
                socket.close();
                except.add( port );
                continue;
            }
            catch ( IOException ex )
            {
                // Port very likely free!
                return port;
            }
        }

        throw new IOException( "No open port could be found" );
    }

    /**
     * Provides a cluster specification with default values
     *
     * @param haMemberCount the total number of members in the cluster to start.
     */
    public static Supplier<Cluster> clusterWithAdditionalClients( int haMemberCount, int additionalClientCount )
    {
        return () -> {
            Cluster cluster = new Cluster();
            HashSet<Integer> takenPorts = new HashSet<>();

            try
            {
                for ( int i = 0; i < haMemberCount; i++ )
                {
                    int port = findFreePort( CLUSTER_MIN_PORT, CLUSTER_MAX_PORT, takenPorts );
                    takenPorts.add( port );
                    cluster.getMembers().add( new Cluster.Member( port, true ) );
                }
                for ( int i = 0; i < additionalClientCount; i++ )
                {
                    int port = findFreePort( CLUSTER_MIN_PORT, CLUSTER_MAX_PORT, takenPorts );
                    takenPorts.add( port );
                    cluster.getMembers().add( new Cluster.Member( port, false ) );
                }
            }
            catch ( IOException e )
            {
                // you can't throw a normal exception in a TestRule
                throw new AssertionError( "Failed to find an open port" );
            }

            return cluster;
        };
    }

    /**
     * Provides a cluster specification with default values
     *
     * @param haMemberCount the total number of members in the cluster to start.
     */
    public static Supplier<Cluster> clusterWithAdditionalArbiters( int haMemberCount, int arbiterCount )
    {
        return () -> {
            Cluster cluster = new Cluster();
            HashSet<Integer> takenPorts = new HashSet<>();

            try
            {
                for ( int i = 0; i < arbiterCount; i++ )
                {
                    int port = findFreePort( CLUSTER_MIN_PORT, CLUSTER_MAX_PORT, takenPorts );
                    takenPorts.add( port );
                    cluster.getMembers().add( new Cluster.Member( port, false ) );
                }
                for ( int i = 0; i < haMemberCount; i++ )
                {
                    int port = findFreePort( CLUSTER_MIN_PORT, CLUSTER_MAX_PORT, takenPorts );
                    takenPorts.add( port );
                    cluster.getMembers().add( new Cluster.Member( port, true ) );
                }
            }
            catch ( IOException e )
            {
                // you can't throw a normal exception in a TestRule
                throw new AssertionError( "Failed to find an open port" );
            }
            return cluster;
        };
    }

    /**
     * The current master sees this many slaves as available.
     *
     * @param count number of slaves to see as available.
     */
    public static Predicate<ManagedCluster> masterSeesSlavesAsAvailable( final int count )
    {
        return new Predicate<ClusterManager.ManagedCluster>()
        {
            @Override
            public boolean test( ManagedCluster cluster )
            {
                return count( cluster.getMaster().getDependencyResolver().resolveDependency( Slaves.class )
                        .getSlaves() ) >= count;
            }

            @Override
            public String toString()
            {
                return "Master should see " + count + " slaves as available";
            }
        };
    }

    /**
     * The current master sees all slaves in the cluster as available.
     * Based on the total number of members in the cluster.
     */
    public static Predicate<ManagedCluster> masterSeesAllSlavesAsAvailable()
    {
        return new Predicate<ClusterManager.ManagedCluster>()
        {
            @Override
            public boolean test( ManagedCluster cluster )
            {
                return count( cluster.getMaster().getDependencyResolver().resolveDependency( Slaves.class )
                        .getSlaves() ) >= cluster.size() - 1;
            }

            @Override
            public String toString()
            {
                return "Master should see all slaves as available";
            }
        };
    }

    /**
     * There must be a master available. Optionally exceptions, useful for when awaiting a
     * re-election of a different master.
     */
    public static Predicate<ManagedCluster> masterAvailable( final HighlyAvailableGraphDatabase... except )
    {
        final Collection<HighlyAvailableGraphDatabase> excludedNodes = asList( except );
        return new Predicate<ClusterManager.ManagedCluster>()
        {
            @Override
            public boolean test( ManagedCluster cluster )
            {
                Predicate<HighlyAvailableGraphDatabase> filterMasterPredicate =
                        node -> !excludedNodes.contains( node ) &&
                               node.isAvailable( 0 ) &&
                               node.isMaster();
                return Iterables.filter( filterMasterPredicate, cluster.getAllMembers() ).iterator().hasNext();
            }

            @Override
            public String toString()
            {
                return "There's an available master";
            }
        };
    }

    /**
     * The current master sees this many members (including itself).
     *
     * @param count number of members to see.
     */
    public static Predicate<ManagedCluster> masterSeesMembers( final int count )
    {
        return new Predicate<ClusterManager.ManagedCluster>()
        {
            @Override
            public boolean test( ManagedCluster cluster )
            {
                ClusterMembers members =
                        cluster.getMaster().getDependencyResolver().resolveDependency( ClusterMembers.class );
                return count( members.getMembers() ) == count;
            }

            @Override
            public String toString()
            {
                return "Master should see " + count + " members";
            }
        };
    }

    public static Predicate<ManagedCluster> allSeesAllAsAvailable()
    {
        return new Predicate<ManagedCluster>()
        {
            @Override
            public boolean test( ManagedCluster cluster )
            {
                if ( !allSeesAllAsJoined().test( cluster ) )
                {
                    return false;
                }

                for ( HighlyAvailableGraphDatabase database : cluster.getAllMembers() )
                {
                    ClusterMembers members = database.getDependencyResolver().resolveDependency( ClusterMembers.class );

                    for ( ClusterMember clusterMember : members.getMembers() )
                    {
                        if ( !cluster.isAvailable( clusterMember ) )
                        {
                            return false;
                        }
                    }
                }

                // Everyone sees everyone else as available!
                for ( HighlyAvailableGraphDatabase database : cluster.getAllMembers() )
                {
                    Log log = database.getDependencyResolver().resolveDependency( LogService.class ).getInternalLog(
                            getClass() );
                    log.debug( this.toString() );
                }
                return true;
            }

            @Override
            public String toString()
            {
                return "All instances should see all others as available";
            }
        };
    }

    public static Predicate<ManagedCluster> allSeesAllAsJoined()
    {
        return new Predicate<ManagedCluster>()
        {
            @Override
            public boolean test( ManagedCluster cluster )
            {
                int clusterSize = cluster.size();

                for ( HighlyAvailableGraphDatabase database : cluster.getAllMembers() )
                {
                    ClusterMembers members = database.getDependencyResolver().resolveDependency( ClusterMembers.class );

                    if ( count( members.getMembers() ) < clusterSize )
                    {
                        return false;
                    }
                }

                for ( ObservedClusterMembers arbiter : cluster.getArbiters() )
                {
                    if ( count( arbiter.getMembers() ) < clusterSize )
                    {
                        return false;
                    }
                }

                // Everyone sees everyone else as joined!
                return true;
            }

            @Override
            public String toString()
            {
                return "All instances should see all others as joined";
            }
        };
    }

    public static Predicate<ManagedCluster> allAvailabilityGuardsReleased()
    {
        return item -> {
            for ( HighlyAvailableGraphDatabase member : item.getAllMembers())
            {
                try
                {
                    member.beginTx().close();
                }
                catch ( TransactionFailureException e )
                {
                    return false;
                }
            }
            return true;
        };
    }

    public static Predicate<ManagedCluster> memberSeesOtherMemberAsFailed(
            final HighlyAvailableGraphDatabase observer, final HighlyAvailableGraphDatabase observed )
    {
        return cluster -> {
            InstanceId observedServerId = observed.getDependencyResolver().resolveDependency( Config.class )
                    .get( ClusterSettings.server_id );
            for ( ClusterMember member : observer.getDependencyResolver().resolveDependency(
                    ClusterMembers.class ).getMembers() )
            {
                if ( member.getInstanceId().equals( observedServerId ) )
                {
                    return !member.isAlive();
                }
            }
            throw new IllegalStateException( observed + " not a member according to " + observer );
        };
    }

    public static Predicate<ManagedCluster> entireClusterSeesMemberAsNotAvailable(
            final HighlyAvailableGraphDatabase observed )
    {
        return cluster -> {
            InstanceId observedServerId = observed.getDependencyResolver().resolveDependency( Config.class ).get(
                    ClusterSettings.server_id );

            for ( HighlyAvailableGraphDatabase observer : cluster.getAllMembers( observed ) )
            {
                for ( ClusterMember member : observer.getDependencyResolver().resolveDependency( ClusterMembers.class )
                        .getMembers() )
                {
                    if ( member.getInstanceId().equals( observedServerId ) )
                    {
                        if ( cluster.isAvailable( member ) )
                        {
                            return false;
                        } // else, keep looping to see if anyone else sees it as alive
                    }
                }
            }
            // No one could see it as alive
            return true;
        };
    }

    public static Predicate<ManagedCluster> memberThinksItIsRole(
            final HighlyAvailableGraphDatabase member, final String role )
    {
        return cluster -> role.equals( member.role() );
    }

    public static String stateToString( ManagedCluster cluster )
    {
        StringBuilder buf = new StringBuilder( "\n" );
        for ( HighlyAvailableGraphDatabase database : cluster.getAllMembers() )
        {
            ClusterClient client = database.getDependencyResolver().resolveDependency( ClusterClient.class );
            buf.append( "Instance " ).append( client.getServerId() )
               .append( ":State " ).append( database.getInstanceState() )
               .append( " (" ).append( client.getClusterServer() ).append( "):" ).append( "\n" );

            ClusterMembers members = database.getDependencyResolver().resolveDependency( ClusterMembers.class );
            buf.append( members );
        }

        return buf.toString();
    }


    @Override
    public void start() throws Throwable
    {
        Cluster cluster = clustersProvider.get();

        life = new LifeSupport();

        // Started so instances added here will be started immediately, and in case of exceptions they can be
        // shutdown() or stop()ped properly
        life.start();

        managedCluster = new ManagedCluster( cluster );
        life.add( managedCluster );

        availabilityChecks.forEach( managedCluster::await );

        if ( initialDatasetCreator != null )
        {
            initialDatasetCreator.receive( managedCluster.getMaster() );
            managedCluster.sync();
        }
    }

    @Override
    public void stop() throws Throwable
    {
        life.stop();
    }

    @Override
    public void shutdown() throws Throwable
    {
        life.shutdown();
    }

    /**
     * Shutdown the cluster and catch any exceptions which might be thrown as a result. If an exception is thrown,
     * the stacktrace is printed.
     *
     * This is intended for unit tests where a failure in cluster shutdown might mask the actual error in the test.
     */
    public void safeShutdown() {
        try
        {
            shutdown();
        }
        catch ( Throwable throwable )
        {
            throwable.printStackTrace();
        }
    }

    public ManagedCluster getCluster()
    {
        return managedCluster;
    }

    public interface ClusterBuilder<SELF>
    {
        SELF withRootDirectory( File root );

        SELF withSeedDir( File seedDir );

        SELF withStoreDirInitializer( StoreDirInitializer initializer );

        SELF withDbFactory( HighlyAvailableGraphDatabaseFactory dbFactory );

        SELF withCluster( Supplier<Cluster> provider );

        /**
         * Supplies configuration where config values, as opposed to {@link #withSharedConfig(Map)},
         * are a function of (one-based) server id. The function may return {@code null} which means
         * that the particular member doesn't have that config value, or at least not specifically
         * set, such that any default value would be used.
         */
        SELF withInstanceConfig( Map<String,IntFunction<String>> commonConfig );

        /**
         * Like {@link #withInstanceConfig(Map)}, but for individual settings, conveniently using
         * {@link Setting} instance as key as well.
         */
        SELF withInstanceSetting( Setting<?> setting, IntFunction<String> valueFunction );

        /**
         * Supplies configuration where config values are shared with all instances in the cluster.
         */
        SELF withSharedConfig( Map<String,String> commonConfig );

        /**
         * Like {@link #withInstanceSetting(Setting, IntFunction)}, but for individual settings, conveniently using
         * {@link Setting} instance as key as well.
         */
        SELF withSharedSetting( Setting<?> setting, String value );

        /**
         * Initial dataset to be created once the cluster is up and running.
         *
         * @param transactor the {@link Listener} receiving a call to create the dataset on the master.
         */
        SELF withInitialDataset( Listener<GraphDatabaseService> transactor );

        /**
         * Checks that must pass before cluster is considered to be up.
         *
         * @param checks availability checks that must pass before considering the cluster online.
         */
        SELF withAvailabilityChecks( Predicate<ManagedCluster>... checks );
    }

    public static class Builder implements ClusterBuilder<Builder>
    {
        private File root;
<<<<<<< HEAD
        private Provider provider;
=======
        private Supplier<Cluster> provider = clusterOfSize( 3 );
>>>>>>> 58017289
        private final Map<String,IntFunction<String>> commonConfig = new HashMap<>();
        private HighlyAvailableGraphDatabaseFactory factory = new HighlyAvailableGraphDatabaseFactory();
        private StoreDirInitializer initializer;
        private Listener<GraphDatabaseService> initialDatasetCreator;
        private List<Predicate<ManagedCluster>> availabilityChecks = Collections.emptyList();

        public Builder( File root )
        {
            this.root = root;
        }

        public Builder()
        {
            // We want this, at least in the ClusterRule case where we fill this Builder instances
            // with all our behavior, but we don't know about the root directory until we evaluate the rule.
        }

        @Override
        public Builder withRootDirectory( File root )
        {
            this.root = root;
            return this;
        }

        @Override
        public Builder withSeedDir( final File seedDir )
        {
            return withStoreDirInitializer( ( serverId, storeDir ) -> copyRecursively( seedDir, storeDir ) );
        }

        @Override
        public Builder withStoreDirInitializer( StoreDirInitializer initializer )
        {
            this.initializer = initializer;
            return this;
        }

        @Override
        public Builder withDbFactory( HighlyAvailableGraphDatabaseFactory dbFactory )
        {
            this.factory = dbFactory;
            return this;
        }

        @Override
        public Builder withCluster( Supplier<Cluster> provider )
        {
            this.provider = provider;
            return this;
        }

        @Override
        public Builder withInstanceConfig( Map<String,IntFunction<String>> commonConfig )
        {
            this.commonConfig.putAll( commonConfig );
            return this;
        }

        @Override
        public Builder withInstanceSetting( Setting<?> setting, IntFunction<String> valueFunction )
        {
            this.commonConfig.put( setting.name(), valueFunction );
            return this;
        }

        @Override
        public Builder withSharedConfig( Map<String,String> commonConfig )
        {
            Map<String,IntFunction<String>> dynamic = new HashMap<>();
            for ( Map.Entry<String,String> entry : commonConfig.entrySet() )
            {
                dynamic.put( entry.getKey(), constant( entry.getValue() ) );
            }
            return withInstanceConfig( dynamic );
        }

        @Override
        public Builder withSharedSetting( Setting<?> setting, String value )
        {
            return withInstanceSetting( setting, constant( value ) );
        }

        @Override
        public Builder withInitialDataset( Listener<GraphDatabaseService> transactor )
        {
            this.initialDatasetCreator = transactor;
            return this;
        }

        @Override
        @SafeVarargs
        public final Builder withAvailabilityChecks( Predicate<ManagedCluster>... checks )
        {
            this.availabilityChecks = Arrays.asList( checks );
            return this;
        }

        public ClusterManager build()
        {
            if ( provider == null )
            {
                provider = clusterOfSize( 3 );
            }
            return new ClusterManager( this );
        }
    }

    private static final class HighlyAvailableGraphDatabaseProxy
    {
        private final ExecutorService executor;
        private GraphDatabaseService result;
        private final Future<GraphDatabaseService> untilThen;

        public HighlyAvailableGraphDatabaseProxy( final GraphDatabaseBuilder graphDatabaseBuilder )
        {
            Callable<GraphDatabaseService> starter = graphDatabaseBuilder::newGraphDatabase;
            executor = Executors.newFixedThreadPool( 1 );
            untilThen = executor.submit( starter );
        }

        public HighlyAvailableGraphDatabase get( long timeoutSeconds )
        {
            if ( result == null )
            {
                try
                {
                    result = untilThen.get( timeoutSeconds, TimeUnit.SECONDS );
                }
                catch ( InterruptedException | ExecutionException | TimeoutException e )
                {
                    throw new RuntimeException( e );
                }
                finally
                {
                    executor.shutdownNow();
                }
            }
            return (HighlyAvailableGraphDatabase) result;
        }
    }

    private static final class FutureLifecycleAdapter<T extends Lifecycle> extends LifecycleAdapter
    {
        private final T wrapped;
        private final ExecutorService starter;
        private Future<Void> currentFuture;

        public FutureLifecycleAdapter( T toWrap )
        {
            wrapped = toWrap;
            starter = Executors.newFixedThreadPool( 1 );
        }

        @Override
        public void init() throws Throwable
        {
            currentFuture = starter.submit( (Callable<Void>) () -> {
                try
                {
                    wrapped.init();
                }
                catch ( Throwable throwable )
                {
                    throw new RuntimeException( throwable );
                }
                return null;
            } );
        }

        @Override
        public void start() throws Throwable
        {
            currentFuture.get();
            currentFuture = starter.submit( (Callable<Void>) () -> {
                try
                {
                    wrapped.start();
                }
                catch ( Throwable throwable )
                {
                    throw new RuntimeException( throwable );
                }
                return null;
            } );
        }

        @Override
        public void stop() throws Throwable
        {
            currentFuture.get();
            currentFuture = starter.submit( (Callable<Void>) () -> {
                try
                {
                    wrapped.stop();
                }
                catch ( Throwable throwable )
                {
                    throw new RuntimeException( throwable );
                }
                return null;
            } );
        }

        @Override
        public void shutdown() throws Throwable
        {
            currentFuture = starter.submit( (Callable<Void>) () -> {
                try
                {
                    wrapped.shutdown();
                }
                catch ( Throwable throwable )
                {
                    throw new RuntimeException( throwable );
                }
                return null;
            } );
            currentFuture.get();
            starter.shutdownNow();
        }
    }

    /**
     * Represent one cluster. It can retrieve the current master, random slave
     * or all members. It can also temporarily fail an instance or shut it down.
     */
    public class ManagedCluster extends LifecycleAdapter
    {
        private final Cluster spec;
        private final String name;
        private final Map<InstanceId,HighlyAvailableGraphDatabaseProxy> members = new ConcurrentHashMap<>();
        private final List<ObservedClusterMembers> arbiters = new ArrayList<>();
        private final Set<RepairKit> pendingRepairs = Collections.synchronizedSet( new HashSet<RepairKit>() );
        private final HashSet<Integer> takenHaPorts = new HashSet<>();

        ManagedCluster( Cluster spec ) throws URISyntaxException, IOException
        {
            this.spec = spec;
            this.name = spec.getName();
            for ( int i = 0; i < spec.getMembers().size(); i++ )
            {
                startMember( new InstanceId( i + 1 ) );
            }
            for ( HighlyAvailableGraphDatabaseProxy member : members.values() )
            {
                HighlyAvailableGraphDatabase graphDatabase = member.get( DEFAULT_TIMEOUT_SECONDS );
                Config config = graphDatabase.getDependencyResolver().resolveDependency( Config.class );
            }
        }

        public String getInitialHostsConfigString()
        {
            StringBuilder result = new StringBuilder();
            for ( HighlyAvailableGraphDatabase member : getAllMembers() )
            {
                result.append( result.length() > 0 ? "," : "" )
                      .append( localAddress ).append( ":" )
                      .append( member.getDependencyResolver().resolveDependency(
                              ClusterClient.class ).getClusterServer().getPort() );
            }
            return result.toString();
        }

        @Override
        public void stop() throws Throwable
        {
            for ( HighlyAvailableGraphDatabaseProxy member : members.values() )
            {
                member.get( DEFAULT_TIMEOUT_SECONDS ).shutdown();
            }
        }

        /**
         * @return all started members in this cluster.
         */
        public Iterable<HighlyAvailableGraphDatabase> getAllMembers( HighlyAvailableGraphDatabase... except )
        {
            Set<HighlyAvailableGraphDatabase> exceptSet = new HashSet<>( asList( except ) );

            return members.values().stream().map( proxy -> proxy.get( DEFAULT_TIMEOUT_SECONDS ) )
                    .filter( db -> !exceptSet.contains( db ) ).collect( Collectors.toList());
        }

        public Iterable<ObservedClusterMembers> getArbiters()
        {
            return arbiters;
        }

        public boolean isArbiter( ClusterMember clusterMember )
        {
            for ( ObservedClusterMembers arbiter : arbiters )
            {
                if ( arbiter.getCurrentMember().getInstanceId().equals( clusterMember.getInstanceId() ) )
                {
                    return true;
                }
            }
            return false;
        }

        public boolean isAvailable( ClusterMember clusterMember )
        {
            if ( isArbiter( clusterMember ) )
            {
                return clusterMember.isAlive();
            }
            else
            {
                return clusterMember.isAlive() && !clusterMember.getHARole().equals(
                        HighAvailabilityModeSwitcher.UNKNOWN );
            }
        }

        /**
         * @return the current master in the cluster.
         * @throws IllegalStateException if there's no current master.
         */
        public HighlyAvailableGraphDatabase getMaster()
        {
            for ( HighlyAvailableGraphDatabase graphDatabaseService : getAllMembers() )
            {
                if ( graphDatabaseService.isAvailable( 0 ) && graphDatabaseService.isMaster() )
                {
                    return graphDatabaseService;
                }
            }
            throw new IllegalStateException( "No master found in cluster " + name + stateToString( this ) );
        }

        /**
         * @param except do not return any of the dbs found in this array
         * @return a slave in this cluster.
         * @throws IllegalStateException if no slave was found in this cluster.
         */
        public HighlyAvailableGraphDatabase getAnySlave( HighlyAvailableGraphDatabase... except )
        {
            Set<HighlyAvailableGraphDatabase> exceptSet = new HashSet<>( asList( except ) );
            for ( HighlyAvailableGraphDatabase graphDatabaseService : getAllMembers() )
            {
                if ( graphDatabaseService.getInstanceState() == HighAvailabilityMemberState.SLAVE
                        && !exceptSet.contains( graphDatabaseService ) )
                {
                    return graphDatabaseService;
                }
            }
            throw new IllegalStateException( "No slave found in cluster " + name + stateToString( this ) );
        }

        /**
         * @param serverId the server id to return the db for.
         * @return the {@link HighlyAvailableGraphDatabase} with the given server id.
         * @throws IllegalStateException if that db isn't started or no such
         * db exists in the cluster.
         */
        public HighlyAvailableGraphDatabase getMemberByServerId( InstanceId serverId )
        {
            HighlyAvailableGraphDatabase db = members.get( serverId ).get( DEFAULT_TIMEOUT_SECONDS );
            if ( db == null )
            {
                throw new IllegalStateException( "Db " + serverId + " not found at the moment in " + name +
                                                 stateToString( this ) );
            }
            return db;
        }

        /**
         * Shuts down a member of this cluster. A {@link RepairKit} is returned
         * which is able to restore the instance (i.e. start it again). This method
         * does not return until the rest of the cluster sees the member as not available.
         *
         * @param db the {@link HighlyAvailableGraphDatabase} to shut down.
         * @return a {@link RepairKit} which can start it again.
         * @throws IllegalArgumentException if the given db isn't a member of this cluster.
         */
        public RepairKit shutdown( HighlyAvailableGraphDatabase db )
        {
            assertMember( db );
            InstanceId serverId =
                    db.getDependencyResolver().resolveDependency( Config.class ).get( ClusterSettings.server_id );
            members.remove( serverId );
            life.remove( db );
            db.shutdown();
            await( entireClusterSeesMemberAsNotAvailable( db ) );
            return wrap( new StartDatabaseAgainKit( this, serverId ) );
        }

        private void assertMember( HighlyAvailableGraphDatabase db )
        {
            for ( HighlyAvailableGraphDatabaseProxy highlyAvailableGraphDatabaseProxy : members.values() )
            {
                if ( highlyAvailableGraphDatabaseProxy.get( DEFAULT_TIMEOUT_SECONDS ).equals( db ) )
                {
                    return;
                }
            }
            throw new IllegalArgumentException( "Db " + db + " not a member of this cluster " + name +
                                                stateToString( this ) );
        }

        /**
         * Fails a member of this cluster by making it not receive/respond to heartbeats.
         * A {@link RepairKit} is returned which is able to repair the instance  (i.e start the network) again. This
         * method does not return until the rest of the cluster sees the member as not available.
         *
         * @param db the {@link HighlyAvailableGraphDatabase} to fail.
         * @return a {@link RepairKit} which can repair the failure.
         */
        public RepairKit fail( HighlyAvailableGraphDatabase db ) throws Throwable
        {
            return fail( db, NetworkFlag.values() );
        }

        /**
         * Fails a member of this cluster by making it either not respond to heartbeats, or not receive them, or both.
         * A {@link RepairKit} is returned which is able to repair the instance  (i.e start the network) again.
         * This method does not return until the rest of the cluster sees the member as not available.
         *
         * @param db the {@link HighlyAvailableGraphDatabase} to fail.
         * @param flags which part of networking to fail (IN/OUT/BOTH)
         * @return a {@link RepairKit} which can repair the failure.
         * @throws IllegalArgumentException if the given db isn't a member of this cluster.
         */
        public RepairKit fail( HighlyAvailableGraphDatabase db, NetworkFlag... flags ) throws Throwable
        {
            return fail( db, true, flags );
        }

        /**
         * WARNING: beware of hacks.
         * <p>
         * Fails a member of this cluster by making it either not respond to heartbeats, or not receive them, or both.
         * A {@link RepairKit} is returned which is able to repair the instance  (i.e start the network) again.
         * This method optionally does not return until the rest of the cluster sees the member as not available.
         *
         * @param db the {@link HighlyAvailableGraphDatabase} to fail.
         * @param waitUntilDown if true, will not return until rest of cluster reports member as not available
         * @param flags which part of networking to fail (IN/OUT)
         * @return a {@link RepairKit} which can repair the failure.
         * @throws IllegalArgumentException if the given db isn't a member of this cluster.
         */
        public RepairKit fail( HighlyAvailableGraphDatabase db, boolean waitUntilDown, NetworkFlag... flags )
                throws Throwable
        {
            assertMember( db );

            NetworkReceiver networkReceiver = db.getDependencyResolver().resolveDependency( NetworkReceiver.class );
            NetworkSender networkSender = db.getDependencyResolver().resolveDependency( NetworkSender.class );

            if ( contains( flags, NetworkFlag.IN ) )
            {
                networkReceiver.setPaused( true );
            }
            if ( contains( flags, NetworkFlag.OUT ) )
            {
                networkSender.setPaused( true );
            }

            if ( waitUntilDown )
            {
                await( entireClusterSeesMemberAsNotAvailable( db ) );
            }
            return wrap( new StartNetworkAgainKit( db, networkReceiver, networkSender, flags ) );
        }

        private RepairKit wrap( final RepairKit actual )
        {
            pendingRepairs.add( actual );
            return () -> {
                try
                {
                    return actual.repair();
                }
                finally
                {
                    pendingRepairs.remove( actual );
                }
            };
        }

        private void startMember( InstanceId serverId ) throws URISyntaxException, IOException
        {
            Cluster.Member member = spec.getMembers().get( serverId.toIntegerIndex() - 1 );
            StringBuilder initialHosts = new StringBuilder();
            for ( int i = 0; i < spec.getMembers().size(); i++ )
            {
                if ( i > 0 )
                {
                    initialHosts.append( "," );
                }
                // the host might be 0.0.0.0:PORT, or :PORT, if so, replace with a valid address.
                URI uri = new URI( "cluster://" + spec.getMembers().get( i ).getHost() );
                if ( uri.getHost() == null || uri.getHost().isEmpty() || uri.getHost().equals("0.0.0.0") )
                {
                    initialHosts.append( localAddress ).append( ":" ).append( uri.getPort() );
                }
                else
                {
                    initialHosts.append( uri.getHost() ).append( ":" ).append( uri.getPort() );
                }
            }
            File parent = new File( root, name );
            URI clusterUri = new URI( "cluster://" + member.getHost() );
            if ( member.isFullHaMember() )
            {
                int clusterPort = clusterUri.getPort();
                int haPort = findFreePort( HA_MIN_PORT, HA_MAX_PORT, takenHaPorts );
                takenHaPorts.add( haPort );
                File storeDir = new File( parent, "server" + serverId );
                if ( storeDirInitializer != null )
                {
                    storeDirInitializer.initializeStoreDir( serverId.toIntegerIndex(), storeDir );
                }
                GraphDatabaseBuilder builder = dbFactory.newEmbeddedDatabaseBuilder( storeDir.getAbsoluteFile() );
                builder.setConfig( ClusterSettings.cluster_name, name );
                builder.setConfig( ClusterSettings.initial_hosts, initialHosts.toString() );
                builder.setConfig( ClusterSettings.server_id, serverId + "" );
                builder.setConfig( ClusterSettings.cluster_server, "0.0.0.0:" + clusterPort );
                builder.setConfig( HaSettings.ha_server, clusterUri.getHost() + ":" + haPort );
                builder.setConfig( OnlineBackupSettings.online_backup_enabled, Settings.FALSE );
                for ( Map.Entry<String,IntFunction<String>> conf : commonConfig.entrySet() )
                {
                    builder.setConfig( conf.getKey(), conf.getValue().apply( serverId.toIntegerIndex() ) );
                }

                final HighlyAvailableGraphDatabaseProxy graphDatabase =
                        new HighlyAvailableGraphDatabaseProxy( builder );

                members.put( serverId, graphDatabase );

                life.add( new LifecycleAdapter()
                {
                    @Override
                    public void stop() throws Throwable
                    {
                        graphDatabase.get( DEFAULT_TIMEOUT_SECONDS ).shutdown();
                    }
                } );
            }
            else
            {
                Map<String,String> config = MapUtil.stringMap(
                        ClusterSettings.cluster_name.name(), name,
                        ClusterSettings.initial_hosts.name(), initialHosts.toString(),
                        ClusterSettings.server_id.name(), serverId + "",
                        ClusterSettings.cluster_server.name(), "0.0.0.0:" + clusterUri.getPort() );
                Config config1 = new Config( config, GraphDatabaseFacadeFactory.Configuration.class,
                        GraphDatabaseSettings.class );

                LifeSupport clusterClientLife = new LifeSupport();
                NullLogService logService = NullLogService.getInstance();
                ClusterClientModule clusterClientModule = new ClusterClientModule( clusterClientLife,
                        new Dependencies(), new Monitors(), config1, logService,
                        new NotElectableElectionCredentialsProvider() );

                arbiters.add( new ObservedClusterMembers(  logService.getInternalLogProvider(),
                        clusterClientModule.clusterClient, clusterClientModule.clusterClient, new ClusterMemberEvents()
                {
                    @Override
                    public void addClusterMemberListener( ClusterMemberListener listener )
                    {
                        // noop
                    }

                    @Override
                    public void removeClusterMemberListener( ClusterMemberListener listener )
                    {
                        // noop
                    }
                }, clusterClientModule.clusterClient.getServerId() ) );

                life.add( new FutureLifecycleAdapter<>( clusterClientLife ) );
            }
        }

        /**
         * Will await a condition for the default max time.
         *
         * @param predicate {@link Predicate} that should return true
         * signalling that the condition has been met.
         * @throws IllegalStateException if the condition wasn't met
         * during within the max time.
         */
        public void await( Predicate<ManagedCluster> predicate )
        {
            await( predicate, 60 );
        }

        /**
         * Will await a condition for the given max time.
         *
         * @param predicate {@link Predicate} that should return true
         * signalling that the condition has been met.
         * @throws IllegalStateException if the condition wasn't met
         * during within the max time.
         */
        public void await( Predicate<ManagedCluster> predicate, int maxSeconds )
        {
            long end = System.currentTimeMillis() + TimeUnit.SECONDS.toMillis( maxSeconds );
            while ( System.currentTimeMillis() < end )
            {
                if ( predicate.test( this ) )
                {
                    return;
                }
                try
                {
                    Thread.sleep( 100 );
                }
                catch ( InterruptedException e )
                {
                    // Ignore
                }
            }
            String state = stateToString( this );
            throw new IllegalStateException( format(
                    "Awaited condition never met, waited %s secondes for %s:%n%s", maxSeconds, predicate, state ) );
        }

        /**
         * The total number of members of the cluster.
         */
        public int size()
        {
            return spec.getMembers().size();
        }

        public InstanceId getServerId( HighlyAvailableGraphDatabase member )
        {
            assertMember( member );
            return member.getDependencyResolver().resolveDependency( Config.class ).get( ClusterSettings.server_id );
        }

        public File getStoreDir( HighlyAvailableGraphDatabase member )
        {
            assertMember( member );
            return member.getStoreDirectory();
        }

        public void sync( HighlyAvailableGraphDatabase... except ) throws InterruptedException
        {
            Set<HighlyAvailableGraphDatabase> exceptSet = new HashSet<>( asList( except ) );
            for ( HighlyAvailableGraphDatabase db : getAllMembers() )
            {
                if ( !exceptSet.contains( db ) )
                {
                    UpdatePuller updatePuller = db.getDependencyResolver().resolveDependency( UpdatePuller.class );
                    try
                    {
                        if ( db.isAvailable( 60000 ) ) // wait for 1 min for db to become available
                        {
                            updatePuller.pullUpdates();
                        }
                    }
                    catch ( Exception e )
                    {
                        throw new IllegalStateException( stateToString( this ), e );
                    }
                }
            }
        }

        public void force( HighlyAvailableGraphDatabase... except )
        {
            Set<HighlyAvailableGraphDatabase> exceptSet = new HashSet<>( asList( except ) );
            for ( HighlyAvailableGraphDatabase db : getAllMembers() )
            {
                if ( !exceptSet.contains( db ) )
                {
                    IOLimiter limiter = IOLimiter.unlimited();
                    db.getDependencyResolver().resolveDependency( StorageEngine.class ).flushAndForce( limiter );
                }
            }
        }

        public void info( String message )
        {
            for ( HighlyAvailableGraphDatabase db : getAllMembers() )
            {
                LogService logService = db.getDependencyResolver().resolveDependency( LogService.class );
                Log messagesLog = logService.getInternalLog( HighlyAvailableGraphDatabase.class );
                messagesLog.info( message );
            }
        }

        public void applyOnAll( Function<GraphDatabaseService,Void> function )
        {
            for ( HighlyAvailableGraphDatabase db : getAllMembers() )
            {
                function.apply( db );
            }
        }

        /**
         * Repairs all {@link RepairKit} that haven't already been repaired.
         *
         * @throws Throwable if any repair throws.
         */
        public void repairAll() throws Throwable
        {
            for ( RepairKit repair : pendingRepairs )
            {
                repair.repair();
            }
            pendingRepairs.clear();
        }
    }

    private class StartNetworkAgainKit implements RepairKit
    {
        private final HighlyAvailableGraphDatabase db;
        private final NetworkReceiver networkReceiver;
        private final NetworkSender networkSender;
        private final NetworkFlag[] flags;

        StartNetworkAgainKit( HighlyAvailableGraphDatabase db,
                NetworkReceiver networkReceiver,
                NetworkSender networkSender,
                NetworkFlag... flags )
        {
            this.db = db;
            this.networkReceiver = networkReceiver;
            this.networkSender = networkSender;
            this.flags = flags;
        }

        @Override
        public HighlyAvailableGraphDatabase repair() throws Throwable
        {
            if ( contains( flags, NetworkFlag.OUT ) )
            {
                networkSender.setPaused( false );
            }
            if ( contains( flags, NetworkFlag.IN ) )
            {
                networkReceiver.setPaused( false );
            }

            return db;
        }
    }

    private class StartDatabaseAgainKit implements RepairKit
    {
        private final InstanceId serverId;
        private final ManagedCluster cluster;

        public StartDatabaseAgainKit( ManagedCluster cluster, InstanceId serverId )
        {
            this.cluster = cluster;
            this.serverId = serverId;
        }

        @Override
        public HighlyAvailableGraphDatabase repair() throws Throwable
        {
            cluster.startMember( serverId );
            return cluster.getMemberByServerId( serverId );
        }
    }
}<|MERGE_RESOLUTION|>--- conflicted
+++ resolved
@@ -19,11 +19,8 @@
  */
 package org.neo4j.kernel.impl.ha;
 
-<<<<<<< HEAD
-=======
 import org.neo4j.cluster.client.Cluster;
 
->>>>>>> 58017289
 import java.io.File;
 import java.io.IOException;
 import java.net.InetAddress;
@@ -61,10 +58,6 @@
 import org.neo4j.cluster.InstanceId;
 import org.neo4j.cluster.client.ClusterClient;
 import org.neo4j.cluster.client.ClusterClientModule;
-<<<<<<< HEAD
-import org.neo4j.cluster.client.Clusters;
-=======
->>>>>>> 58017289
 import org.neo4j.cluster.com.NetworkReceiver;
 import org.neo4j.cluster.com.NetworkSender;
 import org.neo4j.cluster.member.ClusterMemberEvents;
@@ -81,6 +74,7 @@
 import org.neo4j.helpers.collection.Pair;
 import org.neo4j.io.pagecache.IOLimiter;
 import org.neo4j.kernel.configuration.Config;
+import org.neo4j.kernel.configuration.Settings;
 import org.neo4j.kernel.ha.HaSettings;
 import org.neo4j.kernel.ha.HighlyAvailableGraphDatabase;
 import org.neo4j.kernel.ha.UpdatePuller;
@@ -762,11 +756,7 @@
     public static class Builder implements ClusterBuilder<Builder>
     {
         private File root;
-<<<<<<< HEAD
-        private Provider provider;
-=======
         private Supplier<Cluster> provider = clusterOfSize( 3 );
->>>>>>> 58017289
         private final Map<String,IntFunction<String>> commonConfig = new HashMap<>();
         private HighlyAvailableGraphDatabaseFactory factory = new HighlyAvailableGraphDatabaseFactory();
         private StoreDirInitializer initializer;
